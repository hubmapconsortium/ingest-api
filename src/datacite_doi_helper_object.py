import os
import sys
import time
import requests
from datetime import datetime
from requests.packages.urllib3.exceptions import InsecureRequestWarning
import logging
from flask import Flask
from api.datacite_api import DataCiteApi, DataciteApiException
from hubmap_sdk import EntitySdk
from dataset_helper_object import DatasetHelper
from hubmap_commons.exceptions import HTTPException
from hubmap_commons import string_helper
import ast

requests.packages.urllib3.disable_warnings(category=InsecureRequestWarning)

# Set logging fromat and level (default is warning)
# All the API logging is forwarded to the uWSGI server and gets written into the log file `uwsgo-entity-api.log`
# Log rotation is handled via logrotate on the host system with a configuration file
# Do NOT handle log file and rotation via the Python logging to avoid issues with multi-worker processes
logging.basicConfig(format='[%(asctime)s] %(levelname)s in %(module)s: %(message)s', level=logging.INFO,
                    datefmt='%Y-%m-%d %H:%M:%S')
logger = logging.getLogger(__name__)


def load_flask_instance_config():
    # Specify the absolute path of the instance folder and use the config file relative to the instance path
    app = Flask(__name__, instance_path=os.path.join(os.path.abspath(os.path.dirname(__file__)), 'instance'),
                instance_relative_config=True)
    app.config.from_pyfile('app.cfg')

    return app.config


class DataCiteDoiHelper:

    def __init__(self):
        config = load_flask_instance_config()

        # Login "Account ID" and "Password" for doi.test.datacite.org
        self.datacite_repository_id = config['DATACITE_REPOSITORY_ID']
        self.datacite_repository_password = config['DATACITE_REPOSITORY_PASSWORD']
        # Prefix, e.g., 10.80478 for test...
        self.datacite_hubmap_prefix = config['DATACITE_HUBMAP_PREFIX']
        # DataCite TEST API: https://api.test.datacite.org/
        self.datacite_api_url = config['DATACITE_API_URL']
        self.entity_api_url = config['ENTITY_WEBSERVICE_URL']

    def safely_convert_string(self, to_convert: object) -> list:
        # from entity-api this will be a json array, from Neo4j it will be a string...
        if not isinstance(to_convert, str):
            return to_convert
        try:
            return ast.literal_eval(to_convert)
        except (SyntaxError, ValueError, TypeError) as e:
            msg = f"Failed to convert the source string with ast.literal_eval(); msg: {repr(e)}"
            logger.exception(msg)
            raise ValueError(msg)

    # See: https://support.datacite.org/docs/schema-40#table-3-expanded-datacite-mandatory-properties
    def build_common_dataset_contributor(self, dataset_contributor: dict) -> dict:
        contributor = {}

        # This automatically sets the name based on familyName, givenname without using the 'name' value stored in Neo4j
        # E.g., "Smith, Joe"
        contributor['nameType'] = 'Personal'

        if 'first_name' in dataset_contributor:
            # See: https://support.datacite.org/docs/schema-optional-properties-v43#72-givenname
            contributor['givenName'] = dataset_contributor['first_name']

        if 'last_name' in dataset_contributor:
            # See: https://support.datacite.org/docs/schema-optional-properties-v43#73-familyname
            contributor['familyName'] = dataset_contributor['last_name']

        if 'affiliation' in dataset_contributor:
            # See: https://support.datacite.org/docs/schema-optional-properties-v43#75-affiliation
            contributor['affiliation'] = [
                {
                    'name': dataset_contributor['affiliation']
                }
            ]

        # NOTE: ORCID provides a persistent digital identifier (an ORCID iD) that you own and control, and that distinguishes you from every other researcher.
        if 'orcid_id' in dataset_contributor:
            # See: https://support.datacite.org/docs/schema-optional-properties-v43#74-nameidentifier
            contributor['nameIdentifiers'] = [
                {
                    'nameIdentifierScheme': 'ORCID',
                    'nameIdentifier': dataset_contributor['orcid_id'],
                    'schemeUri': 'https://orcid.org/'
                }
            ]

        return contributor

    #helper function to check existence of a non-blank string property in a dict
    def __contains_string_field(self, field_name, entity: dict):
        if not field_name in entity or string_helper.isBlank(entity[field_name]):
            return False
        return True
    
    #helper function to check existence of a non-empty list property in a dict
    def __contains_list_field(self, field_name, entity: dict):
        if not field_name in entity or not isinstance(entity[field_name], list) or len(entity[field_name]) == 0:
            return False
        return True

    # See: https://support.datacite.org/docs/schema-optional-properties-v43#7-contributor
    def build_doi_contributors(self, dataset: dict) -> list:
        dataset_contributors = self.safely_convert_string(dataset['contacts'])
        contributors = []

        for dataset_contributor in dataset_contributors:
            contributor = self.build_common_dataset_contributor(dataset_contributor)
            # See: https://support.datacite.org/docs/schema-optional-properties-v43#7a-contributortype
            contributor['contributorType'] = 'ContactPerson'

            if len(contributor) != 0:
                contributors.append(contributor)

        if len(contributors) == 0:
            return None

        return contributors

    def build_doi_creators(self, dataset: object) -> list:
        dataset_creators = self.safely_convert_string(dataset['contributors'])
        creators = []

        for dataset_creator in dataset_creators:
            creator = self.build_common_dataset_contributor(dataset_creator)

            if len(creator) != 0:
                creators.append(creator)

        if len(creators) == 0:
            return None

        return creators
    

    def check_doi_existence_and_state(self, entity: dict):
        datacite_api = DataCiteApi(self.datacite_repository_id, self.datacite_repository_password, 
                                   self.datacite_hubmap_prefix, self.datacite_api_url, self.entity_api_url)
        doi_name = datacite_api.build_doi_name(entity['hubmap_id'])
        try:
            doi_response = datacite_api.get_doi_by_id(doi_name)
        except requests.exceptions.RequestException as e:
            raise DataciteApiException(error_code=500, message="Failed to connect to DataCite")
        if doi_response.status_code == 200:
            logger.debug("==========DOI already exists. Skipping create-draft=========")
            response_data = doi_response.json()
            state = response_data.get("data", {}).get("attributes", {}).get("state")
            if state == "findable":
                return True
            else:
                return False
        return None

    """
    Register a draft DOI with DataCite

    Draft DOIs may be updated to either Registered or Findable DOIs. 
    Registered and Findable DOIs may not be returned to the Draft state, 
    which means that changing the state of a Draft DOI is final. 
    Draft DOIs remain until the DOI owner either deletes them or converts them to another state.

    Parameters
    ----------
    entity: dict
        The dict of an entity to be published, works for Datasets, Collections or Epicollections

    Returns
    -------
    dict
        The registered DOI details
    """
    def create_draft_doi(self, entity: dict, ignore_publication_status = False) -> object:
        missing_fields = []
        if not self.__contains_string_field('uuid', entity) or not self.__contains_string_field('hubmap_id', entity):
            raise Exception(f"Cannot create a draft DOI for an unknown entity.  Entity uuid and/or hubmap_id are missing.")
        required_string_fields = ['title', 'description', 'entity_type']
        required_list_fields = ['contacts', 'contributors']
        for field in required_string_fields:
            if not self.__contains_string_field(field, entity):
                missing_fields.append(field)
        for field in required_list_fields:
            if not self.__contains_list_field(field, entity):
                missing_fields.append(field)
        n_missing_fields = len(missing_fields)           
        if n_missing_fields > 0:
            if n_missing_fields == 1:
                field_desc = "field"
                field_verb = "is"
            else:
                field_desc = "fields"
                field_verb = "are"
            raise HTTPException(f"Error cannot create a DOI for {entity['entity_type']} {entity['uuid']} because the {field_desc} \"{''.join(missing_fields)}\" {field_verb} blank.", 400)
        
        if not entity['entity_type'] in ['Dataset', 'Collection', 'Epicollection']:
            raise HTTPException(f"Error: cannot create a DOI for entity type {entity['entity_type']} {entity['uuid']} because it is not of required type Dataset, Collection or Epicollection", 400)

        if not ignore_publication_status and entity['entity_type'] == 'Dataset' and (not self.__contains_string_field('status', entity) or not entity['status'] == 'Published'):
            raise HTTPException(f"Error: cannot crate a DOI for Dataset {entity['uuid']} because it does not have a status of Published", 400)

        datacite_api = DataCiteApi(self.datacite_repository_id, self.datacite_repository_password, self.datacite_hubmap_prefix, self.datacite_api_url, self.entity_api_url)

        # Get publication_year, default to the current year
        publication_year = int(datetime.now().year)
        ent_type = entity['entity_type']
        if ent_type == 'Epicollection':
            ent_type = 'Collection'
        if 'published_timestamp' in entity:
            # The timestamp stored with using neo4j's TIMESTAMP() function contains milliseconds
            publication_year = int(datetime.fromtimestamp(entity['published_timestamp']/1000).year)

        try:
            response = datacite_api.create_new_draft_doi(entity['hubmap_id'], 
                                                entity['uuid'],
                                                self.build_doi_contributors(entity), 
                                                entity['title'],
                                                publication_year,
                                                self.build_doi_creators(entity),
                                                entity_type = ent_type)
        except requests.exceptions.RequestException as e:
            raise DataciteApiException(error_code=500, message="Failed to connect to DataCite")

        if response.status_code == 201:
            logger.info(f"======Created draft DOI for entity {entity['uuid']} via DataCite======")
            doi_data = response.json()
            logger.debug("======resulting json from DataCite======")
            logger.debug(doi_data)
            return doi_data
        else:
            # Log the full stack trace, prepend a line with our message
            logger.exception(f"Unable to create draft DOI for entity {entity['uuid']} via DataCite")
            logger.debug(f'======Status code from DataCite {response.status_code} ======')
            logger.debug("======response text from DataCite======")
            logger.debug(response.text)

            # Also bubble up the error message from DataCite
            #raise requests.exceptions.RequestException(response.text)
            raise DataciteApiException(response.text, error_code=response.status_code)


    def build_doi_name(self, entity):
        datacite_api = DataCiteApi(self.datacite_repository_id, self.datacite_repository_password, self.datacite_hubmap_prefix, self.datacite_api_url, self.entity_api_url)
        doi_name = datacite_api.build_doi_name(entity['hubmap_id'])
        return doi_name
    
    """
    Move the DOI state from draft to findable, meaning publish this dataset. 
    No PUT call made against entity-api to update the two DOI fields here. 
    Will need to call `update_dataset_after_doi_published()` separately if needed
    
    Parameters
    ----------
    entity: dict
        The entity dict to be published
    user_token: str
        The user's globus nexus token
    
    Returns
    -------
    dict
        The updated DOI properties
    """
    def move_doi_state_from_draft_to_findable(self, entity: dict) -> object:
        entity_types = ['Dataset', 'Collection', 'Epicollection']
        if ('entity_type' in entity) and (entity['entity_type'] in entity_types):
            datacite_api = DataCiteApi(self.datacite_repository_id, self.datacite_repository_password,
                                       self.datacite_hubmap_prefix, self.datacite_api_url, self.entity_api_url)
            response = datacite_api.update_doi_event_publish(entity['hubmap_id'])

            if response.status_code == 200:
                logger.info(f"======Published DOI for entity {entity['uuid']} via DataCite======")
                doi_data = response.json()
                logger.debug("======resulting json from DataCite======")
                logger.debug(doi_data)

                doi_name = datacite_api.build_doi_name(entity['hubmap_id'])
                doi_info = {
                    'registered_doi': doi_name,
                    'doi_url': f'https://doi.org/{doi_name}'
                }
                return doi_info
            else:
                # Log the full stack trace, prepend a line with our message
                logger.exception(f"Unable to publish DOI for dataset {entity['uuid']} via DataCite")
                logger.debug(f'======Status code from DataCite {response.status_code} ======')
                logger.debug("======response text from DataCite======")
                logger.debug(response.text)

                # Also bubble up the error message from DataCite
                raise HTTPException(f"Unable to make doi findable for {entity['entity_type']} {entity['uuid']}: " + response.text, 400)
        else:
            entity_uuid = "UNKNOWN"
            if 'uuid' in entity:
                entity_uuid = entity['uuid']
            raise HTTPException(f"Either the entity_type of the given entity with uuid:{entity_uuid} is missing or the entity is not one of the following types: {', '.join(entity_types)}", 400)

    """
    Update the dataset's properties after DOI is published (Draft -> Findable) 
    
    Parameters
    ----------
    dataset_uuid: str
        The dataset uuid
    doi_info: dict
        The `doi_info` returned from `move_doi_state_from_draft_to_findable()` method
    entity_api
        The EntitySdk object instance
    
    Returns
    -------
    dict
        A json message in the format: {'message': f"{normalized_entity_type} of {id} has been updated"}
    """
    def update_dataset_after_doi_published(self, dataset_uuid: dict, doi_info: str, entity_api: EntitySdk) -> object:
        # Update the registered_doi, and doi_url properties after DOI made findable
        # Changing Dataset.status to "Published" and setting the published_* properties
        # are handled by another script
        # See https://github.com/hubmapconsortium/ingest-ui/issues/354
        try:
            # Entity update via PUT call only returns a json message, no entity details
            result = entity_api.update_entity(dataset_uuid, doi_info)
            logger.info("======The dataset {dataset['uuid']}  has been updated with DOI info======")
            logger.info(doi_info)

            return result
        except HTTPException as e:
            # Log the full stack trace, prepend a line with our message
            logger.exception(f"Unable to update the DOI properties of dataset {dataset_uuid}")
            logger.debug(f'======Status code from DataCite {e.status_code} ======')
            logger.debug("======response text from entity-api======")
            logger.debug(e.description)

            # Also bubble up the error message from entity-api
            raise requests.exceptions.RequestException(e.description)


    # Do the full DOI registration and make it findable for an entity of type Dataset, Collection or Epicollection
    # If the DOI already exists at DataCite, just make it findable
    def register_doi_and_make_findable(self, entity, ignore_publication_status=False):
            # Checks both whether a doi already exists, as well as if it is already findable. If True, DOI exists and is findable
            # If false, DOI exists but is not yet in findable. If None, doi does not yet exist. 
            doi_info = None
            
            try:
                doi_exists = self.check_doi_existence_and_state(entity)
            except DataciteApiException as e:
                    logger.exception(f"Exception while fetching doi for {entity['entity_type']} {entity['uuid']}")
                    raise HTTPException(f"Error occurred while trying to confirm existence of doi for {dataset_uuid}. {e}", 500)
            # Doi does not exist, create draft then make it findable
            if doi_exists is None:
                try:
                    self.create_draft_doi(entity, ignore_publication_status)
                except DataciteApiException as e:
                    logger.exception(f"Exception while creating draft doi for {entity['entity_type']} {entity['uuid']}")
                    raise HTTPException(f"Error occurred while trying to create draft doi for {dataset_uuid}. {e}", 500)                
                doi_info = self.move_doi_state_from_draft_to_findable(entity)
            # Doi exists, but is not yet findable. Just make it findable
            elif doi_exists is False:
                doi_info = self.move_doi_state_from_draft_to_findable(entity)
            # The doi exists and it is already findable, skip both steps
            elif doi_exists is True:
                logger.debug(f"DOI for {entity['uuid']} is already findable. Skipping creation and state change.")
<<<<<<< HEAD
                doi_name = datacite_doi_helper.build_doi_name(entity)
=======
                doi_name = self.build_doi_name(entity)
>>>>>>> 2ea133db
                doi_info = {
                    'registered_doi': doi_name,
                    'doi_url': f'https://doi.org/{doi_name}'
                }

            #this should never or rarely happen, but could if there is an unforeseen problem returning info from existing or new DOI
            if doi_info is None or not 'registered_doi' in doi_info or not 'doi_url' in doi_info or string_helper.isBlank(doi_info['registered_doi'] or stringHelper.isBlank(doi_info['doi_url'])):
                raise HTTPException(f"Unexpected result while registering DOI for entity {entity['uuid']}.  DOI information not found",500)
            
            return doi_info

# Running this python file as a script
# cd src; python3 -m datacite_doi_helper_object <user_token>
if __name__ == "__main__":
    # Add the uuids to this list
    datasets = []

    try:
        user_token = sys.argv[1]
    except IndexError as e:
        msg = "Missing user token argument"
        # Log the full stack trace, prepend a line with our message
        logger.exception(msg)
        sys.exit(msg)

    # Make sure that 'app.cfg' is pointed to DEV everything!!!
    config = load_flask_instance_config()
    entity_api = EntitySdk(user_token, config['ENTITY_WEBSERVICE_URL'])

    count = 1
    for dataset_uuid in datasets:
        logger.debug(f"Begin {count}: ========================= {dataset_uuid} =========================")
        try:
            entity = entity_api.get_entity_by_id(dataset_uuid)
            dataset = vars(entity)

            #logger.debug(dataset)

            dataset_helper = DatasetHelper()

            data_cite_doi_helper = DataCiteDoiHelper()

            try:
                logger.debug("Create Draft DOI")

                ### DISABLED, need to enable when use

                # data_cite_doi_helper.create_draft_doi(dataset)
            except Exception as e:
                logger.exception(e)
                sys.exit(e)

            try:
                logger.debug("Move Draft DOI -> Findable DOI")

                ### DISABLED, need to enable when use

                # doi_info = data_cite_doi_helper.move_doi_state_from_draft_to_findable(dataset, user_token)
                # result = data_cite_doi_helper.update_dataset_after_doi_published(dataset['uuid'], doi_info, entity_api)
                # logger.info("======The dataset {dataset['uuid']}  has been updated with DOI info======")
            except Exception as e:
                logger.exception(e)
                sys.exit(e)
        except HTTPException as e:
            # Log the full stack trace, prepend a line with our message
            logger.exception(f"Unable to query the target dataset with uuid: {dataset_uuid}")

            logger.debug("======status code from entity-api======")
            logger.debug(e.status_code)

            logger.debug("======response text from entity-api======")
            logger.debug(e.description)

        logger.debug(f"End {count}: ========================= {dataset_uuid} =========================")

        time.sleep(1)

        count = count + 1<|MERGE_RESOLUTION|>--- conflicted
+++ resolved
@@ -367,11 +367,7 @@
             # The doi exists and it is already findable, skip both steps
             elif doi_exists is True:
                 logger.debug(f"DOI for {entity['uuid']} is already findable. Skipping creation and state change.")
-<<<<<<< HEAD
-                doi_name = datacite_doi_helper.build_doi_name(entity)
-=======
                 doi_name = self.build_doi_name(entity)
->>>>>>> 2ea133db
                 doi_info = {
                     'registered_doi': doi_name,
                     'doi_url': f'https://doi.org/{doi_name}'
