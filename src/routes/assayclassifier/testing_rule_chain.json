--- conflicted
+++ resolved
@@ -524,11 +524,7 @@
     {
         "type": "match",
         "match": "is_dcwg and is_primary and dataset_type == 'GeoMx (NGS)'",
-<<<<<<< HEAD
-        "value": "{'assaytype': 'geomx_ngs?', 'vitessce-hints': [], 'dir-schema': 'geomx-ngs-v2', 'description': 'GeoMx (NGS)', 'contains-pii': true, 'primary': true, 'dataset-type': 'GeoMx (NGS)', 'must-contain': ['RNAseq (with probes)'], 'is-multi-assay': true}",
-=======
         "value": "{'ubkg_code': 'C200760', 'assaytype': 'geomx_ngs?', 'vitessce-hints': [], 'dir-schema': 'geomx-ngs-v2', 'description': 'GeoMx (NGS)', 'contains-pii': true, 'primary': true, 'dataset-type': 'GeoMx (NGS)', 'must-contain': ['RNAseq (with probes)'], 'is-multi-assay': true}",
->>>>>>> b8daaecf
         "rule_description": "DCWG geomx_ngs?"
     },
     {
@@ -696,11 +692,7 @@
     {
         "type": "match",
         "match": "is_dcwg and is_primary and dataset_type == '2D Imaging Mass Cytometry'",
-<<<<<<< HEAD
-        "value": "{'assaytype': 'IMC2D', 'vitessce-hints': [], 'dir-schema': 'imc-2d-v2', 'contains-pii': false, 'primary': true, 'dataset-type': '2D Imaging Mass Cytometry', 'description': '2D Imaging Mass Cytometry'}",
-=======
         "value": "{'ubkg_code': 'C201040', 'assaytype': 'IMC2D', 'vitessce-hints': [], 'dir-schema': 'imc-2d-v2', 'contains-pii': false, 'primary': true, 'dataset-type': '2D Imaging Mass Cytometry', 'description': '2D Imaging Mass Cytometry'}",
->>>>>>> b8daaecf
         "rule_description": "DCWG IMC2D"
     },
     {
@@ -790,11 +782,7 @@
     {
         "type": "match",
         "match": "is_epic and derived_dataset_type == 'Segmentation Mask'",
-<<<<<<< HEAD
-        "value": "{'assaytype': 'segmentation-mask', 'vitessce-hints': ['segmentation_mask', 'is_image', 'pyramid'], 'dir-schema': 'segmentation-mask-v2', 'contains-pii': false, 'primary': false, 'dataset-type': 'Segmentation Mask', 'description': 'Segmentation Mask', 'process_state': 'epic'}",
-=======
         "value": "{'ubkg_code': 'C202020', 'assaytype': 'segmentation-mask', 'vitessce-hints': ['segmentation_mask', 'is_image', 'pyramid'], 'dir-schema': 'segmentation-mask-v2', 'contains-pii': false, 'primary': false, 'dataset-type': 'Segmentation Mask', 'description': 'Segmentation Mask', 'process_state': 'epic'}",
->>>>>>> b8daaecf
         "rule_description": "EPIC dataset segmentation mask"
     },
     {
@@ -812,11 +800,7 @@
     {
         "type": "match",
         "match": "is_dcwg and is_primary and dataset_type == 'Xenium'",
-<<<<<<< HEAD
-        "value": "{'assaytype': 'xenium', 'vitessce-hints': [], 'dir-schema': 'xenium-v2', 'contains-pii': true, 'primary': true, 'dataset-type': 'Xenium', 'description': 'Xenium'}",
-=======
         "value": "{'ubkg_code': 'C202050', 'assaytype': 'xenium', 'vitessce-hints': [], 'dir-schema': 'xenium-v2', 'contains-pii': true, 'primary': true, 'dataset-type': 'Xenium', 'description': 'Xenium'}",
->>>>>>> b8daaecf
         "rule_description": "DCWG xenium"
     }
 ]