{
  "body":
  [
    {
        "type": "match",
        "match": "not_dcwg and is_primary and assay_type in ['AF']",
        "value": "{'ubkg_code': 'C200001', 'assaytype': 'AF', 'dir-schema': 'af-v0', 'tbl-schema': 'af-v'+version.to_str, 'vitessce-hints': [], 'contains-pii': false, 'primary': true, 'description': 'Auto-fluorescence Microscopy', 'dataset-type': 'Auto-fluorescence' }",
        "rule_description": "non-DCWG primary AF"
    },
    {
        "type": "match",
        "match": "is_central_processed and data_types[0] in ['AF_pyramid']",
        "value": "{'ubkg_code': 'C200010', 'assaytype': 'AF_pyramid', 'vitessce-hints': ['pyramid', 'is_support'], 'primary': false, 'contains-pii': false, 'description': 'Auto-fluorescence Microscopy [Image Pyramid]', 'pipeline-shorthand': 'Image Pyramid'}",
        "rule_description": "derived AF_pyramid"
    },
    {
        "type": "match",
        "match": "not_dcwg and is_primary and assay_type in ['ATACseq-bulk', 'bulkATACseq']",
        "value": "{'ubkg_code': 'C200020', 'assaytype': 'ATACseq-bulk', 'dir-schema': 'bulkatacseq-v0', 'tbl-schema': 'bulkatacseq-v'+version.to_str, 'vitessce-hints': [], 'contains-pii': true, 'primary': true, 'description': 'Bulk ATACseq', 'dataset-type': 'ATACseq' }",
        "rule_description": "non-DCWG primary ATACseq-bulk"
    },
    {
        "type": "match",
        "match": "is_central_processed and data_types[0] in ['bulk_atacseq']",
        "value": "{'ubkg_code': 'C200030', 'assaytype': 'bulk_atacseq', 'vitessce-hints': [], 'primary': false, 'contains-pii': false, 'description': 'Bulk ATACseq [BWA + MACS2]', 'pipeline-shorthand': 'BWA + MACS2'}",
        "rule_description": "derived bulk_atacseq"
    },
    {
        "type": "match",
        "match": "not_dcwg and is_primary and assay_type in ['cell-dive', 'cell DIVE', 'Cell DIVE']",
        "value": "{'ubkg_code': 'C200040', 'assaytype': 'cell-dive', 'dir-schema': 'celldive-v0', 'tbl-schema': 'celldive-v'+version.to_str, 'vitessce-hints': [], 'contains-pii': false, 'primary': true, 'description': 'Cell DIVE', 'dataset-type': 'Cell DIVE' }",
        "rule_description": "non-DCWG primary cell-dive"
    },
    {
        "type": "match",
        "match": "is_central_processed and data_types[0] in ['celldive_deepcell']",
        "value": "{'ubkg_code': 'C200050', 'assaytype': 'celldive_deepcell', 'vitessce-hints': ['sprm', 'anndata', 'is_image', 'is_tiled'], 'primary': false, 'contains-pii': false, 'description': 'Cell DIVE [DeepCell + SPRM]', 'pipeline-shorthand': 'DeepCell + SPRM'}",
        "rule_description": "derived celldive_deepcell"
    },
    {
        "type": "match",
        "match": "not_dcwg and is_primary and assay_type in ['CODEX']",
        "value": "{'ubkg_code': 'C200060', 'assaytype': 'CODEX', 'dir-schema': 'codex-v1', 'tbl-schema': 'codex-v'+version.to_str, 'vitessce-hints': [], 'contains-pii': false, 'primary': true, 'description': 'CODEX', 'dataset-type': 'CODEX' }",
        "rule_description": "non-DCWG primary CODEX"
    },
    {
        "type": "match",
        "match": "not_dcwg and is_primary and assay_type in ['CODEX2']",
        "value": "{'ubkg_code': 'C200070', 'assaytype': 'CODEX2', 'dir-schema': 'codex-v1', 'tbl-schema': 'codex-v'+version.to_str, 'vitessce-hints': [], 'contains-pii': false, 'primary': true, 'description': 'CODEX (CODEX2 assay type)', 'dataset-type': 'CODEX' }",
        "rule_description": "non-DCWG primary CODEX2"
    },
    {
        "type": "match",
        "match": "is_central_processed and data_types[0] in ['codex_cytokit_v1'] and [elt for elt in dag_provenance_list if elt =~~ 'anndata']",
        "value": "{'ubkg_code': 'C200080', 'assaytype': 'codex_cytokit_v1', 'vitessce-hints': ['codex', 'is_image', 'is_tiled', 'anndata'], 'primary': false, 'contains-pii': false, 'description': 'CODEX [Cytokit + SPRM]', 'pipeline-shorthand': 'Cytokit + SPRM'}",
        "rule_description": "derived codex_cytokit_v1"
    },
    {
        "type": "match",
        "match": "is_central_processed and data_types[0] in ['codex_cytokit_v1'] and not [elt for elt in dag_provenance_list if elt =~~ 'anndata']",
        "value": "{'ubkg_code': 'C200090', 'assaytype': 'codex_cytokit_v1', 'vitessce-hints': ['codex', 'is_image', 'is_tiled', 'json_based'], 'primary': false, 'contains-pii': false, 'description': 'CODEX [Cytokit + SPRM]', 'pipeline-shorthand': 'Cytokit + SPRM'}",
        "rule_description": "derived codex_cytokit_v1 json-based"
    },
    {
        "type": "match",
        "match": "is_central_processed and data_types[0] in ['codex_cytokit']",
        "value": "{'ubkg_code': 'C200100', 'assaytype': 'codex_cytokit', 'vitessce-hints': ['sprm', 'anndata', 'is_image', 'is_tiled'], 'primary': false, 'contains-pii': false, 'description': 'CODEX [Cytokit + SPRM]', 'pipeline-shorthand': 'Cytokit + SPRM'}",
        "rule_description": "derived codex_cytokit"
    },
    {
        "type": "match",
        "match": "not_dcwg and is_primary and assay_type in ['DART-FISH']",
        "value": "{'ubkg_code': 'C200110', 'assaytype': 'DART-FISH',   'vitessce-hints': [], 'contains-pii': false, 'primary': true, 'description': 'DART-FISH', 'dataset-type': 'DARTFish' }",
        "rule_description": "non-DCWG primary DART-FISH"
    },
    {
        "type": "match",
        "match": "not_dcwg and is_primary and assay_type in ['DESI', 'DESI-IMS', 'DESI IMS']",
        "value": "{'ubkg_code': 'C200120', 'assaytype': 'DESI', 'dir-schema': 'ims-v0', 'tbl-schema': 'ims-v'+version.to_str, 'vitessce-hints': [], 'contains-pii': false, 'primary': true, 'description': 'DESI', 'dataset-type': 'DESI' }",
        "rule_description": "non-DCWG primary DESI"
    },
    {
        "type": "match",
        "match": "is_central_processed and data_types[0] in ['DESI_pyramid']",
        "value": "{'ubkg_code': 'C200130', 'assaytype': 'DESI_pyramid', 'vitessce-hints': ['pyramid', 'is_support'], 'primary': false, 'contains-pii': false, 'description': 'DESI [Image Pyramid]', 'pipeline-shorthand': 'Image Pyramid'}",
        "rule_description": "derived DESI_pyramid"
    },
    {
        "type": "match",
        "match": "is_central_processed and data_types[0] in ['image_pyramid', 'Image Pyramid', 'ometiff_pyramid_ims', 'ometiff_pyramid']",
        "value": "{'ubkg_code': 'C200140', 'assaytype': 'image_pyramid', 'vitessce-hints': ['is_image', 'pyramid', 'is_support'], 'primary': false, 'contains-pii': false, 'description': 'Image Pyramid', 'pipeline-shorthand': ''}",
        "rule_description": "derived image_pyramid"
    },
    {
        "type": "match",
        "match": "not_dcwg and is_primary and assay_type in ['IMC2D', 'IMC', '2D-IMC', 'Imaging Mass Cytometry']",
        "value": "{'ubkg_code': 'C200150', 'assaytype': 'IMC2D', 'dir-schema': 'imc-v0', 'tbl-schema': 'imc-v'+version.to_str, 'vitessce-hints': [], 'contains-pii': false, 'primary': true, 'description': '2D Imaging Mass Cytometry', 'dataset-type': '2D Imaging Mass Cytometry' }",
        "rule_description": "non-DCWG primary IMC2D"
    },
    {
        "type": "match",
        "match": "not_dcwg and is_primary and assay_type in ['IMC3D', '3D-IMC', '3D Imaging Mass Cytometry']",
        "value": "{'ubkg_code': 'C200160', 'assaytype': 'IMC3D', 'dir-schema': 'imc3d-v0', 'tbl-schema': 'imc3d-v'+version.to_str, 'vitessce-hints': [], 'contains-pii': false, 'primary': true, 'description': '3D Imaging Mass Cytometry', 'dataset-type': '3D Imaging Mass Cytometry' }",
        "rule_description": "non-DCWG primary IMC3D"
    },
    {
        "type": "match",
        "match": "is_central_processed and data_types[0] in ['IMC2D_pyramid', 'IMC_pyramid']",
        "value": "{'ubkg_code': 'C200170', 'assaytype': 'IMC2D_pyramid', 'vitessce-hints': ['pyramid', 'is_support'], 'primary': false, 'contains-pii': false, 'description': '2D Imaging Mass Cytometry [Image Pyramid]', 'pipeline-shorthand': 'Image Pyramid'}",
        "rule_description": "derived IMC2D_pyramid"
    },
    {
        "type": "match",
        "match": "is_central_processed and data_types[0] in ['IMC3D_pyramid', '3D-IMC_pyramid']",
        "value": "{'ubkg_code': 'C200180', 'assaytype': 'IMC3D_pyramid', 'vitessce-hints': ['pyramid', 'is_support'], 'primary': false, 'contains-pii': false, 'description': '3D Imaging Mass Cytometry [Image Pyramid]', 'pipeline-shorthand': 'Image Pyramid'}",
        "rule_description": "derived IMC3D_pyramid"
    },
    {
        "type": "match",
        "match": "not_dcwg and is_primary and assay_type in ['lc-ms_label-free']",
        "value": "{'ubkg_code': 'C200190', 'assaytype': 'lc-ms_label-free',   'vitessce-hints': [], 'contains-pii': false, 'primary': true, 'description': 'Label-free LC-MS', 'dataset-type': 'LC-MS' }",
        "rule_description": "non-DCWG primary lc-ms_label-free"
    },
    {
        "type": "match",
        "match": "not_dcwg and is_primary and assay_type in ['lc-ms_labeled']",
        "value": "{'ubkg_code': 'C200200', 'assaytype': 'lc-ms_labeled',   'vitessce-hints': [], 'contains-pii': false, 'primary': true, 'description': 'Labeled LC-MS', 'dataset-type': 'LC-MS' }",
        "rule_description": "non-DCWG primary lc-ms_labeled"
    },
    {
        "type": "match",
        "match": "not_dcwg and is_primary and assay_type in ['lc-ms-ms_label-free', 'LC-MS/MS (label-free proteomics)']",
        "value": "{'ubkg_code': 'C200210', 'assaytype': 'lc-ms-ms_label-free',   'vitessce-hints': [], 'contains-pii': false, 'primary': true, 'description': 'Label-free LC-MS/MS', 'dataset-type': 'LC-MS' }",
        "rule_description": "non-DCWG primary lc-ms-ms_label-free"
    },
    {
        "type": "match",
        "match": "not_dcwg and is_primary and assay_type in ['lc-ms-ms_labeled']",
        "value": "{'ubkg_code': 'C200220', 'assaytype': 'lc-ms-ms_labeled',   'vitessce-hints': [], 'contains-pii': false, 'primary': true, 'description': 'Labeled LC-MS/MS', 'dataset-type': 'LC-MS' }",
        "rule_description": "non-DCWG primary lc-ms-ms_labeled"
    },
    {
        "type": "match",
        "match": "not_dcwg and is_primary and assay_type in ['LC-MS-untargeted']",
        "value": "{'ubkg_code': 'C200230', 'assaytype': 'LC-MS-untargeted',   'vitessce-hints': [], 'contains-pii': false, 'primary': true, 'description': 'Untargeted LC-MS', 'dataset-type': 'LC-MS' }",
        "rule_description": "non-DCWG primary LC-MS-untargeted"
    },
    {
        "type": "match",
        "match": "not_dcwg and is_primary and assay_type in ['Lightsheet', 'Light Sheet']",
        "value": "{'ubkg_code': 'C200240', 'assaytype': 'Lightsheet', 'dir-schema': 'lightsheet-v1', 'tbl-schema': 'lightsheet-v'+version.to_str, 'vitessce-hints': [], 'contains-pii': false, 'primary': true, 'description': 'Light Sheet Microscopy', 'dataset-type': 'Light Sheet' }",
        "rule_description": "non-DCWG primary Lightsheet"
    },
    {
        "type": "match",
        "match": "not_dcwg and is_primary and assay_type in ['MALDI-IMS', 'MALDI-IMS-neg', 'MALDI-IMS-pos', 'IMS negative', 'IMS positive']",
        "value": "{'ubkg_code': 'C200250', 'assaytype': 'MALDI-IMS', 'dir-schema': 'ims-v0', 'tbl-schema': 'ims-v'+version.to_str, 'vitessce-hints': ['maldi'], 'contains-pii': false, 'primary': true, 'description': 'MALDI IMS', 'dataset-type': 'MALDI' }",
        "rule_description": "non-DCWG primary MALDI-IMS"
    },
    {
        "type": "match",
        "match": "is_central_processed and data_types[0] in ['MALDI-IMS_pyramid', 'MALDI-IMS-neg_pyramid', 'MALDI-IMS-pos_pyramid']",
        "value": "{'ubkg_code': 'C200260', 'assaytype': 'MALDI-IMS_pyramid', 'vitessce-hints': ['pyramid', 'maldi', 'is_support'], 'primary': false, 'contains-pii': false, 'description': 'MALDI IMS [Image Pyramid]', 'pipeline-shorthand': 'Image Pyramid'}",
        "rule_description": "derived MALDI-IMS_pyramid"
    },
    {
        "type": "match",
        "match": "not_dcwg and is_primary and assay_type in ['MIBI', 'Multiplex Ion Beam Imaging', 'mibi']",
        "value": "{'ubkg_code': 'C200270', 'assaytype': 'MIBI', 'dir-schema': 'mibi-v0', 'tbl-schema': 'mibi-v'+version.to_str, 'vitessce-hints': [], 'contains-pii': false, 'primary': true, 'description': 'Multiplex Ion Beam Imaging', 'dataset-type': 'MIBI' }",
        "rule_description": "non-DCWG primary MIBI"
    },
    {
        "type": "match",
        "match": "is_central_processed and data_types[0] in ['mibi_deepcell']",
        "value": "{'ubkg_code': 'C200280', 'assaytype': 'mibi_deepcell', 'vitessce-hints': ['is_image', 'is_tiled', 'sprm', 'anndata'], 'primary': false, 'contains-pii': false, 'description': 'Multiplex Ion Beam Imaging [DeepCell + SPRM]', 'pipeline-shorthand': 'DeepCell + SPRM'}",
        "rule_description": "derived mibi_deepcell"
    },
    {
        "type": "match",
        "match": "not_dcwg and is_primary and assay_type in ['NanoDESI']",
        "value": "{'ubkg_code': 'C200290', 'assaytype': 'NanoDESI', 'dir-schema': 'nano-v0', 'tbl-schema': 'nano-v'+version.to_str, 'vitessce-hints': [], 'contains-pii': false, 'primary': true, 'description': 'NanoDESI', 'dataset-type': 'DESI' }",
        "rule_description": "non-DCWG primary NanoDESI"
    },
    {
        "type": "match",
        "match": "is_central_processed and data_types[0] in ['NanoDESI_pyramid']",
        "value": "{'ubkg_code': 'C200300', 'assaytype': 'NanoDESI_pyramid', 'vitessce-hints': ['pyramid', 'is_support'], 'primary': false, 'contains-pii': false, 'description': 'NanoDESI [Image Pyramid]', 'pipeline-shorthand': 'Image Pyramid'}",
        "rule_description": "derived NanoDESI_pyramid"
    },
    {
        "type": "match",
        "match": "not_dcwg and is_primary and assay_type in ['NanoPOTS']",
        "value": "{'ubkg_code': 'C200310', 'assaytype': 'NanoPOTS', 'dir-schema': 'nano-v0', 'tbl-schema': 'nano-v'+version.to_str, 'vitessce-hints': [], 'contains-pii': false, 'primary': true, 'description': 'NanoPOTS', 'dataset-type': 'UNKNOWN' }",
        "rule_description": "non-DCWG primary NanoPOTS"
    },
    {
        "type": "match",
        "match": "is_central_processed and data_types[0] in ['NanoPOTS_pyramid']",
        "value": "{'ubkg_code': 'C200320', 'assaytype': 'NanoPOTS_pyramid', 'vitessce-hints': ['pyramid', 'is_support'], 'primary': false, 'contains-pii': false, 'description': 'NanoPOTS [Image Pyramid]', 'pipeline-shorthand': 'Image Pyramid'}",
        "rule_description": "derived NanoPOTS_pyramid"
    },
    {
        "type": "match",
        "match": "not_dcwg and is_primary and assay_type in ['MxIF']",
        "value": "{'ubkg_code': 'C200330', 'assaytype': 'MxIF', 'dir-schema': 'mxif-v0', 'tbl-schema': 'mxif-v'+version.to_str, 'vitessce-hints': [], 'contains-pii': false, 'primary': true, 'description': 'Multiplexed IF Microscopy', 'dataset-type': 'UNKNOWN' }",
        "rule_description": "non-DCWG primary MxIF"
    },
    {
        "type": "match",
        "match": "is_central_processed and data_types[0] in ['MxIF_pyramid']",
        "value": "{'ubkg_code': 'C200340', 'assaytype': 'MxIF_pyramid', 'vitessce-hints': ['pyramid', 'is_support'], 'primary': false, 'contains-pii': false, 'description': 'Multiplexed IF Microscopy [Image Pyramid]', 'pipeline-shorthand': 'Image Pyramid'}",
        "rule_description": "derived MxIF_pyramid"
    },
    {
        "type": "match",
        "match": "not_dcwg and is_primary and assay_type in ['PAS', 'PAS microscopy']",
        "value": "{'ubkg_code': 'C200350', 'assaytype': 'PAS', 'dir-schema': 'stained-v0', 'tbl-schema': 'stained-v'+version.to_str, 'vitessce-hints': [], 'contains-pii': false, 'primary': true, 'description': 'PAS Stained Microscopy', 'dataset-type': 'Histology' }",
        "rule_description": "non-DCWG primary PAS"
    },
    {
        "type": "match",
        "match": "is_central_processed and data_types[0] in ['PAS_pyramid']",
        "value": "{'ubkg_code': 'C200360', 'assaytype': 'PAS_pyramid', 'vitessce-hints': ['pyramid', 'is_support'], 'primary': false, 'contains-pii': false, 'description': 'PAS Stained Microscopy [Image Pyramid]', 'pipeline-shorthand': 'Image Pyramid'}",
        "rule_description": "derived PAS_pyramid"
    },
    {
        "type": "match",
        "match": "is_central_processed and data_types[0] in ['pas_ftu_segmentation']",
        "value": "{'ubkg_code': 'C200370', 'assaytype': 'pas_ftu_segmentation', 'vitessce-hints': [], 'primary': false, 'contains-pii': false, 'description': 'PAS Stained Microscopy [Kaggle-1 Glomerulus Segmentation]', 'pipeline-shorthand': 'Kaggle-1 Glomerulus Segmentation'}",
        "rule_description": "derived pas_ftu_segmentation"
    },
    {
        "type": "match",
        "match": "is_publication",
        "value": "{'ubkg_code': 'C200380', 'assaytype': 'publication', 'vitessce-hints': [], 'primary': false, 'contains-pii': false, 'description': 'Publication Data'}",
        "rule_description": "derived publication"
    },
    {
        "type": "match",
        "match": "is_central_processed and data_types[0] in ['publication_ancillary', 'gen_pub_ancillary']",
        "value": "{'ubkg_code': 'C200390', 'assaytype': 'publication_ancillary', 'vitessce-hints': ['json', 'is_support'], 'primary': false, 'contains-pii': false, 'description': 'Publication Data [ancillary]', 'pipeline-shorthand': 'ancillary'}",
        "rule_description": "derived publication_ancillary"
    },
    {
        "type": "match",
        "match": "not_dcwg and is_primary and assay_type in ['bulk-RNA', 'bulk RNA']",
        "value": "{'ubkg_code': 'C200400', 'assaytype': 'bulk-RNA', 'dir-schema': 'bulkrnaseq-v0', 'tbl-schema': 'bulkrnaseq-v'+version.to_str, 'vitessce-hints': [], 'contains-pii': true, 'primary': true, 'description': 'Bulk RNAseq', 'dataset-type': 'RNAseq' }",
        "rule_description": "non-DCWG primary bulk-RNA"
    },
    {
        "type": "match",
        "match": "is_central_processed and data_types[0] in ['salmon_rnaseq_bulk']",
        "value": "{'ubkg_code': 'C200410', 'assaytype': 'salmon_rnaseq_bulk', 'vitessce-hints': [], 'primary': false, 'contains-pii': false, 'description': 'Bulk RNAseq [Salmon]', 'pipeline-shorthand': 'Salmon'}",
        "rule_description": "derived salmon_rnaseq_bulk"
    },
    {
        "type": "match",
        "match": "not_dcwg and is_primary and assay_type in ['SNARE-ATACseq2', 'SNAREseq', 'SNARE-seq2', 'SNARE2-ATACseq']",
        "value": "{'ubkg_code': 'C200420', 'assaytype': 'SNARE-ATACseq2', 'dir-schema': 'scatacseq-v0', 'tbl-schema': 'scatacseq-v'+version.to_str, 'vitessce-hints': [], 'contains-pii': true, 'primary': true, 'description': 'snATACseq (SNAREseq2)', 'dataset-type': 'ATACseq' }",
        "rule_description": "non-DCWG primary SNARE-ATACseq2"
    },
    {
        "type": "match",
        "match": "not_dcwg and is_primary and assay_type in ['SNARE-RNAseq2', 'SNARE2-RNAseq']",
        "value": "{'ubkg_code': 'C200430', 'assaytype': 'SNARE-RNAseq2', 'dir-schema': 'scrnaseq-v0', 'tbl-schema': 'scrnaseq-v'+version.to_str, 'vitessce-hints': [], 'contains-pii': true, 'primary': true, 'description': 'snRNAseq (SNAREseq2)', 'dataset-type': 'RNAseq' }",
        "rule_description": "non-DCWG primary SNARE-RNAseq2"
    },
    {
        "type": "match",
        "match": "not_dcwg and is_lab_processed and data_types[0] in ['sc_atac_seq_snare_lab']",
        "value": "{'ubkg_code': 'C200440', 'assaytype': 'sc_atac_seq_snare_lab', 'vitessce-hints': [], 'primary': false, 'contains-pii': false, 'description': 'snATACseq (SNAREseq2) [Lab Processed]'}",
        "rule_description": "derived sc_atac_seq_snare_lab"
    },
    {
        "type": "match",
        "match": "not_dcwg and is_lab_processed and data_types[0] in ['sc_rna_seq_snare_lab']",
        "value": "{'ubkg_code': 'C200450', 'assaytype': 'sc_rna_seq_snare_lab', 'vitessce-hints': [], 'primary': false, 'contains-pii': false, 'description': 'snRNAseq (SNAREseq2) [Lab Processed]'}",
        "rule_description": "derived sc_rna_seq_snare_lab"
    },
    {
        "type": "match",
        "match": "is_central_processed and data_types[0] in ['salmon_rnaseq_snareseq']",
        "value": "{'ubkg_code': 'C200460', 'assaytype': 'salmon_rnaseq_snareseq', 'vitessce-hints': ['is_sc', 'rna'], 'primary': false, 'contains-pii': false, 'description': 'snRNAseq (SNAREseq2) [Salmon]', 'pipeline-shorthand': 'Salmon'}",
        "rule_description": "derived salmon_rnaseq_snareseq"
    },
    {
        "type": "match",
        "match": "is_central_processed and data_types[0] in ['sc_atac_seq_snare']",
        "value": "{'ubkg_code': 'C200470', 'assaytype': 'sc_atac_seq_snare', 'vitessce-hints': ['is_sc', 'atac'], 'primary': false, 'contains-pii': false, 'description': 'snATACseq (SNAREseq2) [SnapATAC]', 'pipeline-shorthand': 'SnapATAC'}",
        "rule_description": "derived sc_atac_seq_snare"
    },
    {
        "type": "match",
        "match": "not_dcwg and is_primary and assay_type in ['scRNAseq-10xGenomics-v2']",
        "value": "{'ubkg_code': 'C200480', 'assaytype': 'scRNAseq-10xGenomics-v2', 'dir-schema': 'scrnaseq-v0', 'tbl-schema': 'scrnaseq-v'+version.to_str, 'vitessce-hints': [], 'contains-pii': true, 'primary': true, 'description': 'scRNAseq (10x Genomics v2)', 'dataset-type': 'RNAseq' }",
        "rule_description": "non-DCWG primary scRNAseq-10xGenomics-v2"
    },
    {
        "type": "match",
        "match": "not_dcwg and is_primary and assay_type in ['scRNAseq-10xGenomics-v3', 'scRNA-Seq(10xGenomics)', 'scRNA-Seq-10x', 'scRNAseq-10xGenomics']",
        "value": "{'ubkg_code': 'C200490', 'assaytype': 'scRNAseq-10xGenomics-v3', 'dir-schema': 'scrnaseq-v0', 'tbl-schema': 'scrnaseq-v'+version.to_str, 'vitessce-hints': [], 'contains-pii': true, 'primary': true, 'description': 'scRNAseq (10x Genomics v3)', 'dataset-type': 'RNAseq' }",
        "rule_description": "non-DCWG primary scRNAseq-10xGenomics-v3"
    },
    {
        "type": "match",
        "match": "is_central_processed and data_types[0] in ['salmon_rnaseq_10x', 'salmon_rnaseq_10x_v2'] and [elt for elt in dag_provenance_list if elt =~~ 'anndata']",
        "value": "{'ubkg_code': 'C200500', 'assaytype': 'salmon_rnaseq_10x', 'vitessce-hints': ['is_sc', 'rna'], 'primary': false, 'contains-pii': false, 'description': 'scRNAseq (10x Genomics) [Salmon]', 'pipeline-shorthand': 'Salmon'}",
        "rule_description": "derived salmon_rnaseq_10x"
    },
    {
        "type": "match",
        "match": "is_central_processed and data_types[0] in ['salmon_rnaseq_10x', 'salmon_rnaseq_10x_v2'] and not [elt for elt in dag_provenance_list if elt =~~ 'anndata']",
        "value": "{'ubkg_code': 'C202010', 'assaytype': 'salmon_rnaseq_10x', 'vitessce-hints': ['is_sc', 'rna', 'json_based'], 'primary': false, 'contains-pii': false, 'description': 'scRNAseq (10x Genomics) [Salmon]', 'pipeline-shorthand': 'Salmon'}",
        "rule_description": "derived salmon_rnaseq_10x json-based"
    },
    {
        "type": "match",
        "match": "not_dcwg and is_primary and assay_type in ['sciATACseq']",
        "value": "{'ubkg_code': 'C200510', 'assaytype': 'sciATACseq', 'dir-schema': 'scatacseq-v0', 'tbl-schema': 'scatacseq-v'+version.to_str, 'vitessce-hints': [], 'contains-pii': true, 'primary': true, 'description': 'sciATACseq', 'dataset-type': 'ATACseq' }",
        "rule_description": "non-DCWG primary sciATACseq"
    },
    {
        "type": "match",
        "match": "is_central_processed and data_types[0] in ['sc_atac_seq_sci']",
        "value": "{'ubkg_code': 'C200520', 'assaytype': 'sc_atac_seq_sci', 'vitessce-hints': ['is_sc', 'atac'], 'primary': false, 'contains-pii': false, 'description': 'sciATACseq [SnapATAC]', 'pipeline-shorthand': 'SnapATAC'}",
        "rule_description": "derived sc_atac_seq_sci"
    },
    {
        "type": "match",
        "match": "not_dcwg and is_primary and assay_type in ['sciRNAseq']",
        "value": "{'ubkg_code': 'C200530', 'assaytype': 'sciRNAseq', 'dir-schema': 'scrnaseq-v0', 'tbl-schema': 'scrnaseq-v'+version.to_str, 'vitessce-hints': [], 'contains-pii': true, 'primary': true, 'description': 'sciRNAseq', 'dataset-type': 'RNAseq' }",
        "rule_description": "non-DCWG primary sciRNAseq"
    },
    {
        "type": "match",
        "match": "is_central_processed and data_types[0] in ['salmon_rnaseq_sciseq']",
        "value": "{'ubkg_code': 'C200540', 'assaytype': 'salmon_rnaseq_sciseq', 'vitessce-hints': ['is_sc', 'rna'], 'primary': false, 'contains-pii': false, 'description': 'sciRNAseq [Salmon]', 'pipeline-shorthand': 'Salmon'}",
        "rule_description": "derived salmon_rnaseq_sciseq"
    },
    {
        "type": "match",
        "match": "not_dcwg and is_primary and assay_type in ['seqFish', 'seqFISH']",
        "value": "{'ubkg_code': 'C200550', 'assaytype': 'seqFish', 'dir-schema': 'seqfish-v0', 'tbl-schema': 'seqfish-v'+version.to_str, 'vitessce-hints': [], 'contains-pii': false, 'primary': true, 'description': 'seqFISH', 'dataset-type': 'seqFISH' }",
        "rule_description": "non-DCWG primary seqFish"
    },
    {
        "type": "match",
        "match": "is_central_processed and data_types[0] in ['seqFish_pyramid']",
        "value": "{'ubkg_code': 'C200560', 'assaytype': 'seqFish_pyramid', 'vitessce-hints': ['pyramid', 'is_support'], 'primary': false, 'contains-pii': false, 'description': 'seqFISH [Image Pyramid]', 'pipeline-shorthand': 'Image Pyramid'}",
        "rule_description": "derived seqFish_pyramid"
    },
    {
        "type": "match",
        "match": "not_dcwg and is_lab_processed and data_types[0] in ['seqFish_lab_processed']",
        "value": "{'ubkg_code': 'C200570', 'assaytype': 'seqFish_lab_processed', 'vitessce-hints': [], 'primary': false, 'contains-pii': false, 'description': 'seqFISH [Lab Processed]'}",
        "rule_description": "derived seqFish_lab_processed"
    },
    {
        "type": "match",
        "match": "not_dcwg and is_primary and assay_type in ['SIMS-IMS', 'SIMS']",
        "value": "{'ubkg_code': 'C200580', 'assaytype': 'SIMS-IMS', 'dir-schema': 'ims-v0', 'tbl-schema': 'ims-v'+version.to_str, 'vitessce-hints': [], 'contains-pii': false, 'primary': true, 'description': 'SIMS-IMS', 'dataset-type': 'SIMS' }",
        "rule_description": "non-DCWG primary SIMS-IMS"
    },
    {
        "type": "match",
        "match": "not_dcwg and is_primary and assay_type in ['snATACseq']",
        "value": "{'ubkg_code': 'C200590', 'assaytype': 'snATACseq', 'dir-schema': 'scatacseq-v0', 'tbl-schema': 'scatacseq-v'+version.to_str, 'vitessce-hints': [], 'contains-pii': true, 'primary': true, 'description': 'snATACseq', 'dataset-type': 'ATACseq' }",
        "rule_description": "non-DCWG primary snATACseq"
    },
    {
        "type": "match",
        "match": "is_central_processed and data_types[0] in ['sn_atac_seq', 'sn_atac_seq_multiome_10x', 'sc_atac_seq_sn', 'sc_atac_seq_multiome_10x']",
        "value": "{'ubkg_code': 'C200600', 'assaytype': 'sn_atac_seq', 'vitessce-hints': ['is_sc', 'atac'], 'primary': false, 'contains-pii': false, 'description': 'snATACseq [SnapATAC]', 'pipeline-shorthand': 'SnapATAC'}",
        "rule_description": "derived sn_atac_seq"
    },
    {
        "type": "match",
        "match": "not_dcwg and is_primary and assay_type in ['snRNAseq-10xGenomics-v2', 'snRNAseq-v2']",
        "value": "{'ubkg_code': 'C200610', 'assaytype': 'snRNAseq-10xGenomics-v2', 'dir-schema': 'scrnaseq-v0', 'tbl-schema': 'scrnaseq-v'+version.to_str, 'vitessce-hints': [], 'contains-pii': true, 'primary': true, 'description': 'snRNAseq (10x Genomics v2)', 'dataset-type': 'RNAseq' }",
        "rule_description": "non-DCWG primary snRNAseq-10xGenomics-v2"
    },
    {
        "type": "match",
        "match": "not_dcwg and is_primary and assay_type in ['snRNAseq-10xGenomics-v3', 'snRNAseq', 'snRNAseq-v3']",
        "value": "{'ubkg_code': 'C200620', 'assaytype': 'snRNAseq-10xGenomics-v3', 'dir-schema': 'scrnaseq-v0', 'tbl-schema': 'scrnaseq-v'+version.to_str, 'vitessce-hints': [], 'contains-pii': true, 'primary': true, 'description': 'snRNAseq (10x Genomics v3)', 'dataset-type': 'RNAseq' }",
        "rule_description": "non-DCWG primary snRNAseq-10xGenomics-v3"
    },
    {
        "type": "match",
        "match": "is_central_processed and data_types[0] in ['salmon_sn_rnaseq_10x', 'salmon_rnaseq_10x_sn', 'salmon_rnaseq_10x_v2_sn'] and [elt for elt in dag_provenance_list if elt =~~ 'anndata']",
        "value": "{'ubkg_code': 'C200630', 'assaytype': 'salmon_sn_rnaseq_10x', 'vitessce-hints': ['is_sc', 'rna'], 'primary': false, 'contains-pii': false, 'description': 'snRNAseq [Salmon]', 'pipeline-shorthand': 'Salmon'}",
        "rule_description": "derived salmon_sn_rnaseq_10x"
    },
    {
        "type": "match",
        "match": "is_central_processed and data_types[0] in ['salmon_sn_rnaseq_10x', 'salmon_rnaseq_10x_sn', 'salmon_rnaseq_10x_v2_sn'] and not [elt for elt in dag_provenance_list if elt =~~ 'anndata']",
        "value": "{'ubkg_code': 'C202000', 'assaytype': 'salmon_sn_rnaseq_10x', 'vitessce-hints': ['is_sc', 'rna', 'json_based'], 'primary': false, 'contains-pii': false, 'description': 'snRNAseq [Salmon]', 'pipeline-shorthand': 'Salmon'}",
        "rule_description": "derived salmon_sn_rnaseq_10x json-based"
    },
    {
        "type": "match",
        "match": "not_dcwg and is_primary and assay_type in ['Slide-seq']",
        "value": "{'ubkg_code': 'C200640', 'assaytype': 'Slide-seq', 'dir-schema': 'slideseq-v0', 'tbl-schema': 'slideseq-v'+version.to_str, 'vitessce-hints': [], 'contains-pii': true, 'primary': true, 'description': 'Slideseq', 'dataset-type': 'Slideseq' }",
        "rule_description": "non-DCWG primary Slide-seq"
    },
    {
        "type": "match",
        "match": "is_central_processed and data_types[0] in ['salmon_rnaseq_slideseq']",
        "value": "{'ubkg_code': 'C200650', 'assaytype': 'salmon_rnaseq_slideseq', 'vitessce-hints': ['is_sc', 'rna'], 'primary': false, 'contains-pii': false, 'description': 'Slideseq [Salmon]', 'pipeline-shorthand': 'Salmon'}",
        "rule_description": "derived salmon_rnaseq_slideseq"
    },
    {
        "type": "match",
        "match": "not_dcwg and is_primary and assay_type in ['Targeted-Shotgun-LC-MS']",
        "value": "{'ubkg_code': 'C200660', 'assaytype': 'Targeted-Shotgun-LC-MS',   'vitessce-hints': [], 'contains-pii': false, 'primary': true, 'description': 'Targeted Shotgun / Flow-injection LC-MS', 'dataset-type': 'LC-MS' }",
        "rule_description": "non-DCWG primary Targeted-Shotgun-LC-MS"
    },
    {
        "type": "match",
        "match": "not_dcwg and is_primary and assay_type in ['TMT-LC-MS', 'TMT (proteomics)']",
        "value": "{'ubkg_code': 'C200670', 'assaytype': 'TMT-LC-MS',   'vitessce-hints': [], 'contains-pii': false, 'primary': true, 'description': 'TMT LC-MS', 'dataset-type': 'LC-MS' }",
        "rule_description": "non-DCWG primary TMT-LC-MS"
    },
    {
        "type": "match",
        "match": "not_dcwg and is_primary and assay_type in ['WGS', 'Whole Transcriptome Sequencing', 'Whole Genome Sequencing']",
        "value": "{'ubkg_code': 'C200680', 'assaytype': 'WGS', 'dir-schema': 'wgs-v0', 'tbl-schema': 'wgs-v'+version.to_str, 'vitessce-hints': [], 'contains-pii': true, 'primary': true, 'description': 'Whole Genome Sequencing', 'dataset-type': 'WGS' }",
        "rule_description": "non-DCWG primary WGS"
    },
    {
        "type": "match",
        "match": "not_dcwg and is_primary and assay_type in ['LC-MS', 'LC-MS (metabolomics)']",
        "value": "{'ubkg_code': 'C200690', 'assaytype': 'LC-MS', 'dir-schema': 'lcms-v0', 'tbl-schema': 'lcms-v'+version.to_str, 'vitessce-hints': [], 'contains-pii': false, 'primary': true, 'description': 'LC-MS', 'dataset-type': 'LC-MS' }",
        "rule_description": "non-DCWG primary LC-MS"
    },
    {
        "type": "match",
        "match": "not_dcwg and is_primary and assay_type in ['MS', 'MS (shotgun lipidomics)']",
        "value": "{'ubkg_code': 'C201190', 'assaytype': 'MS', 'dir-schema': 'lcms-v0', 'tbl-schema': 'lcms-v'+version.to_str, 'vitessce-hints': [], 'contains-pii': false, 'primary': true, 'description': 'MS', 'dataset-type': 'LC-MS' }",
        "rule_description": "non-DCWG primary MS"
    },
    {
        "type": "match",
        "match": "not_dcwg and is_primary and assay_type in ['LC-MS_bottom_up', 'LC-MS Bottom-Up']",
        "value": "{'ubkg_code': 'C200700', 'assaytype': 'LC-MS_bottom_up', 'dir-schema': 'lcms-v0', 'tbl-schema': 'lcms-v'+version.to_str, 'vitessce-hints': [], 'contains-pii': false, 'primary': true, 'description': 'LC-MS Bottom Up', 'dataset-type': 'LC-MS' }",
        "rule_description": "non-DCWG primary LC-MS_bottom_up"
    },
    {
        "type": "match",
        "match": "not_dcwg and is_primary and assay_type in ['MS_bottom_up', 'MS Bottom-Up']",
        "value": "{'ubkg_code': 'C200710', 'assaytype': 'MS_bottom_up', 'dir-schema': 'lcms-v0', 'tbl-schema': 'lcms-v'+version.to_str, 'vitessce-hints': [], 'contains-pii': false, 'primary': true, 'description': 'MS Bottom Up', 'dataset-type': 'LC-MS' }",
        "rule_description": "non-DCWG primary MS_bottom_up"
    },
    {
        "type": "match",
        "match": "not_dcwg and is_primary and assay_type in ['LC-MS_top_down', 'LC-MS Top-Down']",
        "value": "{'ubkg_code': 'C200720', 'assaytype': 'LC-MS_top_down', 'dir-schema': 'lcms-v0', 'tbl-schema': 'lcms-v'+version.to_str, 'vitessce-hints': [], 'contains-pii': false, 'primary': true, 'description': 'LC-MS Top Down', 'dataset-type': 'LC-MS' }",
        "rule_description": "non-DCWG primary LC-MS_top_down"
    },
    {
        "type": "match",
        "match": "not_dcwg and is_primary and assay_type in ['MS_top_down', 'MS Top-Down']",
        "value": "{'ubkg_code': 'C200730', 'assaytype': 'MS_top_down', 'dir-schema': 'lcms-v0', 'tbl-schema': 'lcms-v'+version.to_str, 'vitessce-hints': [], 'contains-pii': false, 'primary': true, 'description': 'MS Top Down', 'dataset-type': 'LC-MS' }",
        "rule_description": "non-DCWG primary MS_top_down"
    },
    {
        "type": "match",
        "match": "is_dcwg and is_primary and dataset_type == 'Visium (no probes)'",
        "value": "{'ubkg_code': 'C200740', 'assaytype': 'visium-no-probes', 'vitessce-hints': [], 'dir-schema': 'visium-no-probes-v3', 'description': 'Visium (no probes)', 'contains-pii': true, 'primary': true, 'dataset-type': 'Visium (no probes)', 'must-contain': ['Histology','RNAseq'], 'is-multi-assay': true}",
        "rule_description": "DCWG visium-no-probes"
    },
    {
        "type": "match",
        "match": "is_dcwg and is_primary and dataset_type == 'Visium (with probes)'",
        "value": "{'ubkg_code': 'C200750', 'assaytype': 'visium-with-probes', 'vitessce-hints': [], 'dir-schema': 'visium-with-probes-v3', 'description': 'Visium (with probes)', 'contains-pii': false, 'primary': true, 'dataset-type': 'Visium (with probes)', 'must-contain': ['Histology','RNAseq (with probes)'], 'is-multi-assay': true}",
        "rule_description": "DCWG visium-with-probes"
    },
    {
        "type": "match",
        "match": "is_dcwg and is_primary and dataset_type == 'GeoMx (NGS)'",
        "value": "{'ubkg_code': 'C200760', 'assaytype': 'geomx_ngs?', 'vitessce-hints': [], 'dir-schema': 'geomx-ngs-v2', 'description': 'GeoMx (NGS)', 'contains-pii': true, 'primary': true, 'dataset-type': 'GeoMx (NGS)', 'must-contain': ['RNAseq (with probes)'], 'is-multi-assay': true}",
        "rule_description": "DCWG geomx_ngs?"
    },
    {
        "type": "match",
        "match": "is_dcwg and is_primary and dataset_type == '10X Multiome'",
        "value": "{'ubkg_code': 'C200770', 'assaytype': '10x-multiome', 'vitessce-hints': [], 'dir-schema': '10x-multiome-v2', 'description': '10x Multiome', 'contains-pii': true, 'primary': true, 'dataset-type': '10X Multiome', 'must-contain': ['RNAseq','ATACseq'], 'is-multi-assay': true}",
        "rule_description": "DCWG 10x-multiome"
    },
    {
        "type": "match",
        "match": "is_dcwg and is_primary and dataset_type == 'SNARE-seq2'",
        "value": "{'ubkg_code': 'C200780', 'assaytype': 'multiome-snare-seq2', 'vitessce-hints': [], 'dir-schema': 'snareseq2-v2', 'description': 'SNAREseq2', 'contains-pii': true, 'primary': true, 'dataset-type': 'SNARE-seq2', 'must-contain': ['RNAseq','ATACseq'], 'is-multi-assay': true}",
        "rule_description": "DCWG multiome-snare-seq2"
    },
    {
        "type": "match",
        "match": "is_dcwg and is_primary and dataset_type == 'RNAseq'  and assay_input_entity == 'single cell' and barcode_read =~~ 'Not applicable' and barcode_size == 40 and barcode_offset == 'Not applicable' and umi_read =~~ 'Not applicable' and umi_size == 8 and umi_offset == 'Not applicable'",
        "value": "{'ubkg_code': 'C200790', 'assaytype': 'sciRNAseq', 'vitessce-hints': [], 'dir-schema': 'rnaseq-v2', 'contains-pii': true, 'primary': true, 'dataset-type': 'RNAseq', 'description': 'sciRNAseq'}",
        "rule_description": "DCWG sciRNAseq"
    },
    {
        "type": "match",
        "match": "is_dcwg and is_primary and dataset_type == 'RNAseq'  and assay_input_entity == 'single nucleus' and barcode_read =~~ 'Read 2' and barcode_size == '8,8,8' and barcode_offset == '10,48,86' and umi_read =~~ 'Read 2' and umi_size == 10 and umi_offset == 0",
        "value": "{'ubkg_code': 'C200800', 'assaytype': 'SNARE-RNAseq2', 'vitessce-hints': [], 'dir-schema': 'rnaseq-v2', 'contains-pii': true, 'primary': true, 'dataset-type': 'RNAseq', 'description': 'snRNAseq (SNAREseq2)'}",
        "rule_description": "DCWG SNARE-RNAseq2"
    },
    {
        "type": "match",
        "match": "is_dcwg and is_primary and dataset_type == 'RNAseq' and assay_input_entity == 'spot' and barcode_read =~~ 'Read 1' and barcode_size == 16 and umi_read =~~ 'Read 1' and umi_size == 12 and ((barcode_offset==0 and umi_offset==16) or (barcode_offset==20 and umi_offset==36))",
        "value": "{'ubkg_code': 'C200810', 'assaytype': 'rnaseq-visium-no-probes', 'vitessce-hints': [], 'dir-schema': 'rnaseq-v2', 'contains-pii': true, 'primary': true, 'dataset-type': 'RNAseq', 'description': 'Capture bead RNAseq (10x Genomics v3)'}",
        "rule_description": "DCWG rnaseq-visium-no-probes"
    },
    {
        "type": "match",
        "match": "is_dcwg and is_primary and dataset_type == 'RNAseq (with probes)' and oligo_probe_panel in ['10x Genomics; Visium Human Transcriptome Probe Kit v2 - Small; PN 1000466', '10x Genomics; Visium Human Transcriptome Probe Kit-Small; PN 1000363', '10x Genomics; Visium Human Transcriptome Probe Kit-Large; PN 1000364', '10x Genomics; Visium Mouse Transcriptome Probe Kit - Small; PN 1000365', '10x Genomics; Visium Mouse Transcriptome Probes v2 - small; PN 1000667'] and assay_input_entity == 'spot' and barcode_read =~~ 'Read 1' and barcode_size == 16 and barcode_offset == 0 and umi_read =~~ 'Read 1' and umi_size == 12 and umi_offset == 16",
        "value": "{'ubkg_code': 'C200820', 'assaytype': 'scRNAseq-visium-with-probes', 'vitessce-hints': [], 'dir-schema': 'rnaseq-with-probes-v2', 'contains-pii': true, 'primary': true, 'dataset-type': 'RNAseq (with probes)', 'description': 'Visium RNAseq (with probes)'}",
        "rule_description": "DCWG scRNAseq-visium-with-probes"
    },
    {
        "type": "match",
        "match": "is_dcwg and is_primary and dataset_type == 'RNAseq'  and assay_input_entity == 'single cell' and barcode_read =~~ 'Read 1' and barcode_size == 16 and barcode_offset == 0 and umi_read =~~ 'Read 1' and umi_size == 10 and umi_offset == 16",
        "value": "{'ubkg_code': 'C200830', 'assaytype': 'scRNAseq-10xGenomics-v2', 'vitessce-hints': [], 'dir-schema': 'rnaseq-v2', 'contains-pii': true, 'primary': true, 'dataset-type': 'RNAseq', 'description': 'scRNAseq (10x Genomics v2)'}",
        "rule_description": "DCWG scRNAseq-10xGenomics-v2"
    },
    {
        "type": "match",
        "match": "is_dcwg and is_primary and dataset_type == 'RNAseq'  and assay_input_entity == 'single nucleus' and barcode_read =~~ 'Read 1' and barcode_size == 16 and barcode_offset == 0 and umi_read =~~ 'Read 1' and umi_size == 10 and umi_offset == 16",
        "value": "{'ubkg_code': 'C200840', 'assaytype': 'snRNAseq-10xGenomics-v2', 'vitessce-hints': [], 'dir-schema': 'rnaseq-v2', 'contains-pii': true, 'primary': true, 'dataset-type': 'RNAseq', 'description': 'snRNAseq (10x Genomics v2)'}",
        "rule_description": "DCWG snRNAseq-10xGenomics-v2"
    },
    {
        "type": "match",
        "match": "is_dcwg and is_primary and dataset_type == 'RNAseq'  and assay_input_entity == 'single cell' and barcode_read =~~ 'Read 1' and barcode_size == 16 and barcode_offset == 0 and umi_read =~~ 'Read 1' and umi_size == 12 and umi_offset == 16",
        "value": "{'ubkg_code': 'C200850', 'assaytype': 'scRNAseq-10xGenomics-v3', 'vitessce-hints': [], 'dir-schema': 'rnaseq-v2', 'contains-pii': true, 'primary': true, 'dataset-type': 'RNAseq', 'description': 'scRNAseq (10x Genomics v3)'}",
        "rule_description": "DCWG scRNAseq-10xGenomics-v3"
    },
    {
        "type": "match",
        "match": "is_dcwg and is_primary and dataset_type == 'RNAseq'  and assay_input_entity == 'single nucleus' and barcode_read =~~ 'Read 1' and barcode_size == 16 and barcode_offset == 0 and umi_read =~~ 'Read 1' and umi_size == 12 and umi_offset == 16",
        "value": "{'ubkg_code': 'C200860', 'assaytype': 'snRNAseq-10xGenomics-v3', 'vitessce-hints': [], 'dir-schema': 'rnaseq-v2', 'contains-pii': true, 'primary': true, 'dataset-type': 'RNAseq', 'description': 'snRNAseq (10x Genomics v3)'}",
        "rule_description": "DCWG snRNAseq-10xGenomics-v3"
    },
    {
        "type": "match",
        "match": "is_dcwg and is_primary and dataset_type == 'ATACseq'  and assay_input_entity == 'single nucleus' and barcode_read =~~ 'Read 2' and barcode_size == 16 and barcode_offset == 0 and umi_read =~~ 'Not applicable' and umi_size == 'Not applicable' and umi_offset == 'Not applicable'",
        "value": "{'ubkg_code': 'C200870', 'assaytype': 'snATACseq', 'vitessce-hints': [], 'dir-schema': 'atacseq-v2', 'contains-pii': true, 'primary': true, 'dataset-type': 'ATACseq', 'description': 'snATACseq'}",
        "rule_description": "DCWG snATACseq"
    },
    {
        "type": "match",
        "match": "is_dcwg and is_primary and dataset_type == 'ATACseq'  and assay_input_entity == 'single nucleus' and barcode_read =~~ 'Read 2' and barcode_size == '8,8,8' and barcode_offset == '0,38,76' and umi_read =~~ 'Not applicable' and umi_size == 'Not applicable' and umi_offset == 'Not applicable'",
        "value": "{'ubkg_code': 'C200880', 'assaytype': 'SNARE-ATACseq2', 'vitessce-hints': [], 'dir-schema': 'atacseq-v2', 'contains-pii': true, 'primary': true, 'dataset-type': 'ATACseq', 'description': 'snATACseq (SNAREseq2)'}",
        "rule_description": "DCWG SNARE-ATACseq2"
    },
    {
        "type": "match",
        "match": "is_dcwg and is_primary and dataset_type == 'ATACseq'  and assay_input_entity == 'single nucleus' and barcode_read =~~ 'Read 2' and barcode_size == 16 and barcode_offset == 8 and umi_read =~~ 'Not applicable' and umi_size == 'Not applicable' and umi_offset == 'Not applicable'",
        "value": "{'ubkg_code': 'C200890', 'assaytype': 'sn_atac_seq?', 'vitessce-hints': [], 'dir-schema': 'atacseq-v2', 'contains-pii': true, 'primary': true, 'dataset-type': 'ATACseq', 'description': 'snATACseq-multiome'}",
        "rule_description": "DCWG sn_atac_seq?"
    },
    {
        "type": "match",
        "match": "is_dcwg and is_primary and dataset_type == 'RNAseq' and assay_input_entity == 'tissue (bulk)'",
        "value": "{'ubkg_code': 'C200900', 'assaytype': 'bulk-RNA', 'vitessce-hints': [], 'dir-schema': 'rnaseq-v2', 'contains-pii': true, 'primary': true, 'dataset-type': 'RNAseq', 'description': 'Bulk RNAseq'}",
        "rule_description": "DCWG bulk-RNA"
    },
    {
        "type": "match",
        "match": "is_dcwg and is_primary and dataset_type == 'ATACseq' and assay_input_entity == 'tissue (bulk)'",
        "value": "{'ubkg_code': 'C200910', 'assaytype': 'ATACseq-bulk', 'vitessce-hints': [], 'dir-schema': 'atacseq-v2', 'contains-pii': true, 'primary': true, 'dataset-type': 'ATACseq', 'description': 'Bulk ATACseq'}",
        "rule_description": "DCWG ATACseq-bulk"
    },
    {
        "type": "match",
        "match": "is_dcwg and is_primary and dataset_type == 'ATACseq' and assay_input_entity == 'single cell' and barcode_read =~~ 'Not applicable'",
        "value": "{'ubkg_code': 'C200920', 'assaytype': 'sciATACseq', 'vitessce-hints': [], 'dir-schema': 'atacseq-v2', 'contains-pii': true, 'primary': true, 'dataset-type': 'ATACseq', 'description': 'sciATACseq'}",
        "rule_description": "DCWG sciATACseq"
    },
    {
        "type": "match",
        "match": "is_dcwg and is_primary and dataset_type == 'Histology'  and stain_name == 'PAS'",
        "value": "{'ubkg_code': 'C200930', 'assaytype': 'PAS', 'vitessce-hints': [], 'dir-schema': 'histology-v2', 'contains-pii': false, 'primary': true, 'dataset-type': 'Histology', 'description': 'PAS Stained Microscopy'}",
        "rule_description": "DCWG PAS"
    },
    {
        "type": "match",
        "match": "is_dcwg and is_primary and dataset_type == 'Histology'  and stain_name == 'H&E'",
        "value": "{'ubkg_code': 'C200940', 'assaytype': 'h-and-e', 'vitessce-hints': [], 'dir-schema': 'histology-v2', 'contains-pii': false, 'primary': true, 'dataset-type': 'Histology', 'description': 'H&E Stained Microscopy'}",
        "rule_description": "DCWG h-and-e"
    },
    {
        "type": "match",
        "match": "is_dcwg and is_primary and dataset_type == 'CODEX'",
        "value": "{'ubkg_code': 'C200950', 'assaytype': 'CODEX', 'vitessce-hints': [], 'dir-schema': 'codex-v2', 'contains-pii': false, 'primary': true, 'dataset-type': 'CODEX', 'description': 'CODEX'}",
        "rule_description": "DCWG CODEX"
    },
    {
        "type": "match",
        "match": "is_dcwg and is_primary and dataset_type == 'PhenoCycler'",
        "value": "{'ubkg_code': 'C200960', 'assaytype': 'phenocycler', 'vitessce-hints': [], 'dir-schema': 'phenocycler-v2', 'contains-pii': false, 'primary': true, 'dataset-type': 'PhenoCycler', 'description': 'PhenoCycler'}",
        "rule_description": "DCWG phenocycler"
    },
    {
        "type": "match",
        "match": "is_dcwg and is_primary and dataset_type == 'CycIF'",
        "value": "{'ubkg_code': 'C200970', 'assaytype': 'cycif', 'vitessce-hints': [], 'dir-schema': 'cycif-v2', 'contains-pii': false, 'primary': true, 'dataset-type': 'CycIF', 'description': 'CycIF'}",
        "rule_description": "DCWG cycif"
    },
    {
        "type": "match",
        "match": "is_dcwg and is_primary and dataset_type == 'MERFISH'",
        "value": "{'ubkg_code': 'C200980', 'assaytype': 'merfish', 'vitessce-hints': [], 'dir-schema': 'merfish-v2', 'contains-pii': false, 'primary': true, 'dataset-type': 'MERFISH', 'description': 'MERFISH'}",
        "rule_description": "DCWG merfish"
    },
    {
        "type": "match",
        "match": "is_dcwg and is_primary and dataset_type == 'Cell DIVE'",
        "value": "{'ubkg_code': 'C200990', 'assaytype': 'cell-dive', 'vitessce-hints': [], 'dir-schema': 'celldive-v2', 'contains-pii': false, 'primary': true, 'dataset-type': 'Cell DIVE', 'description': 'Cell DIVE'}",
        "rule_description": "DCWG cell-dive"
    },
    {
        "type": "match",
        "match": "is_dcwg and is_primary and dataset_type == 'MALDI'",
        "value": "{'ubkg_code': 'C201000', 'assaytype': 'MALDI-IMS', 'vitessce-hints': [], 'dir-schema': 'maldi-v2', 'contains-pii': false, 'primary': true, 'dataset-type': 'MALDI', 'description': 'MALDI IMS'}",
        "rule_description": "DCWG MALDI-IMS"
    },
    {
        "type": "match",
        "match": "is_dcwg and is_primary and dataset_type == 'SIMS'",
        "value": "{'ubkg_code': 'C201010', 'assaytype': 'SIMS-IMS', 'vitessce-hints': [], 'dir-schema': 'sims-v2', 'contains-pii': false, 'primary': true, 'dataset-type': 'SIMS', 'description': 'SIMS-IMS'}",
        "rule_description": "DCWG SIMS-IMS"
    },
    {
        "type": "match",
        "match": "is_dcwg and is_primary and dataset_type == 'DESI'",
        "value": "{'ubkg_code': 'C201020', 'assaytype': 'DESI-IMS', 'vitessce-hints': [], 'dir-schema': 'desi-v2', 'contains-pii': false, 'primary': true, 'dataset-type': 'DESI', 'description': 'DESI'}",
        "rule_description": "DCWG DESI-IMS"
    },
    {
        "type": "match",
        "match": "is_dcwg and is_primary and dataset_type == 'MIBI'",
        "value": "{'ubkg_code': 'C201030', 'assaytype': 'MIBI', 'vitessce-hints': [], 'dir-schema': 'mibi-v2', 'contains-pii': false, 'primary': true, 'dataset-type': 'MIBI', 'description': 'Multiplex Ion Beam Imaging'}",
        "rule_description": "DCWG MIBI"
    },
    {
        "type": "match",
        "match": "is_dcwg and is_primary and dataset_type == '2D Imaging Mass Cytometry'",
        "value": "{'ubkg_code': 'C201040', 'assaytype': 'IMC2D', 'vitessce-hints': [], 'dir-schema': 'imc-2d-v2', 'contains-pii': false, 'primary': true, 'dataset-type': '2D Imaging Mass Cytometry', 'description': '2D Imaging Mass Cytometry'}",
        "rule_description": "DCWG IMC2D"
    },
    {
        "type": "match",
        "match": "is_dcwg and is_primary and dataset_type == 'LC-MS'",
        "value": "{'ubkg_code': 'C201050', 'assaytype': 'LC-MS', 'vitessce-hints': [], 'dir-schema': 'lcms-v2', 'contains-pii': false, 'primary': true, 'dataset-type': 'LC-MS', 'description': 'LC-MS'}",
        "rule_description": "DCWG LC-MS"
    },
    {
        "type": "match",
        "match": "is_dcwg and is_primary and dataset_type == 'nanoSPLITS'",
        "value": "{'ubkg_code': 'C201060', 'assaytype': 'nano-splits', 'vitessce-hints': [], 'dir-schema': 'nano-splits-v2', 'contains-pii': false, 'primary': true, 'dataset-type': 'nanoSPLITS', 'description': 'nanoSPLITS'}",
        "rule_description": "DCWG nano-splits"
    },
    {
        "type": "match",
        "match": "is_dcwg and is_primary and dataset_type == 'Auto-fluorescence'",
        "value": "{'ubkg_code': 'C201070', 'assaytype': 'AF', 'vitessce-hints': [], 'dir-schema': 'af-v2', 'contains-pii': false, 'primary': true, 'dataset-type': 'Auto-fluorescence', 'description': 'Auto-fluorescence Microscopy'}",
        "rule_description": "DCWG AF"
    },
    {
        "type": "match",
        "match": "is_dcwg and is_primary and dataset_type == 'Light Sheet'",
        "value": "{'ubkg_code': 'C201080', 'assaytype': 'Lightsheet', 'vitessce-hints': [], 'dir-schema': 'lightsheet-v2', 'contains-pii': false, 'primary': true, 'dataset-type': 'Light Sheet', 'description': 'Light Sheet Microscopy'}",
        "rule_description": "DCWG Lightsheet"
    },
    {
        "type": "match",
        "match": "is_dcwg and is_primary and dataset_type == 'Confocal'",
        "value": "{'ubkg_code': 'C201090', 'assaytype': 'confocal', 'vitessce-hints': [], 'dir-schema': 'confocal-v2', 'contains-pii': false, 'primary': true, 'dataset-type': 'Confocal', 'description': 'Confocal Microscopy'}",
        "rule_description": "DCWG confocal"
    },
    {
        "type": "match",
        "match": "is_dcwg and is_primary and dataset_type == 'Thick section Multiphoton MxIF'",
        "value": "{'ubkg_code': 'C201100', 'assaytype': 'thick-section-multiphoton-mxif', 'vitessce-hints': [], 'dir-schema': 'thick-section-multiphoton-mxif-v2', 'contains-pii': false, 'primary': true, 'dataset-type': 'Thick section Multiphoton MxIF', 'description': 'Thick section Multiphoton MxIF'}",
        "rule_description": "DCWG thick-section-multiphoton-mxif"
    },
    {
        "type": "match",
        "match": "is_dcwg and is_primary and dataset_type == 'Second Harmonic Generation (SHG)'",
        "value": "{'ubkg_code': 'C201110', 'assaytype': 'second-harmonic-generation', 'vitessce-hints': [], 'dir-schema': 'second-harmonic-generation-v2', 'contains-pii': false, 'primary': true, 'dataset-type': 'Second Harmonic Generation (SHG)', 'description': 'Second Harmonic Generation (SHG)'}",
        "rule_description": "DCWG second-harmonic-generation"
    },
    {
        "type": "match",
        "match": "is_dcwg and is_primary and dataset_type == 'Enhanced Stimulated Raman Spectroscopy (SRS)'",
        "value": "{'ubkg_code': 'C201120', 'assaytype': 'enhanced-srs', 'vitessce-hints': [], 'dir-schema': 'enhanced-srs-v2', 'contains-pii': false, 'primary': true, 'dataset-type': 'Enhanced Stimulated Raman Spectroscopy (SRS)', 'description': 'Enhanced Stimulated Raman Spectroscopy (SRS)'}",
        "rule_description": "DCWG enhanced-srs"
    },
    {
        "type": "match",
        "match": "is_dcwg and is_primary and dataset_type == 'Molecular Cartography'",
        "value": "{'ubkg_code': 'C201130', 'assaytype': 'molecular-cartography', 'vitessce-hints': [], 'dir-schema': 'mc-v2', 'contains-pii': false, 'primary': true, 'dataset-type': 'Molecular Cartography', 'description': 'Molecular Cartography'}",
        "rule_description": "DCWG molecular-cartography"
    },
    {
        "type": "match",
        "match": "is_central_processed and data_types[0] in ['visium_no_probes']",
        "value": "{'ubkg_code': 'C201140', 'assaytype': 'visium-no-probes', 'vitessce-hints': ['rna', 'is_image', 'anndata', 'spatial'], 'primary': false, 'contains-pii': false, 'description': 'Visium (no probes) [Salmon + Scanpy]', 'is-multi-assay': true, 'pipeline-shorthand': 'Salmon + Scanpy'}",
        "rule_description": "derived visium-no-probes"
    },
    {
        "type": "match",
        "match": "is_central_processed and data_types[0] in ['multiome_snareseq']",
        "value": "{'ubkg_code': 'C201150', 'assaytype': 'multiome-snare-seq2', 'vitessce-hints': ['rna', 'atac', 'spatial', 'anndata'], 'primary': false, 'contains-pii': false, 'description': 'SNAREseq2 [Salmon + ArchR + Muon]', 'is-multi-assay': true, 'pipeline-shorthand': 'Salmon + ArchR + Muon'}",
        "rule_description": "derived multiome snare-seq2"
    },
    {
        "type": "match",
        "match": "is_central_processed and data_types[0] in ['multiome_10x']",
        "value": "{'ubkg_code': 'C201160', 'assaytype': 'multiome-10x', 'vitessce-hints': ['is_sc', 'rna', 'atac', 'anndata'], 'primary': false, 'contains-pii': false, 'description': '10x Multiome [Salmon + ArchR + Muon]', 'is-multi-assay': true, 'pipeline-shorthand': 'Salmon + ArchR + Muon'}",
        "rule_description": "derived multiome 10x"
    },
    {
        "type": "match",
        "match": "is_dcwg and is_primary and dataset_type == 'MUSIC'",
        "value": "{'ubkg_code': 'C201170', 'assaytype': 'music', 'vitessce-hints': [], 'dir-schema': 'music-v2', 'contains-pii': true, 'primary': true, 'dataset-type': 'MUSIC', 'description': 'MUSIC'}",
        "rule_description": "DCWG music"
    },
    {
        "type": "match",
        "match": "is_central_processed and data_types[0] in ['phenocycler_deepcell']",
        "value": "{'ubkg_code': 'C201180', 'assaytype': 'phenocycler_deepcell', 'vitessce-hints': ['is_image', 'is_tiled', 'sprm', 'anndata'], 'primary': false, 'contains-pii': false, 'description': 'PhenoCycler [DeepCell + SPRM]', 'pipeline-shorthand': 'DeepCell + SPRM'}",
        "rule_description": "derived phenocycler"
    },
    {
        "type": "match",
        "match": "is_epic and derived_dataset_type == 'Segmentation Mask'",
        "value": "{'ubkg_code': 'C202020', 'assaytype': 'segmentation-mask', 'vitessce-hints': ['segmentation_mask', 'is_image', 'pyramid', 'epic'], 'dir-schema': 'segmentation-mask-v2', 'contains-pii': false, 'primary': false, 'dataset-type': 'Segmentation Mask', 'description': 'Segmentation Mask', 'process_state': 'epic'}",
        "rule_description": "EPIC dataset segmentation mask"
    },
    {
        "type": "match",
        "match": "is_dcwg and is_primary and dataset_type == 'RNAseq (with probes)' and oligo_probe_panel in ['NanoString Technologies; GeoMx Human Whole Transcriptome Atlas, 4 slides; PN GMX-RNA-NGS-HuWTA-4', 'NanoString Technologies; GeoMx Mouse Whole Transcriptome Atlas, 4 slides; PN GMX-RNA-NGS-MsWTA-4'] and assay_input_entity == 'area of interest'",
        "value": "{'ubkg_code': 'C202030', 'assaytype': 'geomx-rnaseq-with-probes', 'vitessce-hints': [], 'dir-schema': 'rnaseq-with-probes-v2', 'contains-pii': true, 'primary': true, 'dataset-type': 'RNAseq (with probes)', 'description': 'GeoMx RNAseq (with probes)'}",
        "rule_description": "DCWG RNAseq-geomx-with-probes"
    },
    {
        "type": "match",
        "match": "is_dcwg and is_primary and dataset_type == 'RNAseq (with probes)' and oligo_probe_panel in ['10X Genomics; Chromium Next GEM Single Cell Fixed RNA Human Transcriptome Probe Kit, 64 rxns; PN 1000456', '10X Genomics; Chromium Next GEM Single Cell Fixed RNA Human Transcriptome Probe Kit, 16 rxns; PN 1000420', '10X Genomics; Chromium Next GEM Single Cell Fixed RNA, Mouse Transcriptome Probe Kit, 64 rxns; PN 1000492', '10x Genomics; Chromium Fixed RNA Kit, Human Transcriptome 4 rxns x 1 BC; PN 1000474'] and assay_input_entity == 'single cell' and barcode_read =~~ 'Read 1' and barcode_size == 16 and barcode_offset == 0 and umi_read =~~ 'Read 1' and umi_size == 12 and umi_offset == 16",
        "value": "{'ubkg_code': 'C202040', 'assaytype': 'scRNAseq-with-probes', 'vitessce-hints': [], 'dir-schema': 'rnaseq-with-probes-v2', 'contains-pii': true, 'primary': true, 'dataset-type': 'RNAseq (with probes)', 'description': 'RNAseq (with probes)'}",
        "rule_description": "DCWG scRNAseq-with-probes"
    },
    {
        "type": "match",
        "match": "is_dcwg and is_primary and dataset_type == 'Xenium' and oligo_probe_panel in ['10x Genomics; Xenium Human Multi-Tissue and Cancer Panel v1; PN 1000626', '10x Genomics; Xenium Prime 5K Human Pan Tissue & Pathways Panel; PN 1000724', 'Custom']",
        "value": "{'ubkg_code': 'C202050', 'assaytype': 'xenium', 'vitessce-hints': [], 'dir-schema': 'xenium-v2', 'contains-pii': false, 'primary': true, 'dataset-type': 'Xenium', 'description': 'Xenium'}",
        "rule_description": "DCWG xenium"
    },
    {
        "type": "match",
        "match": "is_central_processed and data_types[0] in ['kaggle_2_segmentation']",
        "value": "{'ubkg_code': 'C202060', 'assaytype': 'h-and-e', 'vitessce-hints': ['segmentation_mask', 'is_image', 'pyramid'], 'primary': false, 'contains-pii': false, 'description': 'H&E Stained Microscopy [Kaggle-2 Segmentation]', 'pipeline-shorthand': 'Kaggle-2 Segmentation'}",
        "rule_description": "derived h-and-e"
    },
    {
        "type": "match",
        "match": "is_dcwg and is_primary and dataset_type == 'CyTOF'",
        "value": "{'ubkg_code': 'C202070', 'assaytype': 'cytof', 'vitessce-hints': [], 'dir-schema': 'cytof-v2', 'contains-pii': false, 'primary': true, 'dataset-type': 'CyTOF', 'description': 'CyTOF'}",
        "rule_description": "DCWG CyTOF"
    },
    {
      "type": "match",
      "match": "is_dcwg and is_primary and dataset_type == 'Histology'  and stain_name == 'AB-PAS'",
      "value": "{'ubkg_code': 'C202080', 'assaytype': 'AB-PAS', 'vitessce-hints': [], 'dir-schema': 'histology-v2', 'contains-pii': false, 'primary': true, 'dataset-type': 'Histology', 'description': 'AB-PAS Histology'}",
      "rule_description": "DCWG AB-PAS Histology"
    },
    {
        "type": "match",
        "match": "is_dcwg and is_primary and dataset_type == 'DBiT-seq'",
        "value": "{'ubkg_code': 'C202090', 'assaytype': 'dbit-seq', 'vitessce-hints': [], 'dir-schema': 'dbit-seq-v2', 'contains-pii': false, 'primary': true, 'dataset-type': 'DBiT-seq', 'description': 'DBiT-seq'}",
        "rule_description": "DCWG DBiT-seq"
    },
    {
        "type": "match",
        "match": "is_dcwg and is_primary and dataset_type == 'Singular Genomics G4X'",
        "value": "{'ubkg_code': 'C202100', 'assaytype': 'singular-genomics-g4x', 'vitessce-hints': [], 'dir-schema': 'singular-genomics-g4x-v2', 'contains-pii': true, 'primary': true, 'dataset-type': 'Singular Genomics G4X', 'description': 'Singular Genomics G4X'}",
        "rule_description": "DCWG Singular Genomics G4X"
    },
    {
        "type": "match",
        "match": "is_central_processed and data_types[0] in ['geomx']",
        "value": "{'ubkg_code': 'C202110', 'assaytype': 'geomx_ngs', 'vitessce-hints': ['geomx', 'is_image', 'pyramid'], 'primary': false, 'contains-pii': false, 'description': 'GeoMx (NGS) [AnnData]', 'pipeline-shorthand': 'AnnData'}",
        "rule_description": "derived geomx_ngs"
    },
    {
        "type": "match",
        "match": "is_dcwg and is_primary and dataset_type == 'CosMx Transcriptomics' and oligo_probe_panel in ['NanoString Technologies; CosMx Human Universal Cell Characterization Panel (RNA, 1000 Plex); PN CMX-H-USCP-1KP-R']",
        "value": "{'ubkg_code': 'C202120', 'assaytype': 'cosmx_transcriptomics', 'vitessce-hints': [], 'dir-schema': 'cosmx-transcriptomics-v2', 'contains-pii': false, 'primary': true, 'dataset-type': 'CosMx Transcriptomics', 'description': 'CosMx Transcriptomics'}",
        "rule_description": "DCWG CosMx Transcriptomics"
    },
    {
        "type": "match",
        "match": "is_central_processed and data_types[0] in ['visium_with_probes']",
        "value": "{'ubkg_code': 'C202130', 'assaytype': 'visium-with-probes', 'vitessce-hints': ['rna', 'is_image', 'anndata', 'spatial'], 'description': 'Visium (with probes) [Salmon + Scanpy]', 'contains-pii': false, 'primary': false, 'pipeline-shorthand': 'Salmon + Scanpy'}",
        "rule_description": "derived visium-with-probes"
    },
    {
        "type": "match",
        "match": "is_dcwg and is_primary and dataset_type == 'Stereo-seq'",
        "value": "{'ubkg_code': 'C202140', 'assaytype': 'stereo-seq', 'vitessce-hints': [], 'dir-schema': 'stereo-seq-v2', 'contains-pii': true, 'primary': true, 'dataset-type': 'Stereo-seq', 'description': 'Stereo-seq'}",
        "rule_description": "DCWG Stereo-seq"
    },
    {
        "type": "match",
        "match": "is_dcwg and is_primary and dataset_type == 'CosMx Proteomics'",
        "value": "{'ubkg_code': 'C202150', 'assaytype': 'cosmx_proteomics', 'vitessce-hints': [], 'dir-schema': 'cosmx-proteomics-v2', 'contains-pii': true, 'primary': true, 'dataset-type': 'CosMx Proteomics', 'description': 'CosMx Proteomics'}",
        "rule_description": "DCWG CosMx Proteomics"
    },
    {
        "type": "match",
        "match": "is_dcwg and is_primary and dataset_type == 'FACS'",
        "value": "{'ubkg_code': 'C202160', 'assaytype': 'FACS', 'vitessce-hints': [], 'dir-schema': 'facs-v2', 'contains-pii': false, 'primary': true, 'dataset-type': 'FACS', 'description': 'FACS'}",
        "rule_description": "DCWG FACS"
    },
    {
<<<<<<< HEAD
        "type": "match",
        "match": "is_central_processed and data_types[0] in ['xenium']",
        "value": "{'ubkg_code': 'C202170', 'assaytype': 'xenium', 'vitessce-hints': ['xenium', 'is_image'], 'description': 'Xenium [SpatialData + Scanpy]', 'contains-pii': false, 'primary': false, 'pipeline-shorthand': 'SpatialData + Scanpy'}",
        "rule_description": "derived xenium"
=======
         "type": "match",
         "match": "is_central_processed and data_types[0] in ['xenium']",
         "value": "{'ubkg_code': 'C202170', 'assaytype': 'xenium', 'vitessce-hints': ['xenium', 'is_image'], 'description': 'Xenium [SpatialData + Scanpy]', 'contains-pii': false, 'primary': false, 'pipeline-shorthand': 'SpatialData + Scanpy'}",
         "rule_description": "derived xenium"
>>>>>>> ebe9f1df
    },
    {
        "type": "match",
        "match": "is_dcwg and is_primary and dataset_type == 'Olink'",
        "value": "{'ubkg_code': 'C202180', 'assaytype': 'olink', 'vitessce-hints': [], 'dir-schema': 'olink-v2', 'contains-pii': false, 'primary': true, 'dataset-type': 'Olink', 'description': 'Olink'}",
        "rule_description": "DCWG Olink"
<<<<<<< HEAD
=======
    },
    {
        "type": "match",
        "match": "is_dcwg and is_primary and dataset_type == 'SeqScope'",
        "value": "{'ubkg_code': 'C202190', 'assaytype': 'seqscope', 'vitessce-hints': [], 'dir-schema': 'seq-scope-v2', 'contains-pii': false, 'primary': true, 'dataset-type': 'SeqScope', 'description': 'SeqScope'}",
        "rule_description": "DCWG SeqScope"
>>>>>>> ebe9f1df
    }
  ],
"pre":
  [
    {
        "type": "note",
        "match": "metadata_schema_id == null",
        "value": "{'not_dcwg': true, 'is_dcwg': false}",
        "rule_description": "Preamble rule identifying DCWG"
    },
    {
        "type": "note",
        "match": "metadata_schema_id != null",
        "value": "{'not_dcwg': false, 'is_dcwg': true}",
        "rule_description": "Preamble rule identifying non-DCWG"
    },
    {
        "type": "note",
        "match": "creation_action == 'Create Dataset Activity' or creation_action == 'Multi-Assay Split' or (creation_action == null and (dataset_type != null or assay_type != null))",
        "value": "{'is_primary': true}",
        "rule_description": "Preamble rule identifying primary datasets"
    },
    {
        "type": "note",
        "match": "creation_action == 'Central Process'",
        "value": "{'is_central_processed': true}",
        "rule_description": "Preamble rule identifying centrally processed datasets"
    },
    {
        "type": "note",
        "match": "creation_action == 'Create Publication Activity' or dataset_type == 'Publication' or assay_type == 'publication'",
        "value": "{'is_publication': true}",
        "rule_description": "Preamble rule identifying publications"
    },
    {
        "type": "note",
        "match": "creation_action == 'Lab Process'",
        "value": "{'is_lab_processed': true}",
        "rule_description": "Preamble rule identifying lab processed datasets"
    },
    {
        "type": "note",
        "match": "not_dcwg and is_primary and version == null",
        "value": "{'version': 0}",
        "rule_description": "Cover default schema version = 0 for non-DCWG metadata"
    },
    {
        "type": "note",
        "match": "creation_action == 'External Process' or (parent_dataset_id != null and derived_dataset_type != null)",
        "value": "{'is_epic': true}",
        "rule_description": "Preamble rule identifying EPIC"
    },
    {
        "type": "match",
        "match": "true",
        "value": "{'not_dcwg': not_dcwg, 'is_dcwg': is_dcwg, 'is_primary': is_primary, 'is_central_processed': is_central_processed, 'is_publication': is_publication, 'is_lab_processed': is_lab_processed, 'version': version, 'is_epic': is_epic}",
        "rule_description": "return expected values from preamble"
    }
  ],
"post":
  [
    {
        "type": "note",
        "match": "true",
        "value": "{'final_contains_pii': (source_is_human and values['contains-pii'])}",
        "rule_description": "non-human data is not PII"
    },
    {
        "type": "note",
        "match": "true",
        "value": "{'final_vitessce_hints': (ubkg_values&['vitessce_hints'] ? ubkg_values&['vitessce_hints'] : values&['vitessce-hints'])}",
        "rule_description": "use UBKG vitessce_hints if available"
    },
    {
        "type": "note",
        "match": "true",
        "value": "{'final_assaytype': (ubkg_values&['assaytype'] ? ubkg_values&['assaytype'] : values&['assaytype'])}",
        "rule_description": "use UBKG assaytype if available"
    },
    {
        "type": "note",
        "match": "true",
        "value": "{'final_dir_schema': (ubkg_values&['dir_schema'] ? ubkg_values&['dir_schema'] : values&['dir-schema'])}",
        "rule_description": "use UBKG dir_schema if available"
    },
    {
        "type": "note",
        "match": "true",
        "value": "{'final_primary': (ubkg_values&['primary'] ? ubkg_values&['primary'] : values&['primary'])}",
        "rule_description": "use UBKG primary if available"
    },
    {
        "type": "note",
        "match": "true",
        "value": "{'final_dataset_type': (ubkg_values&['dataset_type'] ? ubkg_values&['dataset_type'] : values&['dataset-type'])}",
        "rule_description": "use UBKG dataset_type if available"
    },
    {
        "type": "note",
        "match": "true",
        "value": "{'final_description': (ubkg_values&['description'] ? ubkg_values&['description'] : values&['description'])}",
        "rule_description": "use UBKG description if available"
    },
    {
        "type": "note",
        "match": "true",
        "value": "{'final_must_contain': (ubkg_values&['must_contain'] ? ubkg_values&['must_contain'] : values&['must-contain'])}",
        "rule_description": "use UBKG must_contain if available"
    },
    {
        "type": "note",
        "match": "true",
        "value": "{'final_is_multi_assay': (ubkg_values&['is_multi_assay'] ? ubkg_values&['is_multi_assay'] : values&['is-multi-assay'])}",
        "rule_description": "use UBKG must_contain if available"
    },
    {
        "type": "note",
        "match": "true",
        "value": "{'final_pipeline_shorthand': (ubkg_values&['pipeline_shorthand'] ? ubkg_values&['pipeline_shorthand'] : values&['pipeline-shorthand'])}",
        "rule_description": "use UBKG must_contain if available"
    },
    {
        "type": "note",
        "match": "true",
        "value": "{'final_tbl_schema': (ubkg_values&['tbl_schema'] ? ubkg_values&['tbl_schema']+pre_values['version'].to_str : values&['tbl-schema'])}",
        "rule_description": "use UBKG must_contain if available"
    },
    {
        "type": "match",
        "match": "true",
        "value": "{'contains-pii': final_contains_pii, 'vitessce-hints': final_vitessce_hints, 'assaytype': final_assaytype, 'dir-schema': final_dir_schema, 'primary': final_primary, 'dataset-type': final_dataset_type, 'description': final_description, 'must-contain': final_must_contain, 'is-multi-assay': final_is_multi_assay, 'pipeline-shorthand': final_pipeline_shorthand, 'tbl-schema': final_tbl_schema, 'ubkg_code': values&['ubkg_code']}",
        "rule_description": "return expected values"
    }
  ]
}<|MERGE_RESOLUTION|>--- conflicted
+++ resolved
@@ -824,32 +824,22 @@
         "rule_description": "DCWG FACS"
     },
     {
-<<<<<<< HEAD
-        "type": "match",
-        "match": "is_central_processed and data_types[0] in ['xenium']",
-        "value": "{'ubkg_code': 'C202170', 'assaytype': 'xenium', 'vitessce-hints': ['xenium', 'is_image'], 'description': 'Xenium [SpatialData + Scanpy]', 'contains-pii': false, 'primary': false, 'pipeline-shorthand': 'SpatialData + Scanpy'}",
-        "rule_description": "derived xenium"
-=======
          "type": "match",
          "match": "is_central_processed and data_types[0] in ['xenium']",
          "value": "{'ubkg_code': 'C202170', 'assaytype': 'xenium', 'vitessce-hints': ['xenium', 'is_image'], 'description': 'Xenium [SpatialData + Scanpy]', 'contains-pii': false, 'primary': false, 'pipeline-shorthand': 'SpatialData + Scanpy'}",
          "rule_description": "derived xenium"
->>>>>>> ebe9f1df
     },
     {
         "type": "match",
         "match": "is_dcwg and is_primary and dataset_type == 'Olink'",
         "value": "{'ubkg_code': 'C202180', 'assaytype': 'olink', 'vitessce-hints': [], 'dir-schema': 'olink-v2', 'contains-pii': false, 'primary': true, 'dataset-type': 'Olink', 'description': 'Olink'}",
         "rule_description": "DCWG Olink"
-<<<<<<< HEAD
-=======
     },
     {
         "type": "match",
         "match": "is_dcwg and is_primary and dataset_type == 'SeqScope'",
         "value": "{'ubkg_code': 'C202190', 'assaytype': 'seqscope', 'vitessce-hints': [], 'dir-schema': 'seq-scope-v2', 'contains-pii': false, 'primary': true, 'dataset-type': 'SeqScope', 'description': 'SeqScope'}",
         "rule_description": "DCWG SeqScope"
->>>>>>> ebe9f1df
     }
   ],
 "pre":
