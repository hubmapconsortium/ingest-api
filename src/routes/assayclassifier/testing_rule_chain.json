--- conflicted
+++ resolved
@@ -717,10 +717,6 @@
         "type": "match",
         "match": "is_dcwg and is_derived and data_types[0] in ['visium_no_probes']",
         "value": "{'assaytype': 'visium-no-probes', 'vitessce-hints': [], 'primary': false, 'contains-pii': false, 'description': 'Visium (no probes) [Salmon + Scanpy]'}",
-<<<<<<< HEAD
-        "rule_description": "non-DCWG derived visiu-no-probes"
-=======
         "rule_description": "non-DCWG derived visium-no-probes"
->>>>>>> f76acfac
     }
 ]