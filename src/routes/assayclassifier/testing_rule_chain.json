--- conflicted
+++ resolved
@@ -727,13 +727,8 @@
     },
     {
         "type": "match",
-<<<<<<< HEAD
         "match": "not_dcwg and is_derived and data_types[0] in ['visium_no_probes']",
         "value": "{'assaytype': 'visium-no-probes', 'vitessce-hints': ['rna', 'is_image', 'anndata', 'spatial'], 'primary': false, 'contains-pii': false, 'description': 'Visium (no probes) [Salmon + Scanpy]', 'is-multi-assay': true}",
-=======
-        "match": "is_dcwg and is_derived and data_types[0] in ['visium_no_probes']",
-        "value": "{'assaytype': 'visium-no-probes', 'vitessce-hints': [], 'primary': false, 'contains-pii': false, 'description': 'Visium (no probes) [Salmon + Scanpy]', 'is-multi-assay': true}",
->>>>>>> 9b25b068
         "rule_description": "non-DCWG derived visium-no-probes"
     }
 ]