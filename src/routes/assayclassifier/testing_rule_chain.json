--- conflicted
+++ resolved
@@ -67,22 +67,13 @@
     },
     {
         "type": "match",
-<<<<<<< HEAD
         "match": "not_dcwg and is_primary and assay_type in ['cell-dive', 'cell DIVE', 'Cell DIVE']",
-        "value": "{'assaytype': 'cell-dive', 'dir-schema': 'celldive-v0', 'tbl-schema': 'celldive-v'+version.to_str, 'vitessce-hints': [], 'contains-pii': false, 'primary': true, 'description': 'Cell DIVE', 'dataset-type': 'Cell Dive' }",
-=======
-        "match": "not_dcwg and not_derived and assay_type in ['cell-dive', 'cell DIVE', 'Cell DIVE']",
         "value": "{'assaytype': 'cell-dive', 'dir-schema': 'celldive-v0', 'tbl-schema': 'celldive-v'+version.to_str, 'vitessce-hints': [], 'contains-pii': false, 'primary': true, 'description': 'Cell DIVE', 'dataset-type': 'Cell DIVE' }",
->>>>>>> 0903211f
         "rule_description": "non-DCWG primary cell-dive"
     },
     {
         "type": "match",
-<<<<<<< HEAD
         "match": "is_central_processed and data_types[0] in ['celldive_deepcell']",
-=======
-        "match": "not_dcwg and is_derived and data_types[0] in ['celldive_deepcell']",
->>>>>>> 0903211f
         "value": "{'assaytype': 'celldive_deepcell', 'vitessce-hints': ['sprm', 'anndata', 'is_image', 'is_tiled'], 'primary': false, 'contains-pii': false, 'description': 'Cell DIVE [DeepCell + SPRM]'}",
         "rule_description": "non-DCWG derived celldive_deepcell"
     },
@@ -508,21 +499,13 @@
     },
     {
         "type": "match",
-<<<<<<< HEAD
         "match": "is_dcwg and is_primary and dataset_type == 'Visium (no probes)'",
-=======
-        "match": "is_dcwg and dataset_type == 'Visium (no probes)'",
->>>>>>> 0903211f
         "value": "{'assaytype': 'visium-no-probes', 'vitessce-hints': [], 'dir-schema': 'visium-no-probes-v2', 'description': 'Visium (no probes)', 'contains-pii': true, 'primary': true, 'dataset-type': 'Visium (no probes)', 'must-contain': ['Histology','RNAseq'], 'is-multi-assay': true}",
         "rule_description": "DCWG visium-no-probes"
     },
     {
         "type": "match",
-<<<<<<< HEAD
         "match": "is_dcwg and is_primary and dataset_type == 'Visium (with probes)'",
-=======
-        "match": "is_dcwg and dataset_type == 'Visium (with probes)'",
->>>>>>> 0903211f
         "value": "{'assaytype': 'visium-with-probes', 'vitessce-hints': [], 'dir-schema': 'visium-with-probes-v2', 'description': 'Visium (with probes)', 'contains-pii': true, 'primary': true, 'dataset-type': 'Visium (with probes)', 'must-contain': ['Histology','RNAseq (with probes)'], 'is-multi-assay': true}",
         "rule_description": "DCWG visium-with-probes"
     },
@@ -558,11 +541,7 @@
     },
     {
         "type": "match",
-<<<<<<< HEAD
         "match": "is_dcwg and is_primary and dataset_type == 'RNAseq' and assay_input_entity == 'spot' and barcode_read =~~ 'Read 1' and barcode_size == 16 and umi_read =~~ 'Read 1' and umi_size == 12 and ((barcode_offset==0 and umi_offset==16) or (barcode_offset==20 and umi_offset==36))",
-=======
-        "match": "is_dcwg and dataset_type == 'RNAseq'  and assay_input_entity == 'spot' and barcode_read =~~ 'Read 1' and barcode_size == 16 and umi_read =~~ 'Read 1' and umi_size == 12 and ((barcode_offset==0 and umi_offset==16) or (barcode_offset==20 and umi_offset==36))",
->>>>>>> 0903211f
         "value": "{'assaytype': 'scRNAseq-10xGenomics-v3', 'vitessce-hints': [], 'dir-schema': 'rnaseq-v2', 'contains-pii': true, 'primary': true, 'dataset-type': 'RNAseq', 'description': 'scRNA-seq (10x Genomics v3)'}",
         "rule_description": "DCWG scRNAseq-10xGenomics-v3"
     },
@@ -670,13 +649,8 @@
     },
     {
         "type": "match",
-<<<<<<< HEAD
-        "match": "is_dcwg and is_primary and dataset_type == 'Cell Dive'",
-        "value": "{'assaytype': 'cell-dive', 'vitessce-hints': [], 'dir-schema': 'celldive-v2', 'contains-pii': false, 'primary': true, 'dataset-type': 'Cell Dive', 'description': 'Cell DIVE'}",
-=======
-        "match": "is_dcwg and dataset_type == 'Cell DIVE'",
+        "match": "is_dcwg and is_primary and dataset_type == 'Cell DIVE'",
         "value": "{'assaytype': 'cell-dive', 'vitessce-hints': [], 'dir-schema': 'celldive-v2', 'contains-pii': false, 'primary': true, 'dataset-type': 'Cell DIVE', 'description': 'Cell DIVE'}",
->>>>>>> 0903211f
         "rule_description": "DCWG cell-dive"
     },
     {
