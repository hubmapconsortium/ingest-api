[
    {
        "type": "note",
        "match": "metadata_schema_id == null",
        "value": "{'not_dcwg': true, 'is_dcwg': false}",
        "rule_description": "Preamble rule identifying DCWG"
    },
    {
        "type": "note",
        "match": "metadata_schema_id != null",
        "value": "{'not_dcwg': false, 'is_dcwg': true}",
        "rule_description": "Preamble rule identifying non-DCWG"
    },
    {
        "type": "note",
        "match": "creation_action == 'Create Dataset Activity' or creation_action == 'Multi-Assay Split' or (creation_action == null and (dataset_type != null or assay_type != null))",
        "value": "{'is_primary': true}",
        "rule_description": "Preamble rule identifying primary datasets"
    },
    {
        "type": "note",
        "match": "creation_action == 'Central Process'",
        "value": "{'is_central_processed': true}",
        "rule_description": "Preamble rule identifying centrally processed datasets"
    },
    {
        "type": "note",
        "match": "creation_action == 'Create Publication Activity' or dataset_type == 'Publication' or assay_type == 'publication'",
        "value": "{'is_publication': true}",
        "rule_description": "Preamble rule identifying publications"
    },
    {
        "type": "note",
        "match": "creation_action == 'Lab Process'",
        "value": "{'is_lab_processed': true}",
        "rule_description": "Preamble rule identifying lab processed datasets"
    },
    {
        "type": "note",
        "match": "not_dcwg and is_primary and version == null",
        "value": "{'version': 0}",
        "rule_description": "Cover default schema version = 0 for non-DCWG metadata"
    },
    {
        "type": "note",
        "match": "creation_action == 'External Process' or (parent_dataset_id != null and derived_dataset_type != null)",
        "value": "{'is_epic': true}",
        "rule_description": "Preamble rule identifying EPIC"
    },
    {
        "type": "match",
        "match": "not_dcwg and is_primary and assay_type in ['AF']",
        "value": "{'assaytype': 'AF', 'dir-schema': 'af-v0', 'tbl-schema': 'af-v'+version.to_str, 'vitessce-hints': [], 'contains-pii': false, 'primary': true, 'description': 'Auto-fluorescence Microscopy', 'dataset-type': 'Auto-fluorescence' }",
        "rule_description": "non-DCWG primary AF"
    },
    {
        "type": "match",
        "match": "is_central_processed and data_types[0] in ['AF_pyramid']",
        "value": "{'assaytype': 'AF_pyramid', 'vitessce-hints': ['pyramid', 'is_support'], 'primary': false, 'contains-pii': false, 'description': 'Auto-fluorescence Microscopy [Image Pyramid]', 'pipeline-shorthand': 'Image Pyramid'}",
        "rule_description": "derived AF_pyramid"
    },
    {
        "type": "match",
        "match": "not_dcwg and is_primary and assay_type in ['ATACseq-bulk', 'bulkATACseq']",
        "value": "{'assaytype': 'ATACseq-bulk', 'dir-schema': 'bulkatacseq-v0', 'tbl-schema': 'bulkatacseq-v'+version.to_str, 'vitessce-hints': [], 'contains-pii': true, 'primary': true, 'description': 'Bulk ATACseq', 'dataset-type': 'ATACseq' }",
        "rule_description": "non-DCWG primary ATACseq-bulk"
    },
    {
        "type": "match",
        "match": "is_central_processed and data_types[0] in ['bulk_atacseq']",
        "value": "{'assaytype': 'bulk_atacseq', 'vitessce-hints': [], 'primary': false, 'contains-pii': false, 'description': 'Bulk ATACseq [BWA + MACS2]', 'pipeline-shorthand': 'BWA + MACS2'}",
        "rule_description": "derived bulk_atacseq"
    },
    {
        "type": "match",
        "match": "not_dcwg and is_primary and assay_type in ['cell-dive', 'cell DIVE', 'Cell DIVE']",
        "value": "{'assaytype': 'cell-dive', 'dir-schema': 'celldive-v0', 'tbl-schema': 'celldive-v'+version.to_str, 'vitessce-hints': [], 'contains-pii': false, 'primary': true, 'description': 'Cell DIVE', 'dataset-type': 'Cell DIVE' }",
        "rule_description": "non-DCWG primary cell-dive"
    },
    {
        "type": "match",
        "match": "is_central_processed and data_types[0] in ['celldive_deepcell']",
        "value": "{'assaytype': 'celldive_deepcell', 'vitessce-hints': ['sprm', 'anndata', 'is_image', 'is_tiled'], 'primary': false, 'contains-pii': false, 'description': 'Cell DIVE [DeepCell + SPRM]', 'pipeline-shorthand': 'DeepCell + SPRM'}",
        "rule_description": "derived celldive_deepcell"
    },
    {
        "type": "match",
        "match": "not_dcwg and is_primary and assay_type in ['CODEX']",
        "value": "{'assaytype': 'CODEX', 'dir-schema': 'codex-v1', 'tbl-schema': 'codex-v'+version.to_str, 'vitessce-hints': [], 'contains-pii': false, 'primary': true, 'description': 'CODEX', 'dataset-type': 'CODEX' }",
        "rule_description": "non-DCWG primary CODEX"
    },
    {
        "type": "match",
        "match": "not_dcwg and is_primary and assay_type in ['CODEX2']",
        "value": "{'assaytype': 'CODEX2', 'dir-schema': 'codex-v1', 'tbl-schema': 'codex-v'+version.to_str, 'vitessce-hints': [], 'contains-pii': false, 'primary': true, 'description': 'CODEX (CODEX2 assay type)', 'dataset-type': 'CODEX' }",
        "rule_description": "non-DCWG primary CODEX2"
    },
    {
        "type": "match",
        "match": "is_central_processed and data_types[0] in ['codex_cytokit_v1'] and [elt for elt in dag_provenance_list if elt =~~ 'anndata']",
        "value": "{'assaytype': 'codex_cytokit_v1', 'vitessce-hints': ['codex', 'is_image', 'is_tiled', 'anndata'], 'primary': false, 'contains-pii': false, 'description': 'CODEX [Cytokit + SPRM]', 'pipeline-shorthand': 'Cytokit + SPRM'}",
        "rule_description": "derived codex_cytokit_v1"
    },
    {
        "type": "match",
        "match": "is_central_processed and data_types[0] in ['codex_cytokit_v1'] and not [elt for elt in dag_provenance_list if elt =~~ 'anndata']",
        "value": "{'assaytype': 'codex_cytokit_v1', 'vitessce-hints': ['codex', 'is_image', 'is_tiled', 'json_based'], 'primary': false, 'contains-pii': false, 'description': 'CODEX [Cytokit + SPRM]', 'pipeline-shorthand': 'Cytokit + SPRM'}",
        "rule_description": "derived codex_cytokit_v1 json-based"
    },
    {
        "type": "match",
        "match": "is_central_processed and data_types[0] in ['codex_cytokit']",
        "value": "{'assaytype': 'codex_cytokit', 'vitessce-hints': ['sprm', 'anndata', 'is_image', 'is_tiled'], 'primary': false, 'contains-pii': false, 'description': 'CODEX [Cytokit + SPRM]', 'pipeline-shorthand': 'Cytokit + SPRM'}",
        "rule_description": "derived codex_cytokit"
    },
    {
        "type": "match",
        "match": "not_dcwg and is_primary and assay_type in ['DART-FISH']",
        "value": "{'assaytype': 'DART-FISH',   'vitessce-hints': [], 'contains-pii': false, 'primary': true, 'description': 'DART-FISH', 'dataset-type': 'DARTFish' }",
        "rule_description": "non-DCWG primary DART-FISH"
    },
    {
        "type": "match",
        "match": "not_dcwg and is_primary and assay_type in ['DESI', 'DESI-IMS', 'DESI IMS']",
        "value": "{'assaytype': 'DESI', 'dir-schema': 'ims-v0', 'tbl-schema': 'ims-v'+version.to_str, 'vitessce-hints': [], 'contains-pii': false, 'primary': true, 'description': 'DESI', 'dataset-type': 'DESI' }",
        "rule_description": "non-DCWG primary DESI"
    },
    {
        "type": "match",
        "match": "is_central_processed and data_types[0] in ['DESI_pyramid']",
        "value": "{'assaytype': 'DESI_pyramid', 'vitessce-hints': ['pyramid', 'is_support'], 'primary': false, 'contains-pii': false, 'description': 'DESI [Image Pyramid]', 'pipeline-shorthand': 'Image Pyramid'}",
        "rule_description": "derived DESI_pyramid"
    },
    {
        "type": "match",
        "match": "is_central_processed and data_types[0] in ['image_pyramid', 'Image Pyramid', 'ometiff_pyramid_ims', 'ometiff_pyramid']",
        "value": "{'assaytype': 'image_pyramid', 'vitessce-hints': ['is_image', 'pyramid', 'is_support'], 'primary': false, 'contains-pii': false, 'description': 'Image Pyramid', 'pipeline-shorthand': ''}",
        "rule_description": "derived image_pyramid"
    },
    {
        "type": "match",
        "match": "not_dcwg and is_primary and assay_type in ['IMC2D', 'IMC', '2D-IMC', 'Imaging Mass Cytometry']",
        "value": "{'assaytype': 'IMC2D', 'dir-schema': 'imc-v0', 'tbl-schema': 'imc-v'+version.to_str, 'vitessce-hints': [], 'contains-pii': false, 'primary': true, 'description': '2D Imaging Mass Cytometry', 'dataset-type': '2D Imaging Mass Cytometry' }",
        "rule_description": "non-DCWG primary IMC2D"
    },
    {
        "type": "match",
        "match": "not_dcwg and is_primary and assay_type in ['IMC3D', '3D-IMC', '3D Imaging Mass Cytometry']",
        "value": "{'assaytype': 'IMC3D', 'dir-schema': 'imc3d-v0', 'tbl-schema': 'imc3d-v'+version.to_str, 'vitessce-hints': [], 'contains-pii': false, 'primary': true, 'description': '3D Imaging Mass Cytometry', 'dataset-type': '3D Imaging Mass Cytometry' }",
        "rule_description": "non-DCWG primary IMC3D"
    },
    {
        "type": "match",
        "match": "is_central_processed and data_types[0] in ['IMC2D_pyramid', 'IMC_pyramid']",
        "value": "{'assaytype': 'IMC2D_pyramid', 'vitessce-hints': ['pyramid', 'is_support'], 'primary': false, 'contains-pii': false, 'description': '2D Imaging Mass Cytometry [Image Pyramid]', 'pipeline-shorthand': 'Image Pyramid'}",
        "rule_description": "derived IMC2D_pyramid"
    },
    {
        "type": "match",
        "match": "is_central_processed and data_types[0] in ['IMC3D_pyramid', '3D-IMC_pyramid']",
        "value": "{'assaytype': 'IMC3D_pyramid', 'vitessce-hints': ['pyramid', 'is_support'], 'primary': false, 'contains-pii': false, 'description': '3D Imaging Mass Cytometry [Image Pyramid]', 'pipeline-shorthand': 'Image Pyramid'}",
        "rule_description": "derived IMC3D_pyramid"
    },
    {
        "type": "match",
        "match": "not_dcwg and is_primary and assay_type in ['lc-ms_label-free']",
        "value": "{'assaytype': 'lc-ms_label-free',   'vitessce-hints': [], 'contains-pii': false, 'primary': true, 'description': 'Label-free LC-MS', 'dataset-type': 'LC-MS' }",
        "rule_description": "non-DCWG primary lc-ms_label-free"
    },
    {
        "type": "match",
        "match": "not_dcwg and is_primary and assay_type in ['lc-ms_labeled']",
        "value": "{'assaytype': 'lc-ms_labeled',   'vitessce-hints': [], 'contains-pii': false, 'primary': true, 'description': 'Labeled LC-MS', 'dataset-type': 'LC-MS' }",
        "rule_description": "non-DCWG primary lc-ms_labeled"
    },
    {
        "type": "match",
        "match": "not_dcwg and is_primary and assay_type in ['lc-ms-ms_label-free', 'LC-MS/MS (label-free proteomics)']",
        "value": "{'assaytype': 'lc-ms-ms_label-free',   'vitessce-hints': [], 'contains-pii': false, 'primary': true, 'description': 'Label-free LC-MS/MS', 'dataset-type': 'LC-MS' }",
        "rule_description": "non-DCWG primary lc-ms-ms_label-free"
    },
    {
        "type": "match",
        "match": "not_dcwg and is_primary and assay_type in ['lc-ms-ms_labeled']",
        "value": "{'assaytype': 'lc-ms-ms_labeled',   'vitessce-hints': [], 'contains-pii': false, 'primary': true, 'description': 'Labeled LC-MS/MS', 'dataset-type': 'LC-MS' }",
        "rule_description": "non-DCWG primary lc-ms-ms_labeled"
    },
    {
        "type": "match",
        "match": "not_dcwg and is_primary and assay_type in ['LC-MS-untargeted']",
        "value": "{'assaytype': 'LC-MS-untargeted',   'vitessce-hints': [], 'contains-pii': false, 'primary': true, 'description': 'Untargeted LC-MS', 'dataset-type': 'LC-MS' }",
        "rule_description": "non-DCWG primary LC-MS-untargeted"
    },
    {
        "type": "match",
        "match": "not_dcwg and is_primary and assay_type in ['Lightsheet', 'Light Sheet']",
        "value": "{'assaytype': 'Lightsheet', 'dir-schema': 'lightsheet-v1', 'tbl-schema': 'lightsheet-v'+version.to_str, 'vitessce-hints': [], 'contains-pii': false, 'primary': true, 'description': 'Light Sheet Microscopy', 'dataset-type': 'Light Sheet' }",
        "rule_description": "non-DCWG primary Lightsheet"
    },
    {
        "type": "match",
        "match": "not_dcwg and is_primary and assay_type in ['MALDI-IMS', 'MALDI-IMS-neg', 'MALDI-IMS-pos', 'IMS negative', 'IMS positive']",
        "value": "{'assaytype': 'MALDI-IMS', 'dir-schema': 'ims-v0', 'tbl-schema': 'ims-v'+version.to_str, 'vitessce-hints': ['maldi'], 'contains-pii': false, 'primary': true, 'description': 'MALDI IMS', 'dataset-type': 'MALDI' }",
        "rule_description": "non-DCWG primary MALDI-IMS"
    },
    {
        "type": "match",
        "match": "is_central_processed and data_types[0] in ['MALDI-IMS_pyramid', 'MALDI-IMS-neg_pyramid', 'MALDI-IMS-pos_pyramid']",
        "value": "{'assaytype': 'MALDI-IMS_pyramid', 'vitessce-hints': ['pyramid', 'maldi', 'is_support'], 'primary': false, 'contains-pii': false, 'description': 'MALDI IMS [Image Pyramid]', 'pipeline-shorthand': 'Image Pyramid'}",
        "rule_description": "derived MALDI-IMS_pyramid"
    },
    {
        "type": "match",
        "match": "not_dcwg and is_primary and assay_type in ['MIBI', 'Multiplex Ion Beam Imaging', 'mibi']",
        "value": "{'assaytype': 'MIBI', 'dir-schema': 'mibi-v0', 'tbl-schema': 'mibi-v'+version.to_str, 'vitessce-hints': [], 'contains-pii': false, 'primary': true, 'description': 'Multiplex Ion Beam Imaging', 'dataset-type': 'MIBI' }",
        "rule_description": "non-DCWG primary MIBI"
    },
    {
        "type": "match",
        "match": "is_central_processed and data_types[0] in ['mibi_deepcell']",
        "value": "{'assaytype': 'mibi_deepcell', 'vitessce-hints': ['is_image', 'is_tiled', 'sprm', 'anndata'], 'primary': false, 'contains-pii': false, 'description': 'Multiplex Ion Beam Imaging [DeepCell + SPRM]', 'pipeline-shorthand': 'DeepCell + SPRM'}",
        "rule_description": "derived mibi_deepcell"
    },
    {
        "type": "match",
        "match": "not_dcwg and is_primary and assay_type in ['NanoDESI']",
        "value": "{'assaytype': 'NanoDESI', 'dir-schema': 'nano-v0', 'tbl-schema': 'nano-v'+version.to_str, 'vitessce-hints': [], 'contains-pii': false, 'primary': true, 'description': 'NanoDESI', 'dataset-type': 'DESI' }",
        "rule_description": "non-DCWG primary NanoDESI"
    },
    {
        "type": "match",
        "match": "is_central_processed and data_types[0] in ['NanoDESI_pyramid']",
        "value": "{'assaytype': 'NanoDESI_pyramid', 'vitessce-hints': ['pyramid', 'is_support'], 'primary': false, 'contains-pii': false, 'description': 'NanoDESI [Image Pyramid]', 'pipeline-shorthand': 'Image Pyramid'}",
        "rule_description": "derived NanoDESI_pyramid"
    },
    {
        "type": "match",
        "match": "not_dcwg and is_primary and assay_type in ['NanoPOTS']",
        "value": "{'assaytype': 'NanoPOTS', 'dir-schema': 'nano-v0', 'tbl-schema': 'nano-v'+version.to_str, 'vitessce-hints': [], 'contains-pii': false, 'primary': true, 'description': 'NanoPOTS', 'dataset-type': 'UNKNOWN' }",
        "rule_description": "non-DCWG primary NanoPOTS"
    },
    {
        "type": "match",
        "match": "is_central_processed and data_types[0] in ['NanoPOTS_pyramid']",
        "value": "{'assaytype': 'NanoPOTS_pyramid', 'vitessce-hints': ['pyramid', 'is_support'], 'primary': false, 'contains-pii': false, 'description': 'NanoPOTS [Image Pyramid]', 'pipeline-shorthand': 'Image Pyramid'}",
        "rule_description": "derived NanoPOTS_pyramid"
    },
    {
        "type": "match",
        "match": "not_dcwg and is_primary and assay_type in ['MxIF']",
        "value": "{'assaytype': 'MxIF', 'dir-schema': 'mxif-v0', 'tbl-schema': 'mxif-v'+version.to_str, 'vitessce-hints': [], 'contains-pii': false, 'primary': true, 'description': 'Multiplexed IF Microscopy', 'dataset-type': 'UNKNOWN' }",
        "rule_description": "non-DCWG primary MxIF"
    },
    {
        "type": "match",
        "match": "is_central_processed and data_types[0] in ['MxIF_pyramid']",
        "value": "{'assaytype': 'MxIF_pyramid', 'vitessce-hints': ['pyramid', 'is_support'], 'primary': false, 'contains-pii': false, 'description': 'Multiplexed IF Microscopy [Image Pyramid]', 'pipeline-shorthand': 'Image Pyramid'}",
        "rule_description": "derived MxIF_pyramid"
    },
    {
        "type": "match",
        "match": "not_dcwg and is_primary and assay_type in ['PAS', 'PAS microscopy']",
        "value": "{'assaytype': 'PAS', 'dir-schema': 'stained-v0', 'tbl-schema': 'stained-v'+version.to_str, 'vitessce-hints': [], 'contains-pii': false, 'primary': true, 'description': 'PAS Stained Microscopy', 'dataset-type': 'Histology' }",
        "rule_description": "non-DCWG primary PAS"
    },
    {
        "type": "match",
        "match": "is_central_processed and data_types[0] in ['PAS_pyramid']",
        "value": "{'assaytype': 'PAS_pyramid', 'vitessce-hints': ['pyramid', 'is_support'], 'primary': false, 'contains-pii': false, 'description': 'PAS Stained Microscopy [Image Pyramid]', 'pipeline-shorthand': 'Image Pyramid'}",
        "rule_description": "derived PAS_pyramid"
    },
    {
        "type": "match",
        "match": "is_central_processed and data_types[0] in ['pas_ftu_segmentation']",
        "value": "{'assaytype': 'pas_ftu_segmentation', 'vitessce-hints': [], 'primary': false, 'contains-pii': false, 'description': 'PAS Stained Microscopy [Kaggle-1 Glomerulus Segmentation]', 'pipeline-shorthand': 'Kaggle-1 Glomerulus Segmentation'}",
        "rule_description": "derived pas_ftu_segmentation"
    },
    {
        "type": "match",
        "match": "is_publication",
        "value": "{'assaytype': 'publication', 'vitessce-hints': [], 'primary': false, 'contains-pii': false, 'description': 'Publication Data'}",
        "rule_description": "derived publication"
    },
    {
        "type": "match",
        "match": "is_central_processed and data_types[0] in ['publication_ancillary', 'gen_pub_ancillary']",
        "value": "{'assaytype': 'publication_ancillary', 'vitessce-hints': ['json', 'is_support'], 'primary': false, 'contains-pii': false, 'description': 'Publication Data [ancillary]', 'pipeline-shorthand': 'ancillary'}",
        "rule_description": "derived publication_ancillary"
    },
    {
        "type": "match",
        "match": "not_dcwg and is_primary and assay_type in ['bulk-RNA', 'bulk RNA']",
        "value": "{'assaytype': 'bulk-RNA', 'dir-schema': 'bulkrnaseq-v0', 'tbl-schema': 'bulkrnaseq-v'+version.to_str, 'vitessce-hints': [], 'contains-pii': true, 'primary': true, 'description': 'Bulk RNAseq', 'dataset-type': 'RNAseq' }",
        "rule_description": "non-DCWG primary bulk-RNA"
    },
    {
        "type": "match",
        "match": "is_central_processed and data_types[0] in ['salmon_rnaseq_bulk']",
        "value": "{'assaytype': 'salmon_rnaseq_bulk', 'vitessce-hints': [], 'primary': false, 'contains-pii': false, 'description': 'Bulk RNAseq [Salmon]', 'pipeline-shorthand': 'Salmon'}",
        "rule_description": "derived salmon_rnaseq_bulk"
    },
    {
        "type": "match",
        "match": "not_dcwg and is_primary and assay_type in ['SNARE-ATACseq2', 'SNAREseq', 'SNARE-seq2', 'SNARE2-ATACseq']",
        "value": "{'assaytype': 'SNARE-ATACseq2', 'dir-schema': 'scatacseq-v0', 'tbl-schema': 'scatacseq-v'+version.to_str, 'vitessce-hints': [], 'contains-pii': true, 'primary': true, 'description': 'snATACseq (SNAREseq2)', 'dataset-type': 'ATACseq' }",
        "rule_description": "non-DCWG primary SNARE-ATACseq2"
    },
    {
        "type": "match",
        "match": "not_dcwg and is_primary and assay_type in ['SNARE-RNAseq2', 'SNARE2-RNAseq']",
        "value": "{'assaytype': 'SNARE-RNAseq2', 'dir-schema': 'scrnaseq-v0', 'tbl-schema': 'scrnaseq-v'+version.to_str, 'vitessce-hints': [], 'contains-pii': true, 'primary': true, 'description': 'snRNAseq (SNAREseq2)', 'dataset-type': 'RNAseq' }",
        "rule_description": "non-DCWG primary SNARE-RNAseq2"
    },
    {
        "type": "match",
        "match": "not_dcwg and is_lab_processed and data_types[0] in ['sc_atac_seq_snare_lab']",
        "value": "{'assaytype': 'sc_atac_seq_snare_lab', 'vitessce-hints': [], 'primary': false, 'contains-pii': false, 'description': 'snATACseq (SNAREseq2) [Lab Processed]'}",
        "rule_description": "derived sc_atac_seq_snare_lab"
    },
    {
        "type": "match",
        "match": "not_dcwg and is_lab_processed and data_types[0] in ['sc_rna_seq_snare_lab']",
        "value": "{'assaytype': 'sc_rna_seq_snare_lab', 'vitessce-hints': [], 'primary': false, 'contains-pii': false, 'description': 'snRNAseq (SNAREseq2) [Lab Processed]'}",
        "rule_description": "derived sc_rna_seq_snare_lab"
    },
    {
        "type": "match",
        "match": "is_central_processed and data_types[0] in ['salmon_rnaseq_snareseq']",
        "value": "{'assaytype': 'salmon_rnaseq_snareseq', 'vitessce-hints': ['is_sc', 'rna'], 'primary': false, 'contains-pii': false, 'description': 'snRNAseq (SNAREseq2) [Salmon]', 'pipeline-shorthand': 'Salmon'}",
        "rule_description": "derived salmon_rnaseq_snareseq"
    },
    {
        "type": "match",
        "match": "is_central_processed and data_types[0] in ['sc_atac_seq_snare']",
        "value": "{'assaytype': 'sc_atac_seq_snare', 'vitessce-hints': ['is_sc', 'atac'], 'primary': false, 'contains-pii': false, 'description': 'snATACseq (SNAREseq2) [SnapATAC]', 'pipeline-shorthand': 'SnapATAC'}",
        "rule_description": "derived sc_atac_seq_snare"
    },
    {
        "type": "match",
        "match": "not_dcwg and is_primary and assay_type in ['scRNAseq-10xGenomics-v2']",
        "value": "{'assaytype': 'scRNAseq-10xGenomics-v2', 'dir-schema': 'scrnaseq-v0', 'tbl-schema': 'scrnaseq-v'+version.to_str, 'vitessce-hints': [], 'contains-pii': true, 'primary': true, 'description': 'scRNAseq (10x Genomics v2)', 'dataset-type': 'RNAseq' }",
        "rule_description": "non-DCWG primary scRNAseq-10xGenomics-v2"
    },
    {
        "type": "match",
        "match": "not_dcwg and is_primary and assay_type in ['scRNAseq-10xGenomics-v3', 'scRNA-Seq(10xGenomics)', 'scRNA-Seq-10x', 'scRNAseq-10xGenomics']",
        "value": "{'assaytype': 'scRNAseq-10xGenomics-v3', 'dir-schema': 'scrnaseq-v0', 'tbl-schema': 'scrnaseq-v'+version.to_str, 'vitessce-hints': [], 'contains-pii': true, 'primary': true, 'description': 'scRNAseq (10x Genomics v3)', 'dataset-type': 'RNAseq' }",
        "rule_description": "non-DCWG primary scRNAseq-10xGenomics-v3"
    },
    {
        "type": "match",
        "match": "is_central_processed and data_types[0] in ['salmon_rnaseq_10x', 'salmon_rnaseq_10x_v2'] and [elt for elt in dag_provenance_list if elt =~~ 'anndata']",
        "value": "{'assaytype': 'salmon_rnaseq_10x', 'vitessce-hints': ['is_sc', 'rna'], 'primary': false, 'contains-pii': false, 'description': 'scRNAseq (10x Genomics) [Salmon]', 'pipeline-shorthand': 'Salmon'}",
        "rule_description": "derived salmon_rnaseq_10x"
    },
    {
        "type": "match",
        "match": "is_central_processed and data_types[0] in ['salmon_rnaseq_10x', 'salmon_rnaseq_10x_v2'] and not [elt for elt in dag_provenance_list if elt =~~ 'anndata']",
        "value": "{'assaytype': 'salmon_rnaseq_10x', 'vitessce-hints': ['is_sc', 'rna', 'json_based'], 'primary': false, 'contains-pii': false, 'description': 'scRNAseq (10x Genomics) [Salmon]', 'pipeline-shorthand': 'Salmon'}",
        "rule_description": "derived salmon_rnaseq_10x json-based"
    },
    {
        "type": "match",
        "match": "not_dcwg and is_primary and assay_type in ['sciATACseq']",
        "value": "{'assaytype': 'sciATACseq', 'dir-schema': 'scatacseq-v0', 'tbl-schema': 'scatacseq-v'+version.to_str, 'vitessce-hints': [], 'contains-pii': true, 'primary': true, 'description': 'sciATACseq', 'dataset-type': 'ATACseq' }",
        "rule_description": "non-DCWG primary sciATACseq"
    },
    {
        "type": "match",
        "match": "is_central_processed and data_types[0] in ['sc_atac_seq_sci']",
        "value": "{'assaytype': 'sc_atac_seq_sci', 'vitessce-hints': ['is_sc', 'atac'], 'primary': false, 'contains-pii': false, 'description': 'sciATACseq [SnapATAC]', 'pipeline-shorthand': 'SnapATAC'}",
        "rule_description": "derived sc_atac_seq_sci"
    },
    {
        "type": "match",
        "match": "not_dcwg and is_primary and assay_type in ['sciRNAseq']",
        "value": "{'assaytype': 'sciRNAseq', 'dir-schema': 'scrnaseq-v0', 'tbl-schema': 'scrnaseq-v'+version.to_str, 'vitessce-hints': [], 'contains-pii': true, 'primary': true, 'description': 'sciRNAseq', 'dataset-type': 'RNAseq' }",
        "rule_description": "non-DCWG primary sciRNAseq"
    },
    {
        "type": "match",
        "match": "is_central_processed and data_types[0] in ['salmon_rnaseq_sciseq']",
        "value": "{'assaytype': 'salmon_rnaseq_sciseq', 'vitessce-hints': ['is_sc', 'rna'], 'primary': false, 'contains-pii': false, 'description': 'sciRNAseq [Salmon]', 'pipeline-shorthand': 'Salmon'}",
        "rule_description": "derived salmon_rnaseq_sciseq"
    },
    {
        "type": "match",
        "match": "not_dcwg and is_primary and assay_type in ['seqFish', 'seqFISH']",
        "value": "{'assaytype': 'seqFish', 'dir-schema': 'seqfish-v0', 'tbl-schema': 'seqfish-v'+version.to_str, 'vitessce-hints': [], 'contains-pii': false, 'primary': true, 'description': 'seqFISH', 'dataset-type': 'seqFISH' }",
        "rule_description": "non-DCWG primary seqFish"
    },
    {
        "type": "match",
        "match": "is_central_processed and data_types[0] in ['seqFish_pyramid']",
        "value": "{'assaytype': 'seqFish_pyramid', 'vitessce-hints': ['pyramid', 'is_support'], 'primary': false, 'contains-pii': false, 'description': 'seqFISH [Image Pyramid]', 'pipeline-shorthand': 'Image Pyramid'}",
        "rule_description": "derived seqFish_pyramid"
    },
    {
        "type": "match",
        "match": "not_dcwg and is_lab_processed and data_types[0] in ['seqFish_lab_processed']",
        "value": "{'assaytype': 'seqFish_lab_processed', 'vitessce-hints': [], 'primary': false, 'contains-pii': false, 'description': 'seqFISH [Lab Processed]'}",
        "rule_description": "derived seqFish_lab_processed"
    },
    {
        "type": "match",
        "match": "not_dcwg and is_primary and assay_type in ['SIMS-IMS', 'SIMS']",
        "value": "{'assaytype': 'SIMS-IMS', 'dir-schema': 'ims-v0', 'tbl-schema': 'ims-v'+version.to_str, 'vitessce-hints': [], 'contains-pii': false, 'primary': true, 'description': 'SIMS-IMS', 'dataset-type': 'SIMS' }",
        "rule_description": "non-DCWG primary SIMS-IMS"
    },
    {
        "type": "match",
        "match": "not_dcwg and is_primary and assay_type in ['snATACseq']",
        "value": "{'assaytype': 'snATACseq', 'dir-schema': 'scatacseq-v0', 'tbl-schema': 'scatacseq-v'+version.to_str, 'vitessce-hints': [], 'contains-pii': true, 'primary': true, 'description': 'snATACseq', 'dataset-type': 'ATACseq' }",
        "rule_description": "non-DCWG primary snATACseq"
    },
    {
        "type": "match",
        "match": "is_central_processed and data_types[0] in ['sn_atac_seq', 'sn_atac_seq_multiome_10x', 'sc_atac_seq_sn', 'sc_atac_seq_multiome_10x']",
        "value": "{'assaytype': 'sn_atac_seq', 'vitessce-hints': ['is_sc', 'atac'], 'primary': false, 'contains-pii': false, 'description': 'snATACseq [SnapATAC]', 'pipeline-shorthand': 'SnapATAC'}",
        "rule_description": "derived sn_atac_seq"
    },
    {
        "type": "match",
        "match": "not_dcwg and is_primary and assay_type in ['snRNAseq-10xGenomics-v2', 'snRNAseq-v2']",
        "value": "{'assaytype': 'snRNAseq-10xGenomics-v2', 'dir-schema': 'scrnaseq-v0', 'tbl-schema': 'scrnaseq-v'+version.to_str, 'vitessce-hints': [], 'contains-pii': true, 'primary': true, 'description': 'snRNAseq (10x Genomics v2)', 'dataset-type': 'RNAseq' }",
        "rule_description": "non-DCWG primary snRNAseq-10xGenomics-v2"
    },
    {
        "type": "match",
        "match": "not_dcwg and is_primary and assay_type in ['snRNAseq-10xGenomics-v3', 'snRNAseq', 'snRNAseq-v3']",
        "value": "{'assaytype': 'snRNAseq-10xGenomics-v3', 'dir-schema': 'scrnaseq-v0', 'tbl-schema': 'scrnaseq-v'+version.to_str, 'vitessce-hints': [], 'contains-pii': true, 'primary': true, 'description': 'snRNAseq (10x Genomics v3)', 'dataset-type': 'RNAseq' }",
        "rule_description": "non-DCWG primary snRNAseq-10xGenomics-v3"
    },
    {
        "type": "match",
        "match": "is_central_processed and data_types[0] in ['salmon_sn_rnaseq_10x', 'salmon_rnaseq_10x_sn', 'salmon_rnaseq_10x_v2_sn'] and [elt for elt in dag_provenance_list if elt =~~ 'anndata']",
        "value": "{'assaytype': 'salmon_sn_rnaseq_10x', 'vitessce-hints': ['is_sc', 'rna'], 'primary': false, 'contains-pii': false, 'description': 'snRNAseq [Salmon]', 'pipeline-shorthand': 'Salmon'}",
        "rule_description": "derived salmon_sn_rnaseq_10x"
    },
    {
        "type": "match",
        "match": "is_central_processed and data_types[0] in ['salmon_sn_rnaseq_10x', 'salmon_rnaseq_10x_sn', 'salmon_rnaseq_10x_v2_sn'] and not [elt for elt in dag_provenance_list if elt =~~ 'anndata']",
        "value": "{'assaytype': 'salmon_sn_rnaseq_10x', 'vitessce-hints': ['is_sc', 'rna', 'json_based'], 'primary': false, 'contains-pii': false, 'description': 'snRNAseq [Salmon]', 'pipeline-shorthand': 'Salmon'}",
        "rule_description": "derived salmon_sn_rnaseq_10x json-based"
    },
    {
        "type": "match",
        "match": "not_dcwg and is_primary and assay_type in ['Slide-seq']",
        "value": "{'assaytype': 'Slide-seq', 'dir-schema': 'slideseq-v0', 'tbl-schema': 'slideseq-v'+version.to_str, 'vitessce-hints': [], 'contains-pii': true, 'primary': true, 'description': 'Slideseq', 'dataset-type': 'Slideseq' }",
        "rule_description": "non-DCWG primary Slide-seq"
    },
    {
        "type": "match",
        "match": "is_central_processed and data_types[0] in ['salmon_rnaseq_slideseq']",
        "value": "{'assaytype': 'salmon_rnaseq_slideseq', 'vitessce-hints': ['is_sc', 'rna'], 'primary': false, 'contains-pii': false, 'description': 'Slideseq [Salmon]', 'pipeline-shorthand': 'Salmon'}",
        "rule_description": "derived salmon_rnaseq_slideseq"
    },
    {
        "type": "match",
        "match": "not_dcwg and is_primary and assay_type in ['Targeted-Shotgun-LC-MS']",
        "value": "{'assaytype': 'Targeted-Shotgun-LC-MS',   'vitessce-hints': [], 'contains-pii': false, 'primary': true, 'description': 'Targeted Shotgun / Flow-injection LC-MS', 'dataset-type': 'LC-MS' }",
        "rule_description": "non-DCWG primary Targeted-Shotgun-LC-MS"
    },
    {
        "type": "match",
        "match": "not_dcwg and is_primary and assay_type in ['TMT-LC-MS', 'TMT (proteomics)']",
        "value": "{'assaytype': 'TMT-LC-MS',   'vitessce-hints': [], 'contains-pii': false, 'primary': true, 'description': 'TMT LC-MS', 'dataset-type': 'LC-MS' }",
        "rule_description": "non-DCWG primary TMT-LC-MS"
    },
    {
        "type": "match",
        "match": "not_dcwg and is_primary and assay_type in ['WGS', 'Whole Transcriptome Sequencing', 'Whole Genome Sequencing']",
        "value": "{'assaytype': 'WGS', 'dir-schema': 'wgs-v0', 'tbl-schema': 'wgs-v'+version.to_str, 'vitessce-hints': [], 'contains-pii': true, 'primary': true, 'description': 'Whole Genome Sequencing', 'dataset-type': 'WGS' }",
        "rule_description": "non-DCWG primary WGS"
    },
    {
        "type": "match",
        "match": "not_dcwg and is_primary and assay_type in ['LC-MS', 'LC-MS (metabolomics)']",
        "value": "{'assaytype': 'LC-MS', 'dir-schema': 'lcms-v0', 'tbl-schema': 'lcms-v'+version.to_str, 'vitessce-hints': [], 'contains-pii': false, 'primary': true, 'description': 'LC-MS', 'dataset-type': 'LC-MS' }",
        "rule_description": "non-DCWG primary LC-MS"
    },
    {
        "type": "match",
        "match": "not_dcwg and is_primary and assay_type in ['MS', 'MS (shotgun lipidomics)']",
        "value": "{'assaytype': 'MS', 'dir-schema': 'lcms-v0', 'tbl-schema': 'lcms-v'+version.to_str, 'vitessce-hints': [], 'contains-pii': false, 'primary': true, 'description': 'MS', 'dataset-type': 'LC-MS' }",
        "rule_description": "non-DCWG primary MS"
    },
    {
        "type": "match",
        "match": "not_dcwg and is_primary and assay_type in ['LC-MS_bottom_up', 'LC-MS Bottom-Up']",
        "value": "{'assaytype': 'LC-MS_bottom_up', 'dir-schema': 'lcms-v0', 'tbl-schema': 'lcms-v'+version.to_str, 'vitessce-hints': [], 'contains-pii': false, 'primary': true, 'description': 'LC-MS Bottom Up', 'dataset-type': 'LC-MS' }",
        "rule_description": "non-DCWG primary LC-MS_bottom_up"
    },
    {
        "type": "match",
        "match": "not_dcwg and is_primary and assay_type in ['MS_bottom_up', 'MS Bottom-Up']",
        "value": "{'assaytype': 'MS_bottom_up', 'dir-schema': 'lcms-v0', 'tbl-schema': 'lcms-v'+version.to_str, 'vitessce-hints': [], 'contains-pii': false, 'primary': true, 'description': 'MS Bottom Up', 'dataset-type': 'LC-MS' }",
        "rule_description": "non-DCWG primary MS_bottom_up"
    },
    {
        "type": "match",
        "match": "not_dcwg and is_primary and assay_type in ['LC-MS_top_down', 'LC-MS Top-Down']",
        "value": "{'assaytype': 'LC-MS_top_down', 'dir-schema': 'lcms-v0', 'tbl-schema': 'lcms-v'+version.to_str, 'vitessce-hints': [], 'contains-pii': false, 'primary': true, 'description': 'LC-MS Top Down', 'dataset-type': 'LC-MS' }",
        "rule_description": "non-DCWG primary LC-MS_top_down"
    },
    {
        "type": "match",
        "match": "not_dcwg and is_primary and assay_type in ['MS_top_down', 'MS Top-Down']",
        "value": "{'assaytype': 'MS_top_down', 'dir-schema': 'lcms-v0', 'tbl-schema': 'lcms-v'+version.to_str, 'vitessce-hints': [], 'contains-pii': false, 'primary': true, 'description': 'MS Top Down', 'dataset-type': 'LC-MS' }",
        "rule_description": "non-DCWG primary MS_top_down"
    },
    {
        "type": "match",
        "match": "is_dcwg and is_primary and dataset_type == 'Visium (no probes)'",
        "value": "{'assaytype': 'visium-no-probes', 'vitessce-hints': [], 'dir-schema': 'visium-no-probes-v3', 'description': 'Visium (no probes)', 'contains-pii': true, 'primary': true, 'dataset-type': 'Visium (no probes)', 'must-contain': ['Histology','RNAseq'], 'is-multi-assay': true}",
        "rule_description": "DCWG visium-no-probes"
    },
    {
        "type": "match",
        "match": "is_dcwg and is_primary and dataset_type == 'Visium (with probes)'",
        "value": "{'assaytype': 'visium-with-probes', 'vitessce-hints': [], 'dir-schema': 'visium-with-probes-v3', 'description': 'Visium (with probes)', 'contains-pii': true, 'primary': true, 'dataset-type': 'Visium (with probes)', 'must-contain': ['Histology','RNAseq (with probes)'], 'is-multi-assay': true}",
        "rule_description": "DCWG visium-with-probes"
    },
    {
        "type": "match",
        "match": "is_dcwg and is_primary and dataset_type == 'GeoMx (NGS)'",
        "value": "{'assaytype': 'geomx_ngs?', 'vitessce-hints': [], 'dir-schema': 'geomx-ngs-v2', 'description': 'GeoMx (NGS)', 'contains-pii': true, 'primary': true, 'dataset-type': 'GeoMx (NGS)', 'must-contain': ['RNAseq'], 'is-multi-assay': true}",
        "rule_description": "DCWG geomx_ngs?"
    },
    {
        "type": "match",
        "match": "is_dcwg and is_primary and dataset_type == '10X Multiome'",
        "value": "{'assaytype': '10x-multiome', 'vitessce-hints': [], 'dir-schema': '10x-multiome-v2', 'description': '10x Multiome', 'contains-pii': true, 'primary': true, 'dataset-type': '10X Multiome', 'must-contain': ['RNAseq','ATACseq'], 'is-multi-assay': true}",
        "rule_description": "DCWG 10x-multiome"
    },
    {
        "type": "match",
        "match": "is_dcwg and is_primary and dataset_type == 'SNARE-seq2'",
        "value": "{'assaytype': 'multiome-snare-seq2', 'vitessce-hints': [], 'dir-schema': 'snareseq2-v2', 'description': 'SNAREseq2', 'contains-pii': true, 'primary': true, 'dataset-type': 'SNARE-seq2', 'must-contain': ['RNAseq','ATACseq'], 'is-multi-assay': true}",
        "rule_description": "DCWG multiome-snare-seq2"
    },
    {
        "type": "match",
        "match": "is_dcwg and is_primary and dataset_type == 'RNAseq'  and assay_input_entity == 'single cell' and barcode_read =~~ 'Not applicable' and barcode_size == 40 and barcode_offset == 'Not applicable' and umi_read =~~ 'Not applicable' and umi_size == 8 and umi_offset == 'Not applicable'",
        "value": "{'assaytype': 'sciRNAseq', 'vitessce-hints': [], 'dir-schema': 'rnaseq-v2', 'contains-pii': true, 'primary': true, 'dataset-type': 'RNAseq', 'description': 'sciRNAseq'}",
        "rule_description": "DCWG sciRNAseq"
    },
    {
        "type": "match",
        "match": "is_dcwg and is_primary and dataset_type == 'RNAseq'  and assay_input_entity == 'single nucleus' and barcode_read =~~ 'Read 2' and barcode_size == '8,8,8' and barcode_offset == '10,48,86' and umi_read =~~ 'Read 2' and umi_size == 10 and umi_offset == 0",
        "value": "{'assaytype': 'SNARE-RNAseq2', 'vitessce-hints': [], 'dir-schema': 'rnaseq-v2', 'contains-pii': true, 'primary': true, 'dataset-type': 'RNAseq', 'description': 'snRNAseq (SNAREseq2)'}",
        "rule_description": "DCWG SNARE-RNAseq2"
    },
    {
        "type": "match",
        "match": "is_dcwg and is_primary and dataset_type == 'RNAseq' and assay_input_entity == 'spot' and barcode_read =~~ 'Read 1' and barcode_size == 16 and umi_read =~~ 'Read 1' and umi_size == 12 and ((barcode_offset==0 and umi_offset==16) or (barcode_offset==20 and umi_offset==36))",
        "value": "{'assaytype': 'rnaseq-visium-no-probes', 'vitessce-hints': [], 'dir-schema': 'rnaseq-v2', 'contains-pii': true, 'primary': true, 'dataset-type': 'RNAseq', 'description': 'Capture bead RNAseq (10x Genomics v3)'}",
        "rule_description": "DCWG rnaseq-visium-no-probes"
    },
    {
        "type": "match",
        "match": "is_dcwg and is_primary and dataset_type == 'RNAseq (with probes)' and oligo_probe_panel in ['10x Genomics; Visium Human Transcriptome Probe Kit v2 - Small; PN 1000466', '10x Genomics; Visium Human Transcriptome Probe Kit-Small; PN 1000363', '10x Genomics; Visium Human Transcriptome Probe Kit-Large; PN 1000364'] and assay_input_entity == 'spot' and barcode_read =~~ 'Read 1' and barcode_size == 16 and barcode_offset == 0 and umi_read =~~ 'Read 1' and umi_size == 12 and umi_offset == 16",
        "value": "{'assaytype': 'scRNAseq-visium-with-probes', 'vitessce-hints': [], 'dir-schema': 'rnaseq-with-probes-v2', 'contains-pii': true, 'primary': true, 'dataset-type': 'RNAseq (with probes)', 'description': 'Visium RNAseq (with probes)'}",
        "rule_description": "DCWG scRNAseq-visium-with-probes"
    },
    {
        "type": "match",
        "match": "is_dcwg and is_primary and dataset_type == 'RNAseq'  and assay_input_entity == 'single cell' and barcode_read =~~ 'Read 1' and barcode_size == 16 and barcode_offset == 0 and umi_read =~~ 'Read 1' and umi_size == 10 and umi_offset == 16",
        "value": "{'assaytype': 'scRNAseq-10xGenomics-v2', 'vitessce-hints': [], 'dir-schema': 'rnaseq-v2', 'contains-pii': true, 'primary': true, 'dataset-type': 'RNAseq', 'description': 'scRNAseq (10x Genomics v2)'}",
        "rule_description": "DCWG scRNAseq-10xGenomics-v2"
    },
    {
        "type": "match",
        "match": "is_dcwg and is_primary and dataset_type == 'RNAseq'  and assay_input_entity == 'single nucleus' and barcode_read =~~ 'Read 1' and barcode_size == 16 and barcode_offset == 0 and umi_read =~~ 'Read 1' and umi_size == 10 and umi_offset == 16",
        "value": "{'assaytype': 'snRNAseq-10xGenomics-v2', 'vitessce-hints': [], 'dir-schema': 'rnaseq-v2', 'contains-pii': true, 'primary': true, 'dataset-type': 'RNAseq', 'description': 'snRNAseq (10x Genomics v2)'}",
        "rule_description": "DCWG snRNAseq-10xGenomics-v2"
    },
    {
        "type": "match",
        "match": "is_dcwg and is_primary and dataset_type == 'RNAseq'  and assay_input_entity == 'single cell' and barcode_read =~~ 'Read 1' and barcode_size == 16 and barcode_offset == 0 and umi_read =~~ 'Read 1' and umi_size == 12 and umi_offset == 16",
        "value": "{'assaytype': 'scRNAseq-10xGenomics-v3', 'vitessce-hints': [], 'dir-schema': 'rnaseq-v2', 'contains-pii': true, 'primary': true, 'dataset-type': 'RNAseq', 'description': 'scRNAseq (10x Genomics v3)'}",
        "rule_description": "DCWG scRNAseq-10xGenomics-v3"
    },
    {
        "type": "match",
        "match": "is_dcwg and is_primary and dataset_type == 'RNAseq'  and assay_input_entity == 'single nucleus' and barcode_read =~~ 'Read 1' and barcode_size == 16 and barcode_offset == 0 and umi_read =~~ 'Read 1' and umi_size == 12 and umi_offset == 16",
        "value": "{'assaytype': 'snRNAseq-10xGenomics-v3', 'vitessce-hints': [], 'dir-schema': 'rnaseq-v2', 'contains-pii': true, 'primary': true, 'dataset-type': 'RNAseq', 'description': 'snRNAseq (10x Genomics v3)'}",
        "rule_description": "DCWG snRNAseq-10xGenomics-v3"
    },
    {
        "type": "match",
        "match": "is_dcwg and is_primary and dataset_type == 'ATACseq'  and assay_input_entity == 'single nucleus' and barcode_read =~~ 'Read 2' and barcode_size == 16 and barcode_offset == 0 and umi_read =~~ 'Not applicable' and umi_size == 'Not applicable' and umi_offset == 'Not applicable'",
        "value": "{'assaytype': 'snATACseq', 'vitessce-hints': [], 'dir-schema': 'atacseq-v2', 'contains-pii': true, 'primary': true, 'dataset-type': 'ATACseq', 'description': 'snATACseq'}",
        "rule_description": "DCWG snATACseq"
    },
    {
        "type": "match",
        "match": "is_dcwg and is_primary and dataset_type == 'ATACseq'  and assay_input_entity == 'single nucleus' and barcode_read =~~ 'Read 2' and barcode_size == '8,8,8' and barcode_offset == '0,38,76' and umi_read =~~ 'Not applicable' and umi_size == 'Not applicable' and umi_offset == 'Not applicable'",
        "value": "{'assaytype': 'SNARE-ATACseq2', 'vitessce-hints': [], 'dir-schema': 'atacseq-v2', 'contains-pii': true, 'primary': true, 'dataset-type': 'ATACseq', 'description': 'snATACseq (SNAREseq2)'}",
        "rule_description": "DCWG SNARE-ATACseq2"
    },
    {
        "type": "match",
        "match": "is_dcwg and is_primary and dataset_type == 'ATACseq'  and assay_input_entity == 'single nucleus' and barcode_read =~~ 'Read 2' and barcode_size == 16 and barcode_offset == 8 and umi_read =~~ 'Not applicable' and umi_size == 'Not applicable' and umi_offset == 'Not applicable'",
        "value": "{'assaytype': 'sn_atac_seq?', 'vitessce-hints': [], 'dir-schema': 'atacseq-v2', 'contains-pii': true, 'primary': true, 'dataset-type': 'ATACseq', 'description': 'snATACseq-multiome'}",
        "rule_description": "DCWG sn_atac_seq?"
    },
    {
        "type": "match",
        "match": "is_dcwg and is_primary and dataset_type == 'RNAseq' and assay_input_entity == 'tissue (bulk)'",
        "value": "{'assaytype': 'bulk-RNA', 'vitessce-hints': [], 'dir-schema': 'rnaseq-v2', 'contains-pii': true, 'primary': true, 'dataset-type': 'RNAseq', 'description': 'Bulk RNAseq'}",
        "rule_description": "DCWG bulk-RNA"
    },
    {
        "type": "match",
        "match": "is_dcwg and is_primary and dataset_type == 'ATACseq' and assay_input_entity == 'tissue (bulk)'",
        "value": "{'assaytype': 'ATACseq-bulk', 'vitessce-hints': [], 'dir-schema': 'atacseq-v2', 'contains-pii': true, 'primary': true, 'dataset-type': 'ATACseq', 'description': 'Bulk ATACseq'}",
        "rule_description": "DCWG ATACseq-bulk"
    },
    {
        "type": "match",
        "match": "is_dcwg and is_primary and dataset_type == 'ATACseq' and assay_input_entity == 'single cell' and barcode_read =~~ 'Not applicable'",
        "value": "{'assaytype': 'sciATACseq', 'vitessce-hints': [], 'dir-schema': 'atacseq-v2', 'contains-pii': true, 'primary': true, 'dataset-type': 'ATACseq', 'description': 'sciATACseq'}",
        "rule_description": "DCWG sciATACseq"
    },
    {
        "type": "match",
        "match": "is_dcwg and is_primary and dataset_type == 'Histology'  and stain_name == 'PAS'",
        "value": "{'assaytype': 'PAS', 'vitessce-hints': [], 'dir-schema': 'histology-v2', 'contains-pii': false, 'primary': true, 'dataset-type': 'Histology', 'description': 'PAS Stained Microscopy'}",
        "rule_description": "DCWG PAS"
    },
    {
        "type": "match",
        "match": "is_dcwg and is_primary and dataset_type == 'Histology'  and stain_name == 'H&E'",
        "value": "{'assaytype': 'h-and-e', 'vitessce-hints': [], 'dir-schema': 'histology-v2', 'contains-pii': false, 'primary': true, 'dataset-type': 'Histology', 'description': 'H&E Stained Microscopy'}",
        "rule_description": "DCWG h-and-e"
    },
    {
        "type": "match",
        "match": "is_dcwg and is_primary and dataset_type == 'CODEX'",
        "value": "{'assaytype': 'CODEX', 'vitessce-hints': [], 'dir-schema': 'codex-v2', 'contains-pii': false, 'primary': true, 'dataset-type': 'CODEX', 'description': 'CODEX'}",
        "rule_description": "DCWG CODEX"
    },
    {
        "type": "match",
        "match": "is_dcwg and is_primary and dataset_type == 'PhenoCycler'",
        "value": "{'assaytype': 'phenocycler', 'vitessce-hints': [], 'dir-schema': 'phenocycler-v2', 'contains-pii': false, 'primary': true, 'dataset-type': 'PhenoCycler', 'description': 'PhenoCycler'}",
        "rule_description": "DCWG phenocycler"
    },
    {
        "type": "match",
        "match": "is_dcwg and is_primary and dataset_type == 'CycIF'",
        "value": "{'assaytype': 'cycif', 'vitessce-hints': [], 'dir-schema': 'cycif-v2', 'contains-pii': false, 'primary': true, 'dataset-type': 'CycIF', 'description': 'CycIF'}",
        "rule_description": "DCWG cycif"
    },
    {
        "type": "match",
        "match": "is_dcwg and is_primary and dataset_type == 'MERFISH'",
        "value": "{'assaytype': 'merfish', 'vitessce-hints': [], 'dir-schema': 'merfish-v2', 'contains-pii': false, 'primary': true, 'dataset-type': 'MERFISH', 'description': 'MERFISH'}",
        "rule_description": "DCWG merfish"
    },
    {
        "type": "match",
        "match": "is_dcwg and is_primary and dataset_type == 'Cell DIVE'",
        "value": "{'assaytype': 'cell-dive', 'vitessce-hints': [], 'dir-schema': 'celldive-v2', 'contains-pii': false, 'primary': true, 'dataset-type': 'Cell DIVE', 'description': 'Cell DIVE'}",
        "rule_description": "DCWG cell-dive"
    },
    {
        "type": "match",
        "match": "is_dcwg and is_primary and dataset_type == 'MALDI'",
        "value": "{'assaytype': 'MALDI-IMS', 'vitessce-hints': [], 'dir-schema': 'maldi-v2', 'contains-pii': false, 'primary': true, 'dataset-type': 'MALDI', 'description': 'MALDI IMS'}",
        "rule_description": "DCWG MALDI-IMS"
    },
    {
        "type": "match",
        "match": "is_dcwg and is_primary and dataset_type == 'SIMS'",
        "value": "{'assaytype': 'SIMS-IMS', 'vitessce-hints': [], 'dir-schema': 'sims-v2', 'contains-pii': false, 'primary': true, 'dataset-type': 'SIMS', 'description': 'SIMS-IMS'}",
        "rule_description": "DCWG SIMS-IMS"
    },
    {
        "type": "match",
        "match": "is_dcwg and is_primary and dataset_type == 'DESI'",
        "value": "{'assaytype': 'DESI-IMS', 'vitessce-hints': [], 'dir-schema': 'desi-v2', 'contains-pii': false, 'primary': true, 'dataset-type': 'DESI', 'description': 'DESI'}",
        "rule_description": "DCWG DESI-IMS"
    },
    {
        "type": "match",
        "match": "is_dcwg and is_primary and dataset_type == 'MIBI'",
        "value": "{'assaytype': 'MIBI', 'vitessce-hints': [], 'dir-schema': 'mibi-v2', 'contains-pii': false, 'primary': true, 'dataset-type': 'MIBI', 'description': 'Multiplex Ion Beam Imaging'}",
        "rule_description": "DCWG MIBI"
    },
    {
        "type": "match",
        "match": "is_dcwg and is_primary and dataset_type == '2D Imaging Mass Cytometry'",
        "value": "{'assaytype': 'IMC2D', 'vitessce-hints': [], 'dir-schema': 'imc-v2', 'contains-pii': false, 'primary': true, 'dataset-type': '2D Imaging Mass Cytometry', 'description': '2D Imaging Mass Cytometry'}",
        "rule_description": "DCWG IMC2D"
    },
    {
        "type": "match",
        "match": "is_dcwg and is_primary and dataset_type == 'LC-MS'",
        "value": "{'assaytype': 'LC-MS', 'vitessce-hints': [], 'dir-schema': 'lcms-v2', 'contains-pii': false, 'primary': true, 'dataset-type': 'LC-MS', 'description': 'LC-MS'}",
        "rule_description": "DCWG LC-MS"
    },
    {
        "type": "match",
        "match": "is_dcwg and is_primary and dataset_type == 'nanoSPLITS'",
        "value": "{'assaytype': 'nano-splits', 'vitessce-hints': [], 'dir-schema': 'nano-splits-v2', 'contains-pii': false, 'primary': true, 'dataset-type': 'nanoSPLITS', 'description': 'nanoSPLITS'}",
        "rule_description": "DCWG nano-splits"
    },
    {
        "type": "match",
        "match": "is_dcwg and is_primary and dataset_type == 'Auto-fluorescence'",
        "value": "{'assaytype': 'AF', 'vitessce-hints': [], 'dir-schema': 'af-v2', 'contains-pii': false, 'primary': true, 'dataset-type': 'Auto-fluorescence', 'description': 'Auto-fluorescence Microscopy'}",
        "rule_description": "DCWG AF"
    },
    {
        "type": "match",
        "match": "is_dcwg and is_primary and dataset_type == 'Light Sheet'",
        "value": "{'assaytype': 'Lightsheet', 'vitessce-hints': [], 'dir-schema': 'lightsheet-v2', 'contains-pii': false, 'primary': true, 'dataset-type': 'Light Sheet', 'description': 'Light Sheet Microscopy'}",
        "rule_description": "DCWG Lightsheet"
    },
    {
        "type": "match",
        "match": "is_dcwg and is_primary and dataset_type == 'Confocal'",
        "value": "{'assaytype': 'confocal', 'vitessce-hints': [], 'dir-schema': 'confocal-v2', 'contains-pii': false, 'primary': true, 'dataset-type': 'Confocal', 'description': 'Confocal Microscopy'}",
        "rule_description": "DCWG confocal"
    },
    {
        "type": "match",
        "match": "is_dcwg and is_primary and dataset_type == 'Thick section Multiphoton MxIF'",
        "value": "{'assaytype': 'thick-section-multiphoton-mxif', 'vitessce-hints': [], 'dir-schema': 'thick-section-multiphoton-mxif-v2', 'contains-pii': false, 'primary': true, 'dataset-type': 'Thick section Multiphoton MxIF', 'description': 'Thick section Multiphoton MxIF'}",
        "rule_description": "DCWG thick-section-multiphoton-mxif"
    },
    {
        "type": "match",
        "match": "is_dcwg and is_primary and dataset_type == 'Second Harmonic Generation (SHG)'",
        "value": "{'assaytype': 'second-harmonic-generation', 'vitessce-hints': [], 'dir-schema': 'second-harmonic-generation-v2', 'contains-pii': false, 'primary': true, 'dataset-type': 'Second Harmonic Generation (SHG)', 'description': 'Second Harmonic Generation (SHG)'}",
        "rule_description": "DCWG second-harmonic-generation"
    },
    {
        "type": "match",
        "match": "is_dcwg and is_primary and dataset_type == 'Enhanced Stimulated Raman Spectroscopy (SRS)'",
        "value": "{'assaytype': 'enhanced-srs', 'vitessce-hints': [], 'dir-schema': 'enhanced-srs-v2', 'contains-pii': false, 'primary': true, 'dataset-type': 'Enhanced Stimulated Raman Spectroscopy (SRS)', 'description': 'Enhanced Stimulated Raman Spectroscopy (SRS)'}",
        "rule_description": "DCWG enhanced-srs"
    },
    {
        "type": "match",
        "match": "is_dcwg and is_primary and dataset_type == 'Molecular Cartography'",
        "value": "{'assaytype': 'molecular-cartography', 'vitessce-hints': [], 'dir-schema': 'mc-v2', 'contains-pii': false, 'primary': true, 'dataset-type': 'Molecular Cartography', 'description': 'Molecular Cartography'}",
        "rule_description": "DCWG molecular-cartography"
    },
    {
        "type": "match",
        "match": "is_central_processed and data_types[0] in ['visium_no_probes']",
        "value": "{'assaytype': 'visium-no-probes', 'vitessce-hints': ['rna', 'is_image', 'anndata', 'spatial'], 'primary': false, 'contains-pii': false, 'description': 'Visium (no probes) [Salmon + Scanpy]', 'is-multi-assay': true, 'pipeline-shorthand': 'Salmon + Scanpy'}",
        "rule_description": "derived visium-no-probes"
    },
    {
        "type": "match",
        "match": "is_central_processed and data_types[0] in ['multiome_snareseq']",
        "value": "{'assaytype': 'multiome-snare-seq2', 'vitessce-hints': ['rna', 'atac', 'spatial', 'anndata'], 'primary': false, 'contains-pii': false, 'description': 'SNAREseq2 [Salmon + ArchR + Muon]', 'is-multi-assay': true, 'pipeline-shorthand': 'Salmon + ArchR + Muon'}",
        "rule_description": "derived multiome snare-seq2"
    },
    {
        "type": "match",
        "match": "is_central_processed and data_types[0] in ['multiome_10x']",
        "value": "{'assaytype': 'multiome-10x', 'vitessce-hints': ['is_sc', 'rna', 'atac', 'anndata'], 'primary': false, 'contains-pii': false, 'description': '10x Multiome [Salmon + ArchR + Muon]', 'is-multi-assay': true, 'pipeline-shorthand': 'Salmon + ArchR + Muon'}",
        "rule_description": "derived multiome 10x"
    },
    {
        "type": "match",
        "match": "is_dcwg and is_primary and dataset_type == 'MUSIC'",
        "value": "{'assaytype': 'music', 'vitessce-hints': [], 'dir-schema': 'music-v2', 'contains-pii': true, 'primary': true, 'dataset-type': 'MUSIC', 'description': 'MUSIC'}",
        "rule_description": "DCWG music"
    },
    {
        "type": "match",
        "match": "is_central_processed and data_types[0] in ['phenocycler_deepcell']",
        "value": "{'assaytype': 'phenocycler_deepcell', 'vitessce-hints': ['is_image', 'is_tiled', 'sprm', 'anndata'], 'primary': false, 'contains-pii': false, 'description': 'PhenoCycler [DeepCell + SPRM]', 'pipeline-shorthand': 'DeepCell + SPRM'}",
        "rule_description": "derived phenocycler"
    },
    {
        "type": "match",
        "match": "is_epic and derived_dataset_type == 'Segmentation Mask'",
<<<<<<< HEAD
        "value": "{'assaytype': 'segmentation-mask', 'vitessce-hints': [], 'dir-schema': 'segmentation-mask-v2', 'contains-pii': false, 'primary': false, 'dataset-type': 'Segmentation Mask', 'description': 'Segmentation Mask'}",
=======
        "value": "{'assaytype': 'segmentation-mask', 'vitessce-hints': [], 'contains-pii': false, 'primary': false, 'dataset-type': 'Segmentation Mask', 'description': 'Segmentation Mask', 'process_state': 'epic'}",
>>>>>>> b04d6c4f
        "rule_description": "EPIC dataset segmentation mask"
    },
    {
        "type": "match",
        "match": "is_dcwg and is_primary and dataset_type == 'RNAseq (with probes)' and oligo_probe_panel == 'NanoString Technologies; GeoMx Human Whole Transcriptome Atlas, 4 slides; PN GMX-RNA-NGS-HuWTA-4' and assay_input_entity == 'area of interest'",
        "value": "{'assaytype': 'geomx-rnaseq-with-probes', 'vitessce-hints': [], 'dir-schema': 'rnaseq-with-probes-v2', 'contains-pii': true, 'primary': true, 'dataset-type': 'RNAseq (with probes)', 'description': 'GeoMx RNAseq (with probes)'}",
        "rule_description": "DCWG RNAseq-geomx-with-probes"
    },
    {
        "type": "match",
        "match": "is_dcwg and is_primary and dataset_type == 'RNAseq (with probes)' and oligo_probe_panel in ['10X Genomics; Chromium Next GEM Single Cell Fixed RNA Human Transcriptome Probe Kit, 64 rxns; PN 1000456', '10X Genomics; Chromium Next GEM Single Cell Fixed RNA Human Transcriptome Probe Kit, 16 rxns; PN 1000420'] and assay_input_entity == 'single cell' and barcode_read =~~ 'Read 1' and barcode_size == 16 and barcode_offset == 0 and umi_read =~~ 'Read 1' and umi_size == 12 and umi_offset == 16",
        "value": "{'assaytype': 'scRNAseq-with-probes', 'vitessce-hints': [], 'dir-schema': 'rnaseq-with-probes-v2', 'contains-pii': true, 'primary': true, 'dataset-type': 'RNAseq (with probes)', 'description': 'RNAseq (with probes)'}",
        "rule_description": "DCWG scRNAseq-with-probes"
    }
]<|MERGE_RESOLUTION|>--- conflicted
+++ resolved
@@ -782,11 +782,7 @@
     {
         "type": "match",
         "match": "is_epic and derived_dataset_type == 'Segmentation Mask'",
-<<<<<<< HEAD
-        "value": "{'assaytype': 'segmentation-mask', 'vitessce-hints': [], 'dir-schema': 'segmentation-mask-v2', 'contains-pii': false, 'primary': false, 'dataset-type': 'Segmentation Mask', 'description': 'Segmentation Mask'}",
-=======
-        "value": "{'assaytype': 'segmentation-mask', 'vitessce-hints': [], 'contains-pii': false, 'primary': false, 'dataset-type': 'Segmentation Mask', 'description': 'Segmentation Mask', 'process_state': 'epic'}",
->>>>>>> b04d6c4f
+        "value": "{'assaytype': 'segmentation-mask', 'vitessce-hints': [], 'dir-schema': 'segmentation-mask-v2', 'contains-pii': false, 'primary': false, 'dataset-type': 'Segmentation Mask', 'description': 'Segmentation Mask', 'process_state': 'epic'}",
         "rule_description": "EPIC dataset segmentation mask"
     },
     {
