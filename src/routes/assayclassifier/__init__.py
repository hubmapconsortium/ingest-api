from flask import Blueprint, request, Response, current_app, jsonify
import logging
from rq import Retry
from sys import stdout
import json
import urllib.request

from hubmap_commons.exceptions import HTTPException
from hubmap_sdk import EntitySdk
from hubmap_sdk.sdk_helper import HTTPException as SDKException
from werkzeug.exceptions import HTTPException as WerkzeugException
from worker.utils import ResponseException

from app_utils.request_validation import require_json

from app_manager import groups_token_from_request_headers

from .rule_chain import (
    RuleLoader,
    RuleChain,
    NoMatchException,
    RuleSyntaxException,
    RuleLogicException,
)

bp = Blueprint("assayclassifier", __name__)

logger: logging.Logger = logging.getLogger(__name__)


rule_chain = None


def initialize_rule_chain():
    global rule_chain
    rule_src_uri = current_app.config["RULE_CHAIN_URI"]
    try:
        json_rules = urllib.request.urlopen(rule_src_uri)
    except json.decoder.JSONDecodeError as excp:
        raise RuleSyntaxException(excp) from excp
    rule_chain = RuleLoader(json_rules).load()
    print("RULE CHAIN FOLLOWS")
    rule_chain.dump(stdout)
    print("RULE CHAIN ABOVE")


def calculate_assay_info(metadata: dict) -> dict:
    if not rule_chain:
        initialize_rule_chain()
    for key, value in metadata.items():
        if type(value) is str:
            if value.isdigit():
                metadata[key] = int(value)
    rslt = rule_chain.apply(metadata)
    # TODO: check that rslt has the expected parts
    return rslt


def calculate_data_types(entity: dict) -> list[str]:
    data_types = [""]

    # Historically, we have used the data_types field. So check to make sure that
    # the data_types field is not empty and not a list of empty strings
    # If it has a value it must be an old derived dataset so use that to match the rules
    if hasattr(entity, "data_types") and entity.data_types \
            and set(entity.data_types) != {""}:
        data_types = entity.data_types
    # Moving forward (2024) we are no longer using data_types for derived datasets.
    # Rather, we are going to use the dataset_info attribute which stores similar information
    # to match the rules. dataset_info is delimited by "__", so we can grab the first
    # item when splitting by that delimiter and pass that through to the rules.
    elif hasattr(entity, "dataset_info") and entity.dataset_info:
        data_types = [entity.dataset_info.split("__")[0]]

    # Else case is covered by the initial data_types instantiation.
    return data_types


@bp.route("/assaytype/<ds_uuid>", methods=["GET"])
def get_ds_assaytype(ds_uuid: str):
    try:
        entity_api_url = current_app.config["ENTITY_WEBSERVICE_URL"]
        groups_token = (
            groups_token_from_request_headers(request.headers)
            if "AUTHORIZATION" in request.headers
            else None
        )
        entity_api = EntitySdk(token=groups_token, service_url=entity_api_url)
        try:
            entity = entity_api.get_entity_by_id(ds_uuid)
        except SDKException as excp:
            entity_api = EntitySdk(service_url=entity_api_url)
            entity = entity_api.get_entity_by_id(
                ds_uuid
            )  # may again raise SDKException

        metadata = {}
        # This if block should catch primary datasets because primary datasets should
        # their metadata ingested as part of the reorganization.
        if hasattr(entity, "ingest_metadata") and "metadata" in entity.ingest_metadata:
            metadata = entity.ingest_metadata["metadata"]
            # In the case of Publications, we must also set the data_types.
            # The primary publication will always have metadata,
            # so we have to do the association here.
            if entity.entity_type == "Publication":
                metadata["data_types"] = calculate_data_types(entity)
        # If there is no metadata, then it must be a derived dataset
        else:
<<<<<<< HEAD
            if hasattr(entity, "data_types") and entity.data_types:
                metadata = {
                    "entity_type": entity.entity_type,
                    "data_types": entity.data_types,
                }
            else:
                metadata = {
                    "entity_type": entity.entity_type,
                    "data_types": [entity.dataset_type],
                }
        if 'dag_provenance_list' in entity.ingest_metadata:
            dag_prov_list = entity.ingest_metadata['dag_provenance_list']
        else:
            dag_prov_list = []
        dag_prov_list = [elt['origin'] + ':' + elt['name']
                         for elt in dag_prov_list
                         if 'origin' in elt and 'name' in elt
                         ]
        metadata.update(['dag_provenance_list': dag_prov_list])
=======
            metadata["data_types"] = calculate_data_types(entity)

        metadata["entity_type"] = entity.entity_type
>>>>>>> 9bc9225f

        return jsonify(calculate_assay_info(metadata))
    except ResponseException as re:
        logger.error(re, exc_info=True)
        return re.response
    except NoMatchException as excp:
        return {}
    except (RuleSyntaxException, RuleLogicException) as excp:
        return Response(f"Error applying classification rules: {excp}", 500)
    except WerkzeugException as excp:
        return excp
    except (HTTPException, SDKException) as hte:
        return Response(
            f"Error while getting assay type for {ds_uuid}: " + hte.get_description(),
            hte.get_status_code(),
        )
    except Exception as e:
        logger.error(e, exc_info=True)
        return Response(
            f"Unexpected error while retrieving entity {ds_uuid}: " + str(e), 500
        )


@bp.route("/assaytype", methods=["POST"])
def get_assaytype_from_metadata():
    try:
        require_json(request)
        metadata = request.json
        return jsonify(calculate_assay_info(metadata))
    except ResponseException as re:
        logger.error(re, exc_info=True)
        return re.response
    except NoMatchException as excp:
        return {}
    except (RuleSyntaxException, RuleLogicException) as excp:
        return Response(f"Error applying classification rules: {excp}", 500)
    except WerkzeugException as excp:
        return excp
    except (HTTPException, SDKException) as hte:
        return Response(
            f"Error while getting assay type from metadata: " + hte.get_description(),
            hte.get_status_code(),
        )
    except Exception as e:
        logger.error(e, exc_info=True)
        return Response(
            f"Unexpected error while getting assay type from metadata: " + str(e), 500
        )


@bp.route("/reload-assaytypes", methods=["PUT"])
def reload_chain():
    try:
        initialize_rule_chain()
        return jsonify({})
    except ResponseException as re:
        logger.error(re, exc_info=True)
        return re.response
    except (RuleSyntaxException, RuleLogicException) as excp:
        return Response(f"Error applying classification rules: {excp}", 500)
    except (HTTPException, SDKException) as hte:
        return Response(
            f"Error while getting assay type for {ds_uuid}: " + hte.get_description(),
            hte.get_status_code(),
        )
    except Exception as e:
        logger.error(e, exc_info=True)
        return Response(f"Unexpected error while reloading rule chain: " + str(e), 500)<|MERGE_RESOLUTION|>--- conflicted
+++ resolved
@@ -106,17 +106,10 @@
                 metadata["data_types"] = calculate_data_types(entity)
         # If there is no metadata, then it must be a derived dataset
         else:
-<<<<<<< HEAD
-            if hasattr(entity, "data_types") and entity.data_types:
-                metadata = {
-                    "entity_type": entity.entity_type,
-                    "data_types": entity.data_types,
-                }
-            else:
-                metadata = {
-                    "entity_type": entity.entity_type,
-                    "data_types": [entity.dataset_type],
-                }
+            metadata["data_types"] = calculate_data_types(entity)
+
+        metadata["entity_type"] = entity.entity_type
+
         if 'dag_provenance_list' in entity.ingest_metadata:
             dag_prov_list = entity.ingest_metadata['dag_provenance_list']
         else:
@@ -126,11 +119,6 @@
                          if 'origin' in elt and 'name' in elt
                          ]
         metadata.update(['dag_provenance_list': dag_prov_list])
-=======
-            metadata["data_types"] = calculate_data_types(entity)
-
-        metadata["entity_type"] = entity.entity_type
->>>>>>> 9bc9225f
 
         return jsonify(calculate_assay_info(metadata))
     except ResponseException as re:
