--- conflicted
+++ resolved
@@ -3,6 +3,7 @@
 from sys import stdout
 import json
 import urllib.request
+import urllib.error
 
 from hubmap_commons.exceptions import HTTPException
 from hubmap_sdk import EntitySdk
@@ -165,7 +166,15 @@
     return metadata
 
 
-<<<<<<< HEAD
+def apply_source_type_transformations(source_type: str, rule_value_set: dict) -> dict:
+    # If we get more complicated transformations we should consider refactoring.
+    # For now, this should suffice.
+    if source_type.upper() == "MOUSE":
+        rule_value_set["contains-pii"] = False
+
+    return rule_value_set
+
+
 def get_data_from_ubkg(ubkg_code: str) -> dict:
     query = urllib.parse.urlencode({"application_context": current_app.config['APPLICATION_CONTEXT']})
     ubkg_api_url = f"{current_app.config['UBKG_WEBSERVICE_URL']}assayclasses/{ubkg_code}/?{query}"
@@ -176,15 +185,8 @@
     except urllib.error.URLError as excp:
         print(f"Error getting extra info from UBKG {excp}")
         return {}
-=======
-def apply_source_type_transformations(source_type: str, rule_value_set: dict) -> dict:
-    # If we get more complicated transformations we should consider refactoring.
-    # For now, this should suffice.
-    if source_type.upper() == "MOUSE":
-        rule_value_set["contains-pii"] = False
->>>>>>> 59857433
-
-    return rule_value_set
+
+    return json.loads(response_data)
 
 
 def standardize_results(rule_chain_json: dict, ubkg_json: dict) -> dict:
@@ -202,19 +204,13 @@
 
     return rule_chain_json | ubkg_transformed_json
 
+
 @bp.route("/assaytype/<ds_uuid>", methods=["GET"])
 def get_ds_assaytype(ds_uuid: str):
     try:
         entity = get_entity(ds_uuid)
         metadata = build_entity_metadata(entity)
-<<<<<<< HEAD
         rules_json = calculate_assay_info(metadata)
-        ubkg_value_json = get_data_from_ubkg(rules_json.get("ubkg_code")).get("value", {})
-        merged_json = standardize_results(rules_json, ubkg_value_json)
-        merged_json["ubkg_json"] = ubkg_value_json
-        return jsonify(merged_json)
-=======
-        rule_value_set = calculate_assay_info(metadata)
 
         if hasattr(entity, "sources") and isinstance(entity.sources, list):
             source_type = ""
@@ -223,13 +219,15 @@
                     # If there is a single Human source_type, treat this as a Human case
                     if source_type.upper() == "HUMAN":
                         break
-            apply_source_type_transformations(source_type, rule_value_set)
-
-        return jsonify(rule_value_set)
+            apply_source_type_transformations(source_type, rules_json)
+
+        ubkg_value_json = get_data_from_ubkg(rules_json.get("ubkg_code")).get("value", {})
+        merged_json = standardize_results(rules_json, ubkg_value_json)
+        merged_json["ubkg_json"] = ubkg_value_json
+        return jsonify(merged_json)
     except ValueError as excp:
         logger.error(excp, exc_info=True)
         return Response("Bad parameter: {excp}", 400)
->>>>>>> 59857433
     except ResponseException as re:
         logger.error(re, exc_info=True)
         return re.response
@@ -286,14 +284,7 @@
     try:
         require_json(request)
         metadata = request.json
-<<<<<<< HEAD
         rules_json = calculate_assay_info(metadata)
-        ubkg_value_json = get_data_from_ubkg(rules_json.get("ubkg_code")).get("value", {})
-        merged_json = standardize_results(rules_json, ubkg_value_json)
-        merged_json["ubkg_json"] = ubkg_value_json
-        return jsonify(merged_json)
-=======
-        rule_value_set = calculate_assay_info(metadata)
 
         if parent_sample_ids := metadata.get("parent_sample_id"):
             source_type = ""
@@ -305,10 +296,12 @@
                         # If there is a single Human source_type, treat this as a Human case
                         if source_type.upper() == "HUMAN":
                             break
-            apply_source_type_transformations(source_type, rule_value_set)
-
-        return jsonify(rule_value_set)
->>>>>>> 59857433
+            apply_source_type_transformations(source_type, rules_json)
+
+        ubkg_value_json = get_data_from_ubkg(rules_json.get("ubkg_code")).get("value", {})
+        merged_json = standardize_results(rules_json, ubkg_value_json)
+        merged_json["ubkg_json"] = ubkg_value_json
+        return jsonify(merged_json)
     except ResponseException as re:
         logger.error(re, exc_info=True)
         return re.response
