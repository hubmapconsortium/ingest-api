import requests


class Api(object):

    def __init__(self, user_token: str, api_url: str):
        self.headers = {
<<<<<<< HEAD
            'Authorization': f"Bearer {user_token}",
            'Content-Type': 'application/json'
        }
        self.headers_hubmap_application = {
            'Authorization': f"Bearer {user_token}",
            'Content-Type': 'application/json',
            'X-Hubmap-Application': 'ingest-api'
=======
            'Authorization': f"Bearer {user_token}"
>>>>>>> ab472ab1
        }
        self.api_url = api_url
        self.verify_server_tls_certificate = False

<<<<<<< HEAD
    def request_get(self, url_path: str) -> object:
=======
    def add_extra_headers(self, extra_headers):
        # Merge the new headers into the existing headers
        # A header with the same name will be overwritten 
        # by the ones from headers_to_add
        return {**self.headers, **extra_headers}

    def request_get(self, url_path) -> object:
>>>>>>> ab472ab1
        return requests.get(
            url=f"{self.api_url}{url_path}",
            headers=self.headers,
            verify=self.verify_server_tls_certificate
        )

    def request_get_public(self, url_path: str) -> object:
        return requests.get(
            url=f"{self.api_url}{url_path}",
            verify=self.verify_server_tls_certificate
        )

<<<<<<< HEAD
    def request_put(self, url_path: str, json: object) -> object:
        return requests.put(
            url=f"{self.api_url}{url_path}",
            json=json,
            headers=self.headers_hubmap_application,
=======
    def request_post(self, url_path, json, extra_headers = None) -> object:
        return requests.post(
            url=f"{self.api_url}{url_path}",
            json=json,
            headers=self.add_extra_headers(extra_headers),
            verify=self.verify_server_tls_certificate
        )

    def request_put(self, url_path, json, extra_headers = None) -> object:
        return requests.put(
            url=f"{self.api_url}{url_path}",
            json=json,
            headers=self.add_extra_headers(extra_headers),
>>>>>>> ab472ab1
            verify=self.verify_server_tls_certificate
        )<|MERGE_RESOLUTION|>--- conflicted
+++ resolved
@@ -5,32 +5,19 @@
 
     def __init__(self, user_token: str, api_url: str):
         self.headers = {
-<<<<<<< HEAD
-            'Authorization': f"Bearer {user_token}",
-            'Content-Type': 'application/json'
-        }
-        self.headers_hubmap_application = {
-            'Authorization': f"Bearer {user_token}",
-            'Content-Type': 'application/json',
-            'X-Hubmap-Application': 'ingest-api'
-=======
             'Authorization': f"Bearer {user_token}"
->>>>>>> ab472ab1
         }
         self.api_url = api_url
         self.verify_server_tls_certificate = False
 
-<<<<<<< HEAD
-    def request_get(self, url_path: str) -> object:
-=======
-    def add_extra_headers(self, extra_headers):
+    def add_extra_headers(self, extra_headers: object) -> object:
         # Merge the new headers into the existing headers
-        # A header with the same name will be overwritten 
-        # by the ones from headers_to_add
+        # A header with the same name will be overwritten by the ones from headers_to_add
+        if extra_headers is None:
+            return self.headers
         return {**self.headers, **extra_headers}
 
-    def request_get(self, url_path) -> object:
->>>>>>> ab472ab1
+    def request_get(self, url_path: str) -> object:
         return requests.get(
             url=f"{self.api_url}{url_path}",
             headers=self.headers,
@@ -43,14 +30,7 @@
             verify=self.verify_server_tls_certificate
         )
 
-<<<<<<< HEAD
-    def request_put(self, url_path: str, json: object) -> object:
-        return requests.put(
-            url=f"{self.api_url}{url_path}",
-            json=json,
-            headers=self.headers_hubmap_application,
-=======
-    def request_post(self, url_path, json, extra_headers = None) -> object:
+    def request_post(self, url_path: str, json: object, extra_headers=None) -> object:
         return requests.post(
             url=f"{self.api_url}{url_path}",
             json=json,
@@ -58,11 +38,10 @@
             verify=self.verify_server_tls_certificate
         )
 
-    def request_put(self, url_path, json, extra_headers = None) -> object:
+    def request_put(self, url_path: str, json: object, extra_headers=None) -> object:
         return requests.put(
             url=f"{self.api_url}{url_path}",
             json=json,
             headers=self.add_extra_headers(extra_headers),
->>>>>>> ab472ab1
             verify=self.verify_server_tls_certificate
         )