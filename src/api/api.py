import requests


class Api(object):

    def __init__(self, user_token, api_url):
        self.headers = {
            'Authorization': f"Bearer {user_token}"
        }
        self.api_url = api_url
        self.verify_server_tls_certificate = False

    def add_extra_headers(self, extra_headers):
        # Merge the new headers into the existing headers
        # A header with the same name will be overwritten 
        # by the ones from headers_to_add
        return {**self.headers, **extra_headers}

    def request_get(self, url_path) -> object:
        return requests.get(
            url=f"{self.api_url}{url_path}",
            headers=self.headers,
            verify=self.verify_server_tls_certificate
        )

    def request_get_public(self, url_path) -> object:
        return requests.get(
            url=f"{self.api_url}{url_path}",
            verify=self.verify_server_tls_certificate
        )

<<<<<<< HEAD
    def request_post(self, url_path, json, extra_headers = None) -> object:
        return requests.post(
            url=f"{self.api_url}{url_path}",
            json=json,
            headers=self.add_extra_headers(extra_headers),
            verify=self.verify_server_tls_certificate
        )

    def request_put(self, url_path, json, extra_headers = None) -> object:
        return requests.get(
=======
    def request_put(self, url_path, json) -> object:
        return requests.put(
>>>>>>> 5657f0ed
            url=f"{self.api_url}{url_path}",
            json=json,
            headers=self.add_extra_headers(extra_headers),
            verify=self.verify_server_tls_certificate
        )<|MERGE_RESOLUTION|>--- conflicted
+++ resolved
@@ -29,7 +29,6 @@
             verify=self.verify_server_tls_certificate
         )
 
-<<<<<<< HEAD
     def request_post(self, url_path, json, extra_headers = None) -> object:
         return requests.post(
             url=f"{self.api_url}{url_path}",
@@ -39,11 +38,7 @@
         )
 
     def request_put(self, url_path, json, extra_headers = None) -> object:
-        return requests.get(
-=======
-    def request_put(self, url_path, json) -> object:
         return requests.put(
->>>>>>> 5657f0ed
             url=f"{self.api_url}{url_path}",
             json=json,
             headers=self.add_extra_headers(extra_headers),
