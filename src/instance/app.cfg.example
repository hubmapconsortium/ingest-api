--- conflicted
+++ resolved
@@ -131,10 +131,8 @@
 # Use 10.35079 for DataCite Production site with PROD deployment
 DATACITE_HUBMAP_PREFIX = ''
 
-<<<<<<< HEAD
-# URI from which to load the assay classifier rules.
-RULE_CHAIN_URI = ''
-=======
 # Sets cookie domain context upon login. Use None for development
 COOKIE_DOMAIN = '.hubmapconsortium.org'
->>>>>>> 90188528
+
+# URI from which to load the assay classifier rules.
+RULE_CHAIN_URI = ''