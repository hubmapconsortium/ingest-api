--- conflicted
+++ resolved
@@ -134,10 +134,8 @@
 # Sets cookie domain context upon login. Use None for development
 COOKIE_DOMAIN = '.hubmapconsortium.org'
 
-<<<<<<< HEAD
 # URI from which to load the assay classifier rules.
 RULE_CHAIN_URI = ''
-=======
+
 # CEDAR API KEY, get one at: https://cedar.metadatacenter.org/
-CEDAR_API_KEY = ''
->>>>>>> 6dcbfd97
+CEDAR_API_KEY = ''