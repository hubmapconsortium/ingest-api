import datetime
import redis
import os
import sys
import logging
import urllib.request
import requests
import re
import json
from uuid import UUID
import yaml
import csv
from typing import List
import time
from threading import Thread
from hubmap_sdk import EntitySdk
from queue import Queue
from apscheduler.schedulers.background import BackgroundScheduler
from apscheduler.triggers.interval import IntervalTrigger
# Don't confuse urllib (Python native library) with urllib3 (3rd-party library, requests also uses urllib3)
from requests.packages.urllib3.exceptions import InsecureRequestWarning
import argparse
from pathlib import Path
from flask import Flask, g, jsonify, abort, request, json, Response
from flask_cors import CORS
from flask_mail import Mail, Message

# HuBMAP commons
from hubmap_commons import neo4j_driver
from hubmap_commons.hm_auth import AuthHelper, secured
from hubmap_commons.autherror import AuthError
from hubmap_commons.exceptions import HTTPException
from hubmap_commons import string_helper
from hubmap_commons.string_helper import isBlank
from hubmap_commons import net_helper
from hubmap_commons import file_helper as commons_file_helper

# Should be deprecated/refactored but still in use
from hubmap_commons.hubmap_const import HubmapConst

# Local modules
from specimen import Specimen
from ingest_file_helper import IngestFileHelper
from file_upload_helper import UploadFileHelper
import app_manager
from dataset import Dataset
from datacite_doi_helper_object import DataCiteDoiHelper

from app_utils.request_validation import require_json
from app_utils.error import unauthorized_error, not_found_error, internal_server_error, bad_request_error
from app_utils.misc import __get_dict_prop
from app_utils.entity import __get_entity, get_entity_type_instanceof
from app_utils.task_queue import TaskQueue
from werkzeug import utils

from routes.auth import auth_blueprint
from routes.datasets import datasets_blueprint
from routes.file import file_blueprint

# Set logging format and level (default is warning)
# All the API logging is forwarded to the uWSGI server and gets written into the log file `uwsgi-ingest-api.log`
# Log rotation is handled via logrotate on the host system with a configuration file
# Do NOT handle log file and rotation via the Python logging to avoid issues with multi-worker processes
logging.basicConfig(format='[%(asctime)s] %(levelname)s in %(module)s: %(message)s',
                    level=logging.DEBUG,
                    datefmt='%Y-%m-%d %H:%M:%S')
logger = logging.getLogger(__name__)

# Specify the absolute path of the instance folder and use the config file relative to the instance path
app = Flask(__name__,
            instance_path=os.path.join(os.path.abspath(os.path.dirname(__file__)), 'instance'),
            instance_relative_config=True)
app.config.from_pyfile('app.cfg')

app.register_blueprint(auth_blueprint)
app.register_blueprint(datasets_blueprint)
app.register_blueprint(file_blueprint)

# Suppress InsecureRequestWarning warning when requesting status on https with ssl cert verify disabled
requests.packages.urllib3.disable_warnings(category=InsecureRequestWarning)

# Enable/disable CORS from configuration based on docker or non-docker deployment
if app.config['ENABLE_CORS']:
    CORS(app)

# Instantiate the Flask Mail instance
try:
    if  'MAIL_SERVER' not in app.config or not app.config['MAIL_SERVER'] or \
        'MAIL_PORT' not in app.config or not isinstance(app.config['MAIL_PORT'], int) or \
        'MAIL_USE_TLS' not in app.config or not isinstance(app.config['MAIL_USE_TLS'], bool) or \
        'MAIL_USERNAME' not in app.config or not app.config['MAIL_USERNAME'] or \
        'MAIL_PASSWORD' not in app.config or not app.config['MAIL_PASSWORD'] or \
        'MAIL_DEBUG' not in app.config or not isinstance(app.config['MAIL_DEBUG'], bool) or \
        'MAIL_DEFAULT_SENDER' not in app.config or not isinstance(app.config['MAIL_DEFAULT_SENDER'], tuple) or \
        len(app.config['MAIL_DEFAULT_SENDER']) != 2 or \
        not app.config['MAIL_DEFAULT_SENDER'][0] or not app.config['MAIL_DEFAULT_SENDER'][1]:
            logger.fatal(f"Flask Mail settings are not correct.")
    if 'MAIL_ADMIN_LIST' not in app.config or not isinstance(app.config['MAIL_ADMIN_LIST'], list) or \
        len(app.config['MAIL_ADMIN_LIST']) < 1 or \
        not app.config['MAIL_ADMIN_LIST'][0]:
            # Admin emails, not part of Flask-Mail configuration
            logger.fatal(f"ingest-api custom email setting for MAIL_ADMIN_LIST are not correct.")

    flask_mail = Mail(app)
except Exception as e:
    logger.fatal(f"An error occurred configuring the app to email. {str(e)}")

####################################################################################################
## Register error handlers
####################################################################################################

# Error handler for 400 Bad Request with custom error message
@app.errorhandler(400)
def http_bad_request(e):
    return jsonify(error=str(e)), 400

# Error handler for 401 Unauthorized with custom error message
@app.errorhandler(401)
def http_unauthorized(e):
    return jsonify(error=str(e)), 401

# Error handler for 404 Not Found with custom error message
@app.errorhandler(404)
def http_not_found(e):
    return jsonify(error=str(e)), 404

# Error handler for 500 Internal Server Error with custom error message
@app.errorhandler(500)
def http_internal_server_error(e):
    return jsonify(error=str(e)), 500


####################################################################################################
## AuthHelper initialization
####################################################################################################

# Initialize AuthHelper class and ensure singleton
try:
    if AuthHelper.isInitialized() == False:
        auth_helper_instance = AuthHelper.create(app.config['APP_CLIENT_ID'],
                                                 app.config['APP_CLIENT_SECRET'])

        logger.info("Initialized AuthHelper class successfully :)")
    else:
        auth_helper_instance = AuthHelper.instance()
except Exception:
    msg = "Failed to initialize the AuthHelper class"
    # Log the full stack trace, prepend a line with our message
    logger.exception(msg)


####################################################################################################
## Neo4j connection initialization
####################################################################################################

# The neo4j_driver (from commons package) is a singleton module
# This neo4j_driver_instance will be used for application-specific neo4j queries
# as well as being passed to the schema_manager
try:
    neo4j_driver_instance = neo4j_driver.instance(app.config['NEO4J_SERVER'],
                                                  app.config['NEO4J_USERNAME'],
                                                  app.config['NEO4J_PASSWORD'])

    logger.info("Initialized neo4j_driver module successfully :)")
except Exception:
    msg = "Failed to initialize the neo4j_driver module"
    # Log the full stack trace, prepend a line with our message
    logger.exception(msg)


"""
Close the current neo4j connection at the end of every request
"""
@app.teardown_appcontext
def close_neo4j_driver(error):
    if hasattr(g, 'neo4j_driver_instance'):
        # Close the driver instance
        neo4j_driver.close()
        # Also remove neo4j_driver_instance from Flask's application context
        g.neo4j_driver_instance = None


####################################################################################################
## File upload initialization
####################################################################################################

try:
    # Initialize the UploadFileHelper class and ensure singleton
    if UploadFileHelper.is_initialized() == False:
        file_upload_helper_instance = UploadFileHelper.create(app.config['FILE_UPLOAD_TEMP_DIR'],
                                                              app.config['FILE_UPLOAD_DIR'],
                                                              app.config['UUID_WEBSERVICE_URL'])

        logger.info("Initialized UploadFileHelper class successfully :)")

        # This will delete all the temp dirs on restart
        #file_upload_helper_instance.clean_temp_dir()
    else:
        file_upload_helper_instance = UploadFileHelper.instance()
# Use a broad catch-all here
except Exception:
    msg = "Failed to initialize the UploadFileHelper class"
    # Log the full stack trace, prepend a line with our message
    logger.exception(msg)

# Admin group UUID
data_admin_group_uuid = app.config['HUBMAP_DATA_ADMIN_GROUP_UUID']
data_curator_group_uuid = app.config['HUBMAP_DATA_CURATOR_GROUP_UUID']

####################################################################################################
## Task Queue initialization
####################################################################################################
try:
    redis_url = app.config['REDIS_URL']
    logger.info(f'Initializing TaskQueue class successfully :) REDIS_URL={redis_url}')
    TaskQueue.create(redis_url, 'Cell Type Count Processing')
except Exception:
    logger.exception("Failed to Initializing class TaskQueue")

####################################################################################################
## Default and Status Routes
####################################################################################################

@app.route('/', methods=['GET'])
def index():
    return "Hello! This is HuBMAP Ingest API service :)"

# Show status of neo4j connection and optionally of the dependent web services
# to show the status of the other hubmap services that ingest-api is dependent on
# use the url parameter "?check-ws-dependencies=true
# returns a json body with the status of the neo4j service and optionally the
# status/time that it took for the dependent web services to respond
# e.g.:
#     {
#        "build": "adfadsfasf",
#        "entity_ws": 130,
#        "neo4j_connection": true,
#        "search_ws_check": 127,
#        "uuid_ws": 105,
#        "version": "1.15.4"
#     }
@app.route('/status', methods=['GET'])
def status():
    response_code = 200
    response_data = {
        # Use strip() to remove leading and trailing spaces, newlines, and tabs
        'version': (Path(__file__).absolute().parent.parent / 'VERSION').read_text().strip(),
        'build': (Path(__file__).absolute().parent.parent / 'BUILD').read_text().strip(),
    }

    try:
        #if ?check-ws-dependencies=true is present in the url request params
        #set a flag to check these other web services
        check_ws_calls = string_helper.isYes(request.args.get('check-ws-dependencies'))

        #check the neo4j connection
        try:
            with neo4j_driver_instance.session() as session:
                recds = session.run("Match () Return 1 Limit 1")
                for recd in recds:
                    if recd[0] == 1:
                        is_connected = True
                    else:
                        is_connected = False

                is_connected = True
        #the neo4j connection will often fail via exception so
        #catch it here, flag as failure and track the returned error message
        except Exception as e:
            response_code = 500
            response_data['neo4j_error'] = str(e)
            is_connected = False

        if is_connected:
            response_data['neo4j_connection'] = True
        else:
            response_code = 500
            response_data['neo4j_connection'] = False

        #if the flag was set to check ws dependencies do it now
        #for each dependency try to connect via helper which calls the
        #service's /status method
        #The helper method will return False if the connection fails or
        #an integer with the number of milliseconds that it took to get
        #the services status
        if check_ws_calls:
            uuid_ws_url = app.config['UUID_WEBSERVICE_URL'].strip()
            if uuid_ws_url.endswith('hmuuid'): uuid_ws_url = uuid_ws_url[:len(uuid_ws_url) - 6]
            uuid_ws_check = net_helper.check_hm_ws(uuid_ws_url)
            entity_ws_check = net_helper.check_hm_ws(app.config['ENTITY_WEBSERVICE_URL'])
            search_ws_check = net_helper.check_hm_ws(app.config['SEARCH_WEBSERVICE_URL'])
            if not uuid_ws_check or not entity_ws_check or not search_ws_check: response_code = 500
            response_data['uuid_ws'] = uuid_ws_check
            response_data['entity_ws'] = entity_ws_check
            response_data['search_ws_check'] = search_ws_check

    #catch any unhandled exceptions
    except Exception as e:
        response_code = 500
        response_data['exception_message'] = str(e)
    finally:
        return Response(json.dumps(response_data), response_code, mimetype='application/json')


####################################################################################################
## Slack Notification
####################################################################################################

# Send an email with the specified text in the body and the specified subject line to
# the  data curation/ingest staff email addresses specified in the app.cfg MAIL_ADMIN_LIST entry.
def email_admin_list(message_text, subject):
    msg = Message(  body=message_text
                    ,recipients=app.config['MAIL_ADMIN_LIST']
                    ,subject=subject)
    flask_mail.send(msg)

"""
Notify data curation/ingest staff of events during the data ingest process by sending a message to the 
target Slack channel, with an option to email the same message to addresses in the MAIL_ADMIN_LIST value
of app.cfg. HuBMAP-Read access is required in the "old gateway" used by ingest-api, running on a PSC VM.

Input
--------
POST request body data is a JSON object containing the following fields:
    message : str
        The message to be sent to the channel. Required.
    channel : str
        The target Slack channel. Optional, with default from configuration used if not specified.
    send_to_email : bool
        Indication if the message should also be sent via email to addresses configured in MAIL_ADMIN_LIST.
        Optional, defaulting to False when not in the JSON.
Returns
--------
dict
    Dictionary with separate dictionary entries for 'Slack' and 'Email', each containing a summary of the notification.
"""
@app.route('/notify', methods=['POST'])
def notify():
    channel = app.config['SLACK_DEFAULT_CHANNEL']
    user_name = ''
    user_email = ''

    # Get user info based on token
    # At this point we should have a valid token since the gateway already checked the auth
    user_info = auth_helper_instance.getUserInfo(AuthHelper.parseAuthorizationTokens(request.headers))
    if user_info is None:
        unauthorized_error("Unable to obtain user information for groups token")
    elif isinstance(user_info, Response) and user_info.status_code in [400, 401, 403]:
        unauthorized_error(f"Unable to dispatch notifications with the groups token presented.")
    else:
        try:
            user_name = user_info['name']
            user_email = user_info['email']
        except Exception as e:
            logger.error(f"An exception occurred authorizing the user for notification dispatching. {str(e)}")
            unauthorized_error(f"An error occurred authorizing the notification.  See logs.")

    require_json(request)
    json_data = request.json

    logger.debug(f"======notify() Request json:======")
    logger.debug(json_data)

    if 'channel' in json_data:
        if not isinstance(json_data['channel'], str):
            bad_request_error("The value of 'channel' must be a string")
        # Use the user provided channel rather than the configured default value
        channel = json_data['channel']

    if 'message' not in json_data:
        bad_request_error("The 'message' field is required.")

    if not isinstance(json_data['message'], str):
        bad_request_error("The value of 'message' must be a string")

    # Send message to Slack
    target_url = 'https://slack.com/api/chat.postMessage'
    request_header = {
        "Authorization": f"Bearer {app.config['SLACK_CHANNEL_TOKEN']}"
    }
    json_to_post = {
        "channel": channel,
        "text": f"From {user_name} ({user_email}):\n{json_data['message']}"
    }

    logger.debug("======notify() json_to_post======")
    logger.debug(json_to_post)

    response = requests.post(url = target_url, headers = request_header, json = json_to_post, verify = False)

    notification_results = {'Slack': None, 'Email': None}
    # Note: Slack API wraps the error response in the 200 response instead of using non-200 status code
    # Callers should always check the value of the 'ok' params in the response
    if response.status_code == 200:
        result = response.json()
        # 'ok' filed is boolean value
        if 'ok' in result:
            if result['ok']:
                output = {
                    "channel": channel,
                    "message": json_data['message'],
                    "user_name": user_name,
                    "user_email": user_email
                }

                logger.debug("======notify() Sent Notification Summary======")
                logger.info(output)

                notification_results['Slack'] = output
            else:
                logger.error(f"Unable to notify Slack channel: {channel} with the message: {json_data['message']}")
                logger.debug("======notify() response json from Slack API======")
                logger.debug(result)

                # https://api.slack.com/methods/chat.postMessage#errors
                if 'error' in result:
                    bad_request_error(result['error'])
                else:
                    internal_server_error("Slack API unable to process the request, 'error' param/field missing from Slack API response json")
        else:
            internal_server_error("The 'ok' param/field missing from Slack API response json")
    else:
        internal_server_error("Failed to send a request to Slack API")

    if 'send_to_email' in json_data and json_data['send_to_email']:
        logger.debug(json_data['send_to_email'])
        try:
            subject_line = app.config['MAIL_SUBJECT_LINE'].format(  user_name=user_name
                                                                    ,user_email=user_email)
            email_admin_list(   message_text=json_data['message']
                                ,subject=subject_line)
            output = {
                "email_recipient_list": str(app.config['MAIL_ADMIN_LIST']),
                "message": json_data['message'],
                "user_name": user_name,
                "user_email": user_email
            }

            logger.debug("======notify() Sent Email Summary======")
            logger.info(output)

            notification_results['Email'] = output
        except Exception as e:
            logger.error(f"Failed to send email message. {str(e)}", exc_info=True)
            return jsonify( f"Failed to send email message, after Slack notification resulted in"
                            f" {notification_results['Slack']}"), 400

    return jsonify(notification_results)

####################################################################################################
## Ingest API Endpoints
####################################################################################################

"""
Retrieve the path of Datasets or Uploads relative to the Globus endpoint mount point give from a list of entity uuids
This is a public endpoint, not authorization token is required.
Input
--------
Input is via POST request body data as a Json array of Upload or Dataset HuBMAP IDs or UUIDs.
Traditionally this would be a GET method as it isn't posting/creating anything, but we need to
use the ability to send request body data with this method, even though GET can support a 
request body with data we've found that our Gateway service (AWS API Gateway) doesn't support
GET with data.
ds_uuid_list : list
    ds_uuid : str
        The HuBMAP ID (e.g. HBM123.ABCD.456) or UUID of target dataset or upload
Example: ["HBM123.ABCD.456", "HBM939.ZYES.733", "a9382ce928b32839dbe83746f383ea8"]
Returns
--------
out_list : json array of json objects with information about the individual
           entities where the json objects have the following properties:
                                 id: the id of the dataset as sent in the input
                        entity_type: The type of entity ("Upload" or "Dataset")
                           rel_path: the path on the file system where the data for the entity sits relative to the mount point of the Globus endpoint
               globus_endpoint_uuid: The Globus id of the endpoint where the data can be downloaded
Example:
   [{
       "id":"HBM123.ABCD.4564",
       "entity_type":"Dataset",
       "hubmap_id":"HBM123.ABCD.4564",
       "rel_path":"/consortium/IEC Testing/db382ce928b32839dbe83746f384e354"
       "globus_endpoint_uuid":"a935-ce928b328-39dbe83746f3-84bdae",
       "uuid", "db382ce928b32839dbe83746f384e354"
    },
    {
       "id":"HBM478.BYRE.7748",
       "entity_type":"Dataset",
       "rel_path":"/consortium/IEC Testing/db382ce928b32839dbe83746f384e354"
       "globus_endpoint_uuid":"a935-ce928b328-39dbe83746f3-84bdae"
    }]
"""
@app.route('/entities/file-system-rel-path', methods=['POST'])
def get_file_system_relative_path():
    ds_uuid_list = request.json
    out_list = []
    error_id_list = []
    for ds_uuid in ds_uuid_list:
        try:
            ent_recd = {}
            ent_recd['id'] = ds_uuid
            dset = __get_entity(ds_uuid, auth_header="Bearer " + auth_helper_instance.getProcessSecret())
            ent_type_m = __get_dict_prop(dset, 'entity_type')
            ent_recd['entity_type'] = ent_type_m
            group_uuid = __get_dict_prop(dset, 'group_uuid')
            if ent_type_m is None or ent_type_m.strip() == '':
                error_id = {'id': ds_uuid, 'message': 'id not for Dataset, Publication or Upload', 'status_code': 400}
                error_id_list.append(error_id)
            ent_type = ent_type_m.lower().strip()
            ingest_helper = IngestFileHelper(app.config)
            if ent_type == 'upload':
                path = ingest_helper.get_upload_directory_relative_path(group_uuid=group_uuid, upload_uuid=dset['uuid'])
            elif get_entity_type_instanceof(ent_type, 'Dataset', auth_header="Bearer " + auth_helper_instance.getProcessSecret()):
                is_phi = __get_dict_prop(dset, 'contains_human_genetic_sequences')
                if group_uuid is None:
                    error_id = {'id': ds_uuid, 'message': 'Unable to find group uuid on dataset', 'status_code': 400}
                    error_id_list.append(error_id)
                if is_phi is None:
                    error_id = {'id': ds_uuid,
                                'message': f"contains_human_genetic_sequences is not set on {ent_type} dataset",
                                'status_code': 400}
                    error_id_list.append(error_id)
                path = ingest_helper.get_dataset_directory_relative_path(dset, group_uuid, dset['uuid'])
            else:
                error_id = {'id': ds_uuid, 'message': f'Unhandled entity type, must be Upload, Publication or Dataset, '
                                                      f'found {ent_type_m}', 'status_code': 400}
                error_id_list.append(error_id)
            ent_recd['rel_path'] = path['rel_path']
            ent_recd['globus_endpoint_uuid'] = path['globus_endpoint_uuid']
            ent_recd['uuid'] = (__get_dict_prop(dset, 'uuid'))
            ent_recd['hubmap_id'] = (__get_dict_prop(dset, 'hubmap_id'))
            out_list.append(ent_recd)
        except HTTPException as hte:
            error_id = {'id': ds_uuid, 'message': hte.get_description(), 'status_code': hte.get_status_code()}
            error_id_list.append(error_id)
        except Exception as e:
            logger.error(e, exc_info=True)
            error_id = {'id': ds_uuid, 'message': str(e), 'status_code': 500}
            error_id_list.append(error_id)
    if len(error_id_list) > 0:
        status_code = 400
        for each in error_id_list:
            if each['status_code'] == 500:
                status_code = 500
        return jsonify(error_id_list), status_code
    return jsonify(out_list), 200

#passthrough method to call mirror method on entity-api
#this is need by ingest-pipeline that can only call
#methods via http (running on the same machine for security reasons)
#and ingest-api will for the foreseeable future run on the same
#machine
@app.route('/entities/<entity_uuid>', methods = ['GET'])
#@secured(groups="HuBMAP-read")
def get_entity(entity_uuid):
    try:
        entity = __get_entity(entity_uuid, auth_header = request.headers.get("AUTHORIZATION"))
        return jsonify (entity), 200
    except HTTPException as hte:
        return Response(hte.get_description(), hte.get_status_code())
    except Exception as e:
        logger.error(e, exc_info=True)
        return Response(f"Unexpected error while retrieving entity {entity_uuid}: " + str(e), 500)


# Create derived dataset
"""
Input JSON example with "source_dataset_uuid" being an array of uuids:
{
"source_dataset_uuid":["6e24ba7b41725e4b06630192476f8364", "hyt0tse652d3c4f22ace7f21fd64208ac"],
"derived_dataset_name":"Test derived dataset 1",
"derived_dataset_types":["QX11", "xxx"]
}

OR with "source_dataset_uuid" being a single uuid string to support past cases:

{
"source_dataset_uuid": "6e24ba7b41725e4b06630192476f8364",
"derived_dataset_name":"Test derived dataset 1",
"derived_dataset_types":["QX11", "xxx"]
}

Output JSON example:
{
    "derived_dataset_uuid": "78462470866bdda77deaaebe21ae7151",
    "full_path": "/hive/hubmap-dev/data/consortium/IEC Testing Group/78462470866bdda77deaaebe21ae7151",
    "group_display_name": "IEC Testing Group",
    "group_uuid": "5bd084c8-edc2-11e8-802f-0e368f3075e8"
}
"""
@app.route('/datasets/derived', methods=['POST'])
#@secured(groups="HuBMAP-read")
def create_derived_dataset():
    # Token is required
    nexus_token = None
    try:
        nexus_token = AuthHelper.parseAuthorizationTokens(request.headers)
    except Exception:
        internal_server_error("Unable to parse globus token from request header")

    require_json(request)

    json_data = request.json

    logger.info("++++++++++Calling /datasets/derived")
    logger.info("++++++++++Request:" + json.dumps(json_data))

    if 'source_dataset_uuids' not in json_data:
        bad_request_error("The 'source_dataset_uuids' property is required.")

    if 'derived_dataset_name' not in json_data:
        bad_request_error("The 'derived_dataset_name' property is required.")

    if 'derived_dataset_types' not in json_data:
        bad_request_error("The 'derived_dataset_types' property is required.")

    # source_dataset_uuids can either be a single uuid string OR a json array
    if not isinstance(json_data['source_dataset_uuids'], (str, list)):
        bad_request_error("The 'source_dataset_uuids' must either be a json string or an array")

    # Ensure the derived_dataset_types is json array
    if not isinstance(json_data['derived_dataset_types'], list):
        bad_request_error("The 'derived_dataset_types' must be a json array")

    # Ensure the arrays are not empty
    if isinstance(json_data['source_dataset_uuids'], list) and len(json_data['source_dataset_uuids']) == 0:
        bad_request_error("The 'source_dataset_uuids' can not be an empty array")

    if len(json_data['derived_dataset_types']) == 0:
        bad_request_error("The 'derived_dataset_types' can not be an empty array")

    try:
        dataset = Dataset(app.config)
        new_record = dataset.create_derived_datastage(nexus_token, json_data)

        return jsonify( new_record ), 201
    except HTTPException as hte:
        status_code = hte.get_status_code()
        response_text = hte.get_description()

        if status_code == 400:
            bad_request_error(response_text)
        elif status_code == 401:
            unauthorized_error(response_text)
        elif status_code == 404:
            not_found_error(response_text)
        elif status_code == 500:
            internal_server_error(response_text)
        else:
            return Response(response_text, status_code)
    except Exception as e:
        logger.error(e, exc_info=True)
        internal_server_error("Unexpected error while creating derived dataset: " + str(e))


@app.route('/datasets', methods=['POST'])
@app.route('/publications', methods=['POST'])
def create_datastage():
    if not request.is_json:
        return Response("json request required", 400)
    if request.path.lower() == '/datasets':
        entity_type = "dataset"
    elif request.path.lower() == '/publications':
        entity_type = "publication"
    try:
        dataset_request = request.json
        auth_helper = AuthHelper.configured_instance(app.config['APP_CLIENT_ID'], app.config['APP_CLIENT_SECRET'])
        auth_tokens = auth_helper.getAuthorizationTokens(request.headers)
        if isinstance(auth_tokens, Response):
            return(auth_tokens)
        elif isinstance(auth_tokens, str):
            token = auth_tokens
        elif 'nexus_token' in auth_tokens:
            token = auth_tokens['nexus_token']
        else:
            return(Response("Valid nexus auth token required", 401))

        requested_group_uuid = None
        if 'group_uuid' in dataset_request:
            requested_group_uuid = dataset_request['group_uuid']

        ingest_helper = IngestFileHelper(app.config)
        requested_group_uuid = auth_helper.get_write_group_uuid(token, requested_group_uuid)
        dataset_request['group_uuid'] = requested_group_uuid
        post_url = commons_file_helper.ensureTrailingSlashURL(app.config['ENTITY_WEBSERVICE_URL']) + f'entities/{entity_type}'
        response = requests.post(post_url, json = dataset_request, headers = {'Authorization': 'Bearer ' + token, 'X-Hubmap-Application':'ingest-api' }, verify = False)
        if response.status_code != 200:
            return Response(response.text, response.status_code)
        new_dataset = response.json()

        ingest_helper.create_dataset_directory(new_dataset, requested_group_uuid, new_dataset['uuid'])

        return jsonify(new_dataset)
    except HTTPException as hte:
        return Response(hte.get_description(), hte.get_status_code())
    except Exception as e:
        logger.error(e, exc_info=True)
        return Response("Unexpected error while creating a dataset: " + str(e) + "  Check the logs", 500)


def get_data_type_of_external_dataset_providers(ubkg_base_url: str) -> List[str]:
    """
    The web service call will return a list of dictionaries having the following keys:
    'alt-names', 'contains-pii', 'data_type', 'dataset_provider', 'description',
     'primary', 'vis-only', 'vitessce-hints'.

     This will only return a list of strings that are the 'data_type's.
    """

    url = f"{ubkg_base_url.rstrip('/')}/datasets?application_context=HUBMAP&dataset_provider=external"
    resp = requests.get(url)
    if resp.status_code != 200:
        return {}
    return [x['data_type'].strip() for x in resp.json()]


# Needs to be triggered in the workflow or manually?!
@app.route('/datasets/<identifier>/publish', methods = ['PUT'])
@secured(groups="HuBMAP-read")
def publish_datastage(identifier):
    try:
        auth_helper = AuthHelper.configured_instance(app.config['APP_CLIENT_ID'], app.config['APP_CLIENT_SECRET'])
        user_info = auth_helper.getUserInfoUsingRequest(request, getGroups = True)
        if user_info is None:
            return Response("Unable to obtain user information for auth token", 401)
        if isinstance(user_info, Response):
            return user_info

        if 'hmgroupids' not in user_info:
            return Response("User has no valid group information to authorize publication.", 403)
        if data_admin_group_uuid not in user_info['hmgroupids']:
            return Response("User must be a member of the HuBMAP Data Admin group to publish data.", 403)

        if identifier is None or len(identifier) == 0:
            abort(400, jsonify( { 'error': 'identifier parameter is required to publish a dataset' } ))
        r = requests.get(app.config['UUID_WEBSERVICE_URL'] + "/" + identifier, headers={'Authorization': request.headers["AUTHORIZATION"]})
        if r.ok is False:
            raise ValueError("Cannot find specimen with identifier: " + identifier)
        dataset_uuid = json.loads(r.text)['hm_uuid']
        is_primary = dataset_is_primary(dataset_uuid)
        suspend_indexing_and_acls = string_helper.isYes(request.args.get('suspend-indexing-and-acls'))
        no_indexing_and_acls = False
        if suspend_indexing_and_acls:
            no_indexing_and_acls = True

        donors_to_reindex = []
        with neo4j_driver_instance.session() as neo_session:
            #recds = session.run("Match () Return 1 Limit 1")
            #for recd in recds:
            #    if recd[0] == 1:
            #        is_connected = True
            #    else:
            #        is_connected = False

            #look at all of the ancestors
            #gather uuids of ancestors that need to be switched to public access_level
            #grab the id of the donor ancestor to use for reindexing
            q = f"MATCH (dataset:Dataset {{uuid: '{dataset_uuid}'}})<-[:ACTIVITY_OUTPUT]-(e1)<-[:ACTIVITY_INPUT|ACTIVITY_OUTPUT*]-(all_ancestors:Entity) RETURN distinct all_ancestors.uuid as uuid, all_ancestors.entity_type as entity_type, all_ancestors.data_types as data_types, all_ancestors.data_access_level as data_access_level, all_ancestors.status as status, all_ancestors.metadata as metadata"
            rval = neo_session.run(q).data()
            uuids_for_public = []
            has_donor = False
            for node in rval:
                uuid = node['uuid']
                entity_type = node['entity_type']
                data_access_level = node['data_access_level']
                status = node['status']
                metadata = node.get("metadata")
                if entity_type == 'Sample':
                    if data_access_level != 'public':
                        uuids_for_public.append(uuid)
                elif entity_type == 'Donor':
                    has_donor = True
                    if is_primary:
                        if metadata is None or metadata.strip() == '':
                            return jsonify({"error": f"donor.metadata is missing for {dataset_uuid}"}), 400
                        metadata = metadata.replace("'", '"')
                        metadata_dict = json.loads(metadata)
                        living_donor = True
                        organ_donor = True
                        if metadata_dict.get('organ_donor_data') is None:
                            living_donor = False
                        if metadata_dict.get('living_donor_data') is None:
                            organ_donor = False
                        if (organ_donor and living_donor) or (not organ_donor and not living_donor):
                            return jsonify({"error": f"donor.metadata.organ_donor_data or "
                                                     f"donor.metadata.living_donor_data required. "
                                                     f"Both cannot be None. Both cannot be present. Only one."}), 400
                    donors_to_reindex.append(uuid)
                    if data_access_level != 'public':
                        uuids_for_public.append(uuid)
                elif entity_type == 'Dataset':
                    if status != 'Published':
                        return Response(f"{dataset_uuid} has an ancestor dataset that has not been Published. Will not Publish. Ancestor dataset is: {uuid}", 400)

            if has_donor is False:
                return Response(f"{dataset_uuid}: no donor found for dataset, will not Publish")

            #get info for the dataset to be published
            q = f"MATCH (e:Dataset {{uuid: '{dataset_uuid}'}}) RETURN e.uuid as uuid, e.entity_type as entitytype, e.status as status, e.data_access_level as data_access_level, e.group_uuid as group_uuid, e.contacts as contacts, e.contributors as contributors"
            rval = neo_session.run(q).data()
            dataset_status = rval[0]['status']
            dataset_entitytype = rval[0]['entitytype']
            dataset_data_access_level = rval[0]['data_access_level']
            dataset_group_uuid = rval[0]['group_uuid']
            dataset_contacts = rval[0]['contacts']
            dataset_contributors = rval[0]['contributors']
            if not get_entity_type_instanceof(dataset_entitytype, 'Dataset', auth_header="Bearer " + auth_helper_instance.getProcessSecret()):
                return Response(f"{dataset_uuid} is not a dataset will not Publish, entity type is {dataset_entitytype}", 400)
            if not dataset_status == 'QA':
                return Response(f"{dataset_uuid} is not in QA state will not Publish, status is {dataset_status}", 400)

            auth_tokens = auth_helper.getAuthorizationTokens(request.headers)
            entity_instance = EntitySdk(token=auth_tokens, service_url=app.config['ENTITY_WEBSERVICE_URL'])
            entity = entity_instance.get_entity_by_id(dataset_uuid)
            entity_dict: dict = vars(entity)
            data_type_edp: List[str] = \
                get_data_type_of_external_dataset_providers(app.config['UBKG_WEBSERVICE_URL'])
            entity_lab_processed_data_types: List[str] =\
                [i for i in entity_dict.get('data_types') if i in data_type_edp]
            has_entity_lab_processed_data_type: bool = len(entity_lab_processed_data_types) > 0

            logger.info(f'is_primary: {is_primary}; has_entity_lab_processed_data_type: {has_entity_lab_processed_data_type}')

            if is_primary or has_entity_lab_processed_data_type:
                if dataset_contacts is None or dataset_contributors is None:
                    return jsonify({"error": f"{dataset_uuid} missing contacts or contributors. Must have at least one of each"}), 400
                dataset_contacts = dataset_contacts.replace("'", '"')
                dataset_contributors = dataset_contributors.replace("'", '"')
                if len(json.loads(dataset_contacts)) < 1 or len(json.loads(dataset_contributors)) < 1:
                    return jsonify({"error": f"{dataset_uuid} missing contacts or contributors. Must have at least one of each"}), 400
            ingest_helper = IngestFileHelper(app.config)

            data_access_level = dataset_data_access_level
            #if consortium access level convert to public dataset, if protected access leave it protected
            if dataset_data_access_level == 'consortium':
                #before moving check to see if there is currently a link for the dataset in the assets directory
                asset_dir = ingest_helper.dataset_asset_directory_absolute_path(dataset_uuid)
                asset_dir_exists = os.path.exists(asset_dir)
                ingest_helper.move_dataset_files_for_publishing(dataset_uuid, dataset_group_uuid, 'consortium')
                uuids_for_public.append(dataset_uuid)
                data_access_level = 'public'
                if asset_dir_exists:
                    ingest_helper.relink_to_public(dataset_uuid)

            acls_cmd = ingest_helper.set_dataset_permissions(dataset_uuid, dataset_group_uuid, data_access_level,
                                                             True, no_indexing_and_acls)


            auth_tokens = auth_helper.getAuthorizationTokens(request.headers)
            entity_instance = EntitySdk(token=auth_tokens, service_url=app.config['ENTITY_WEBSERVICE_URL'])
            doi_info = None
            # Generating DOI's for lab processed/derived data as well as IEC/pipeline/airflow processed/derived data).
            if is_primary or has_entity_lab_processed_data_type:
                # DOI gets generated here
                # Note: moved dataset title auto generation to entity-api - Zhou 9/29/2021
                datacite_doi_helper = DataCiteDoiHelper()


                entity = entity_instance.get_entity_by_id(dataset_uuid)
                entity_dict = vars(entity)

                try:
                    datacite_doi_helper.create_dataset_draft_doi(entity_dict, check_publication_status=False)
                except Exception as e:
                    logger.exception(f"Exception while creating a draft doi for {dataset_uuid}")
                    return jsonify({"error": f"Error occurred while trying to create a draft doi for {dataset_uuid}. Check logs."}), 500
                # This will make the draft DOI created above 'findable'....
                try:
                    doi_info = datacite_doi_helper.move_doi_state_from_draft_to_findable(entity_dict, auth_tokens)
                except Exception as e:
                    logger.exception(f"Exception while creating making doi findable and saving to entity for {dataset_uuid}")
                    return jsonify({"error": f"Error occurred while making doi findable and saving to entity for {dataset_uuid}. Check logs."}), 500
            doi_update_clause = ""
            if not doi_info is None:
                doi_update_clause = f", e.registered_doi = '{doi_info['registered_doi']}', e.doi_url = '{doi_info['doi_url']}'"
            # set dataset status to published and set the last modified user info and user who published
            update_q = "match (e:Entity {uuid:'" + dataset_uuid + "'}) set e.status = 'Published', e.last_modified_user_sub = '" + \
                       user_info['sub'] + "', e.last_modified_user_email = '" + user_info[
                           'email'] + "', e.last_modified_user_displayname = '" + user_info[
                           'name'] + "', e.last_modified_timestamp = TIMESTAMP(), e.published_timestamp = TIMESTAMP(), e.published_user_email = '" + \
                       user_info['email'] + "', e.published_user_sub = '" + user_info[
                           'sub'] + "', e.published_user_displayname = '" + user_info['name'] + "'" + doi_update_clause
            logger.info(dataset_uuid + "\t" + dataset_uuid + "\tNEO4J-update-base-dataset\t" + update_q)
            neo_session.run(update_q)
            out = entity_instance.clear_cache(dataset_uuid)

            # if all else worked set the list of ids to public that need to be public
            if len(uuids_for_public) > 0:
                id_list = string_helper.listToCommaSeparated(uuids_for_public, quoteChar="'")
                update_q = "match (e:Entity) where e.uuid in [" + id_list + "] set e.data_access_level = 'public'"
                logger.info(identifier + "\t" + dataset_uuid + "\tNEO4J-update-ancestors\t" + update_q)
                neo_session.run(update_q)
                for e_id in uuids_for_public:
                    out = entity_instance.clear_cache(e_id)

        if no_indexing_and_acls:
            r_val = {'acl_cmd': acls_cmd, 'donors_for_indexing': donors_to_reindex}
        else:
            r_val = {'acl_cmd': '', 'donors_for_indexing': []}

        if not no_indexing_and_acls:
            for donor_uuid in donors_to_reindex:
                try:
                    rspn = requests.put(app.config['SEARCH_WEBSERVICE_URL'] + "/reindex/" + donor_uuid, headers={'Authorization': request.headers["AUTHORIZATION"]})
                    logger.info(f"Publishing {identifier} indexed donor {donor_uuid} with status {rspn.status_code}")
                except:
                    logger.exception(f"While publishing {identifier} Error happened when calling reindex web service for donor {donor_uuid}")

        return Response(json.dumps(r_val), 200, mimetype='application/json')                    

    except HTTPException as hte:
        return Response(hte.get_description(), hte.get_status_code())
    except Exception as e:
        logger.error(e, exc_info=True)
        return Response("Unexpected error while creating a dataset: " + str(e) + "  Check the logs", 500)
             
@app.route('/datasets/<uuid>/status/<new_status>', methods = ['PUT'])
#@secured(groups="HuBMAP-read")
def update_dataset_status(uuid, new_status):
    if uuid == None or len(uuid) == 0:
        abort(400, jsonify( { 'error': 'uuid parameter is required to change a dataset status' } ))
    if str(new_status) not in HubmapConst.DATASET_STATUS_OPTIONS:
        abort(400, jsonify( { 'error': 'dataset status: ' + str(new_status) + ' is not a valid status.' } ))
    conn = None
    try:
        logger.info(f"++++++++++Called /datasets/{uuid}/{new_status}")

        dataset = Dataset(app.config)
        status_obj = dataset.set_status(neo4j_driver_instance, uuid, new_status)
        conn.close()

        print('Before reindex call in update_dataset_status')
        try:
            auth_headers = {'Authorization': request.headers["AUTHORIZATION"]}
            #reindex this node in elasticsearch
            rspn = requests.put(app.config['SEARCH_WEBSERVICE_URL'] + "/reindex/" + uuid, headers=auth_headers)
        except:
            print('Error occurred when call the reindex web service')

        return jsonify( { 'result' : status_obj } ), 200

    except ValueError as ve:
        print('ERROR: ' + str(ve))
        abort(404, jsonify( { 'error': str(ve) } ))

    except:
        msg = 'An error occurred: '
        for x in sys.exc_info():
            msg += str(x)
        print (msg)
        abort(400, msg)
    # finally:
    #     if conn != None:
    #         if conn.get_driver().closed() == False:
    #             conn.close()


@app.route('/datasets/<uuid>/verifytitleinfo', methods=['GET'])
# @secured(groups="HuBMAP-read")
def verify_dataset_title_info(uuid: str) -> object:
    try:
        UUID(uuid)
    except ValueError:
        abort(400, jsonify({'error': 'parameter uuid of dataset is required'}))
    try:
        result_array = app_manager.verify_dataset_title_info(uuid, request.headers)
        return jsonify({'verification_errors': result_array}), 200

    except HTTPException as hte:
        return Response(hte.get_description(), hte.get_status_code())

    except ValueError as ve:
        logger.error(str(ve))
        return jsonify({'error': str(ve)}), 400

    except Exception as e:
        logger.error(e, exc_info=True)
        return Response("Unexpected error: " + str(e), 500)


# Called by "data ingest pipeline" to update status of dataset...
@app.route('/datasets/status', methods = ['PUT'])
# @secured(groups="HuBMAP-read")
def update_ingest_status():
    if not request.json:
        abort(400, jsonify( { 'error': 'no data found cannot process update' } ))
    
    try:
        entity_api = EntitySdk(token=app_manager.groups_token_from_request_headers(request.headers),
                               service_url=commons_file_helper.removeTrailingSlashURL(
                                   app.config['ENTITY_WEBSERVICE_URL']))

        return app_manager.update_ingest_status_title_thumbnail(app.config, 
                                                                request.json, 
                                                                request.headers, 
                                                                entity_api,
                                                                file_upload_helper_instance)
    except HTTPException as hte:
        return Response(hte.get_description(), hte.get_status_code())
    except ValueError as ve:
        logger.error(str(ve))
        return jsonify({'error' : str(ve)}), 400
    except Exception as e:
        logger.error(e, exc_info=True)
        return Response("Unexpected error while saving dataset: " + str(e), 500)     


@app.route('/datasets/<uuid>/submit', methods = ['PUT'])
def submit_dataset(uuid):
    if not request.is_json:
        return Response("json request required", 400)
    try:
        dataset_request = request.json
        auth_helper = AuthHelper.configured_instance(app.config['APP_CLIENT_ID'], app.config['APP_CLIENT_SECRET'])
        ingest_helper = IngestFileHelper(app.config)
        auth_tokens = auth_helper.getAuthorizationTokens(request.headers)
        if isinstance(auth_tokens, Response):
            return(auth_tokens)
        elif isinstance(auth_tokens, str):
            token = auth_tokens
        elif 'nexus_token' in auth_tokens:
            token = auth_tokens['nexus_token']
        else:
            return(Response("Valid nexus auth token required", 401))
 
        if 'group_uuid' in dataset_request:
            return Response("Cannot specify group_uuid.  The group ownership cannot be changed after an entity has been created.", 400)
      
        with neo4j_driver_instance.session() as session:
            #query Neo4j db to get the group_uuid
            stmt = "match (d:Dataset {uuid:'" + uuid.strip() + "'}) return d.group_uuid as group_uuid"
            recds = session.run(stmt)
            #this assumes there is only one result returned, but we use the for loop
            #here because standard list (len, [idx]) operators don't work with
            #the neo4j record list object
            count = 0
            group_uuid = None
            for record in recds:
                count = count + 1
                group_uuid = record.get('group_uuid', None) 
                if group_uuid == None:
                    return Response(f"Unable to process submit.  group_uuid not found on entity:{uuid}", 400)
            if count == 0: return Response(f"Dataset with uuid:{uuid} not found.", 404) 
 
        user_info = auth_helper.getUserInfo(token, getGroups=True)
        if isinstance(user_info, Response): return user_info
        if not 'hmgroupids' in user_info:
            return Response("user not authorized to submit data, unable to retrieve any group information", 403)
        if not data_admin_group_uuid in user_info['hmgroupids']:
            return Response("user not authorized to submit data, must be a member of the HuBMAP-Data-Admin group", 403)

        # TODO: Temp fix till we can get this in the "Validation Pipeline"... add the validation code here... If it returns any errors fail out of this. Return 412 Precondition Failed with the errors in the description.
        pipeline_url = commons_file_helper.ensureTrailingSlashURL(app.config['INGEST_PIPELINE_URL']) + 'request_ingest'
    except Exception as e:
        logger.error(e, exc_info=True)
        return Response("Unexpected error while creating a dataset: " + str(e) + "  Check the logs", 500)
    try:
        put_url = commons_file_helper.ensureTrailingSlashURL(app.config['ENTITY_WEBSERVICE_URL']) + 'entities/' + uuid
        dataset_request['status'] = 'Processing'
        response = requests.put(put_url, json=dataset_request,
                                headers={'Authorization': 'Bearer ' + token, 'X-Hubmap-Application': 'ingest-api'},
                                verify=False)
        if not response.status_code == 200:
            error_msg = f"call to {put_url} failed with code:{response.status_code} message:" + response.text
            logger.error(error_msg)
            return Response(error_msg, response.status_code)
    except HTTPException as hte:
        logger.error(hte)
        return Response("Unexpected error while updating dataset: " + str(e) + "  Check the logs", 500)
    def call_airflow():
        try:
            r = requests.post(pipeline_url, json={"submission_id" : "{uuid}".format(uuid=uuid), "process" : app.config['INGEST_PIPELINE_DEFAULT_PROCESS'],"full_path": ingest_helper.get_dataset_directory_absolute_path(dataset_request, group_uuid, uuid),"provider": "{group_name}".format(group_name=AuthHelper.getGroupDisplayName(group_uuid))}, headers={'Content-Type':'application/json', 'Authorization': 'Bearer {token}'.format(token=AuthHelper.instance().getProcessSecret() )}, verify=False)
            if r.ok == True:
                """expect data like this:
                {"ingest_id": "abc123", "run_id": "run_657-xyz", "overall_file_count": "99", "top_folder_contents": "["IMS", "processed_microscopy","raw_microscopy","VAN0001-RK-1-spatial_meta.txt"]"}
                """
                data = json.loads(r.content.decode())
                submission_data = data['response']
                dataset_request['ingest_id'] = submission_data['ingest_id']
                dataset_request['run_id'] = submission_data['run_id']
            else:
                error_message = 'Failed call to AirFlow HTTP Response: ' + str(r.status_code) + ' msg: ' + str(r.text)
                logger.error(error_message)
                dataset_request['status'] = 'Error'
                dataset_request['pipeline_message'] = error_message
            response = requests.put(put_url, json=dataset_request,
                                    headers={'Authorization': 'Bearer ' + token, 'X-Hubmap-Application': 'ingest-api'},
                                    verify=False)
            if not response.status_code == 200:
                error_msg = f"call to {put_url} failed with code:{response.status_code} message:" + response.text
                logger.error(error_msg)
        except HTTPException as hte:
            logger.error(hte)
        except Exception as e:
            logger.error(e, exc_info=True)
    thread = Thread(target=call_airflow)
    thread.start()
    return Response("Request of Dataset Submisssion Accepted", 202)

####################################################################################################
## Uploads API Endpoints
####################################################################################################

# This creates a new protected Uploads folder once a user creates a new Uploads datagroup
#
#
# example url:  https://my.endpoint.server/uploads
# inputs:
#      - The title of the new folder
#      - The UUID
#      - A valid nexus token in a authorization bearer header
#
# returns
#      200 json with Details about the new folder (@TODO: paste in once authed again)
#      400 if invalid json sent
#      401 if user does not have hubmap read access or the token is invalid
#
# Example json response:
#                  {{
#                         "created_by_user_displayname": "Eris Pink",
#                         "created_by_user_email": "mycoolemail@aolonline.co",
#                         "created_by_user_sub": "12345678-abba-2468-wdwa-6484IDKSGGFF",
#                         "created_timestamp": 1587414020,
#                         "entity_type": "Upload",
#                         "group_name": "IEC Testing Group",
#                         "group_uuid": "UUID-OF-GROUP-HERE-0e006b0001e9",
#                         "hubmap_id": "HBM420.LTRS.999",
#                         "last_modified_timestamp": 1587414020,
#                         "last_modified_user_displayname": "E Pink",
#                         "last_modified_user_email": "Jmycoolemail@aolonline.co",
#                         "last_modified_user_sub": "76f777all-abba-6971-hehe-125ea519865",
#                         "status": "New",
#                         "title": "TestTitle",
#                         "uuid": "4a583209bfe9ad6cda851d913ac44833915"
#                    }

@app.route('/uploads', methods=['POST'])
def create_uploadstage():
    if not request.is_json:
        return Response("json request required", 400)    
    try:
        upload_request = request.json
        auth_helper = AuthHelper.configured_instance(app.config['APP_CLIENT_ID'], app.config['APP_CLIENT_SECRET'])
        auth_tokens = auth_helper.getAuthorizationTokens(request.headers)
        if isinstance(auth_tokens, Response):
            return(auth_tokens)
        elif isinstance(auth_tokens, str):
            token = auth_tokens
        elif 'groups_token' in auth_tokens:
            token = auth_tokens['groups_token']
        else:
            return(Response("Valid nexus auth token required", 401))
        
        requested_group_uuid = None
        if 'group_uuid' in upload_request:
            requested_group_uuid = upload_request['group_uuid']
        
        ingest_helper = IngestFileHelper(app.config)
        requested_group_uuid = auth_helper.get_write_group_uuid(token, requested_group_uuid)
        upload_request['group_uuid'] = requested_group_uuid            
        post_url = commons_file_helper.ensureTrailingSlashURL(app.config['ENTITY_WEBSERVICE_URL']) + 'entities/upload'
        response = requests.post(post_url, json = upload_request, headers = {'Authorization': 'Bearer ' + token, 'X-Hubmap-Application':'ingest-api' }, verify = False)
        if response.status_code != 200:
            return Response(response.text, response.status_code)
        new_upload = response.json()
        ingest_helper.create_upload_directory(requested_group_uuid, new_upload['uuid'])
        return jsonify(new_upload)
    except HTTPException as hte:
        return Response(hte.get_description(), hte.get_status_code())
    except Exception as e:
        logger.error(e, exc_info=True)
        return Response("Unexpected error while creating a upload: " + str(e) + "  Check the logs", 500)        


#method to change the status of an Upload to "submitted"
#will also save any changes to title or description that are passed in
@app.route('/uploads/<upload_uuid>/submit', methods=['PUT'])
def submit_upload(upload_uuid):
    if not request.is_json:
        return Response("json request required", 400)

    upload_changes = request.json
    upload_changes['status'] = 'Submitted'
    
    #get auth info to use in other calls
    #add the app specific header info
    http_headers = {
        'Authorization': request.headers["AUTHORIZATION"], 
        'Content-Type': 'application/json',
        'X-Hubmap-Application':'ingest-api'
    } 

    update_url = commons_file_helper.ensureTrailingSlashURL(app.config['ENTITY_WEBSERVICE_URL']) + 'entities/' + upload_uuid
    # Disable ssl certificate verification
    resp = requests.put(update_url, headers=http_headers, json=upload_changes, verify = False)
    if resp.status_code >= 300:
        return Response(resp.text, resp.status_code)
    
    #disable validations stuff for now...
    ##call the AirFlow validation workflow
    #validate_url = commons_file_helper.ensureTrailingSlashURL(app.config['INGEST_PIPELINE_URL']) + 'uploads/' + upload_uuid + "/validate"
    ## Disable ssl certificate verification
    #resp = requests.put(validate_url, headers=http_headers, json=upload_changes, verify = False)
    #if resp.status_code >= 300:
    #    return Response(resp.text, resp.status_code)

    return(Response("Upload updated successfully", 200))

#method to validate an Upload
#saves the upload then calls the validate workflow via
#AirFlow interface 
@app.route('/uploads/<upload_uuid>/validate', methods=['PUT'])
def validate_upload(upload_uuid):
    if not request.is_json:
        return Response("json request required", 400)

    upload_changes = request.json
    
    #get auth info to use in other calls
    #add the app specific header info
    http_headers = {
        'Authorization': request.headers["AUTHORIZATION"], 
        'Content-Type': 'application/json',
        'X-Hubmap-Application':'ingest-api'
    } 

    #update the Upload with any changes from the request
    #and change the status to "Processing", the validate
    #pipeline will update the status when finished

    #run the pipeline validation
    upload_changes['status'] = 'Processing'
    update_url = commons_file_helper.ensureTrailingSlashURL(app.config['ENTITY_WEBSERVICE_URL']) + 'entities/' + upload_uuid
    
    # Disable ssl certificate verification
    resp = requests.put(update_url, headers=http_headers, json=upload_changes, verify = False)
    if resp.status_code >= 300:
        return Response(resp.text, resp.status_code)
    
    #disable validations stuff for now...
    ##call the AirFlow validation workflow
    validate_url = commons_file_helper.ensureTrailingSlashURL(app.config['INGEST_PIPELINE_URL']) + 'uploads/' + upload_uuid + "/validate"
    ## Disable ssl certificate verification
    resp = requests.put(validate_url, headers=http_headers, json=upload_changes, verify = False)
    if resp.status_code >= 300:
        return Response(resp.text, resp.status_code)

    return(Response("Upload updated successfully", 200))
    
#method to reorganize an Upload
#saves the upload then calls the reorganize workflow via
#AirFlow interface 
@app.route('/uploads/<upload_uuid>/reorganize', methods=['PUT'])
def reorganize_upload(upload_uuid):
    
    #get auth info to use in other calls
    #add the app specific header info
    http_headers = {
        'Authorization': request.headers["AUTHORIZATION"], 
        'Content-Type': 'application/json',
        'X-Hubmap-Application':'ingest-api'
    } 

    #update the Upload with any changes from the request
    #and change the status to "Processing", the validate
    #pipeline will update the status when finished
    upload_changes = {}
    upload_changes['status'] = 'Processing'
    update_url = commons_file_helper.ensureTrailingSlashURL(app.config['ENTITY_WEBSERVICE_URL']) + 'entities/' + upload_uuid
    
    # Disable ssl certificate verification
    resp = requests.put(update_url, headers=http_headers, json=upload_changes, verify = False)
    if resp.status_code >= 300:
        return Response(resp.text, resp.status_code)
    
    #disable validations stuff for now...
    ##call the AirFlow validation workflow
    validate_url = commons_file_helper.ensureTrailingSlashURL(app.config['INGEST_PIPELINE_URL']) + 'uploads/' + upload_uuid + "/reorganize"
    ## Disable ssl certificate verification
    resp = requests.put(validate_url, headers=http_headers, json=upload_changes, verify = False)
    if resp.status_code >= 300:
        return Response(resp.text, resp.status_code)

    return(Response("Upload reorganize started successfully", 200))



@app.route('/metadata/usergroups', methods = ['GET'])
@secured(groups="HuBMAP-read")
def user_group_list():
    token = str(request.headers["AUTHORIZATION"])[7:]
    try:
        auth_helper = AuthHelper.configured_instance(app.config['APP_CLIENT_ID'], app.config['APP_CLIENT_SECRET'])        
        group_list = auth_helper.get_user_groups_deprecated(token)
        return jsonify( {'groups' : group_list}), 200
    except HTTPException as hte:
        return Response(hte.get_description(), hte.get_status_code())
    except Exception as e:
        logger.error(e, exc_info=True)
        return Response("Unexpected error while creating a dataset: " + str(e) + "  Check the logs", 500)        

@app.route('/metadata/userroles', methods = ['GET'])
@secured(groups="HuBMAP-read")
def user_role_list():
    token = str(request.headers["AUTHORIZATION"])[7:]
    try:
        auth_helper = AuthHelper.configured_instance(app.config['APP_CLIENT_ID'], app.config['APP_CLIENT_SECRET'])                
        role_list = auth_helper.get_user_roles_deprecated(token)
        
        #temp code!!
        #role_list = []
        
        return jsonify( {'roles' : role_list}), 200
    except HTTPException as hte:
        return Response(hte.get_description(), hte.get_status_code())
    except Exception as e:
        logger.error(e, exc_info=True)
        return Response("Unexpected error while creating a dataset: " + str(e) + "  Check the logs", 500)        


@app.route('/specimens/<identifier>/ingest-group-ids', methods=['GET'])
@secured(groups="HuBMAP-read")
def get_specimen_ingest_group_ids(identifier):
    if identifier == None:
        abort(400)
    if len(identifier) == 0:
        abort(400)

    conn = None
    try:
        token = str(request.headers["AUTHORIZATION"])[7:]
        r = requests.get(app.config['UUID_WEBSERVICE_URL'] + "/" + identifier, headers={'Authorization': 'Bearer ' + token })
        if r.ok == False:
            raise ValueError("Cannot find specimen with identifier: " + identifier)
        uuid = json.loads(r.text)['hm_uuid']

        siblingid_list = Specimen.get_ingest_group_list(neo4j_driver_instance, uuid)
        return jsonify({'ingest_group_ids': siblingid_list}), 200 

    except AuthError as e:
        print(e)
        return Response('token is invalid', 401)
    except:
        msg = 'An error occurred: '
        for x in sys.exc_info():
            msg += str(x)
        abort(400, msg)
    # finally:
    #     if conn != None:
    #         if conn.get_driver().closed() == False:
    #             conn.close()



#given a hubmap uuid and a valid Globus token returns, as json the attribute has_write_priv with
#value true if the user has write access to the entity.
#   has_write_priv- denotes if user has write permission for a given entity
#                   true if a user is a member of the group that the entity is a member of or
#                   the user is a member of the Data Admin group, except in the case where
#                   the entity is public or has been published, in which case no one can write
#                   in the case of a data Upload, this denotes the ability to save and validate the data.
#  has_submit_priv- denotes if a user has permission to submit a dataset or data Upload.
#                   true only if the Dataset is in the New state and the user is a member of the
#                   Data Admin group
# has_publish_priv- denotes if a user has permission to publish a Dataset
#                   true only if the Dataset is in the QA state and the user is a member of the
#                   Data Admin group
#
# example url:  https://my.endpoint.server/entities/a5659553c04f6ccbe54ff073b071f349/allowable-edit-states
# inputs:
#      - The uuid of a HuBMAP entity (Donor, Sample or Dataset) as a URL path parameter
#      - A valid nexus token in a authorization bearer header
#
# returns
#      200 json with attributes for has_write_priv, has_submit_priv and has_publish_priv each true
#          if the user can perform the specific function for the provided entity id
#      400 if invalid hubmap uuid provided or no group_uuid found for the entity
#      401 if user does not have hubmap read access or the token is invalid
#      404 if the uuid is not found
#
# Example json response:
#                  {
#                      "has_write_priv": true,
#                      "has_submit_priv": false,
#                      "has_publish_priv": false,
#                      "has_admin_priv": false
#                  }

@app.route('/entities/<hmuuid>/allowable-edit-states', methods = ['GET'])
@secured(groups="HuBMAP-read")
def allowable_edit_states(hmuuid):
    #if no uuid provided send back a 400
    if hmuuid == None or len(hmuuid) == 0:
        abort(400, jsonify( { 'error': 'hmuuid (HuBMAP UUID) parameter is required.' } ))
    accepted_arguments = ["ignore-publication-status"]
    ignore_publication_status = False
    if bool(request.args):
        for argument in request.args:
            if argument.lower() not in accepted_arguments:
                bad_request_error(f"{argument} is an unrecognized argument.")
        ignore_publication = request.args.get('ignore-publication-status')
        if ignore_publication is not None:
            if ignore_publication.lower() == "true":
                ignore_publication_status = True
            elif ignore_publication.lower() == "false":
                ignore_publication_status = False
            else:
                bad_request_error(f"The only accepted values for ignore-publication-status are 'true' or 'false'")
    try:
        #the Globus nexus auth token will be in the AUTHORIZATION section of the header
        token = str(request.headers["AUTHORIZATION"])[7:]

        #get a connection to Neo4j db
        with neo4j_driver_instance.session() as session:
            #query Neo4j db to find the entity
            stmt = "match (e:Entity {uuid:'" + hmuuid.strip() + "'}) return e.group_uuid, e.entity_type, e.data_access_level, e.status"
            recds = session.run(stmt)
            #this assumes there is only one result returned, but we use the for loop
            #here because standard list (len, [idx]) operators don't work with
            #the neo4j record list object
            count = 0
            r_val = {"has_write_priv":False, "has_submit_priv":False, "has_publish_priv":False, "has_admin_priv":False  }
            for record in recds:
                count = count + 1
                if record.get('e.group_uuid', None) != None:
                    #get user info, make sure it has group information associated
                    user_info = auth_helper_instance.getUserInfo(token, True)
                    if user_info is None:
                        return Response("Unable to obtain user information for auth token", 401)
                    if not 'hmgroupids' in user_info:
                        return Response(json.dumps(r_val), 200, mimetype='application/json')
                    group_uuid = record.get('e.group_uuid', None)
                    data_access_level = record.get('e.data_access_level', None)
                    entity_type = record.get('e.entity_type', None)
                    status = record.get('e.status', None)

                    # if user is in the data admin group
                    if data_admin_group_uuid in user_info['hmgroupids']:
                        r_val['has_admin_priv'] = True
                                        
                    if isBlank(group_uuid):
                        msg = f"ERROR: unable to obtain a group_uuid from database for entity uuid:{hmuuid} during a call to allowable-edit-states"
                        logger.error(msg)
                        return Response(msg, 500)
                    
                    if isBlank(entity_type):
                        msg = f"ERROR: unable to obtain an entity_type from database for entity uuid:{hmuuid} during a call to allowable-edit-states"
                        logger.error(msg)
                        return Response(msg, 500)
                    
                    entity_type = entity_type.lower().strip()                          
                    if not entity_type == 'upload':
                        if isBlank(data_access_level): 
                            msg = f"ERROR: unable to obtain a data_access_level from database for entity uuid:{hmuuid} during a call to allowable-edit-states"
                            logger.error(msg)
                            return Response(msg, 500)                        
                        else:
                            data_access_level = data_access_level.lower().strip()
                    else:
                        data_access_level = 'protected'
        
                    #if it is published, no write allowed
                    if entity_type in ['upload'] or\
                            get_entity_type_instanceof(entity_type, 'Dataset', auth_header="Bearer " + auth_helper_instance.getProcessSecret()):
                        if isBlank(status):
                            msg = f"ERROR: unable to obtain status field from db for {entity_type} with uuid:{hmuuid} during a call to allowable-edit-states"
                            logger.error(msg)
                            return Response(msg, 500)
                        status = status.lower().strip()
                        if ignore_publication_status is False:
                            if status == 'published' or status == 'reorganized':
                                return Response(json.dumps(r_val), 200, mimetype='application/json')
                    #if the entity is public, no write allowed
                    elif entity_type in ['sample', 'donor']:
                        if data_access_level == 'public':
                            return Response(json.dumps(r_val), 200, mimetype='application/json')

                    else:
                        return Response("Invalid data type " + entity_type + ".", 400)

                    #compare the group_uuid in the entity to the users list of groups
                    #if the user is a member of the HuBMAP-Data-Admin group,
                    #they have write access to everything and the ability to submit datasets and uploads
                    if data_admin_group_uuid in user_info['hmgroupids']:
                        if not status == 'processing':
                            r_val['has_write_priv'] = True
                        if entity_type == 'dataset':
                            if status == 'new':
                                r_val['has_submit_priv'] = True
                            elif status == 'qa':
                                r_val['has_publish_priv'] = True
                        if entity_type == 'upload':
                            if status in ['new', 'invalid', 'valid', 'error']:
                                r_val['has_submit_priv'] = True
                    #if in the users list of groups return true otherwise false
                    elif group_uuid in user_info['hmgroupids']:
                        if not status == 'processing':
                            r_val['has_write_priv'] = True
                    #if the user is a data_curator they are allowed to save/validate Uploads
                    elif data_curator_group_uuid in user_info['hmgroupids'] and entity_type == 'upload' and not status == 'processing':
                        r_val['has_write_priv'] = True
                    else:
                        r_val['has_write_priv'] = False
                else:
                    return Response("Entity group uuid not found", 400)

            #if we fall through to here without entering the loop the entity was not found
            if count == 0:
                return Response("Entity not found", 404)
            else:
                return Response(json.dumps(r_val), 200, mimetype='application/json')

    except AuthError as e:
        print(e)
        return Response('token is invalid', 401)
    except:
        msg = 'An error occurred: '
        for x in sys.exc_info():
            msg += str(x)
        abort(400, msg)


"""
Description
"""
@app.route('/datasets/data-status', methods=['GET'])
def dataset_data_status():
<<<<<<< HEAD
    primary_assays_url = app.config['UBKG_WEBSERVICE_URL'] + 'assaytype?application_context=HUBMAP&primary=true'
    alt_assays_url = app.config['UBKG_WEBSERVICE_URL'] + 'assaytype?application_context=HUBMAP&primary=false'
    rui_organs_url = app.config['UBKG_WEBSERVICE_URL'] + 'organs?application_context=HUBMAP'
    primary_assay_types_list = requests.get(primary_assays_url).json().get("result")
    alt_assay_types_list = requests.get(alt_assays_url).json().get("result")
    rui_organs_list = requests.get(rui_organs_url).json()
    assay_types_dict = {item["name"].strip(): item for item in primary_assay_types_list + alt_assay_types_list}
    organ_types_url = app.config['UBKG_WEBSERVICE_URL'] + 'organs/by-code?application_context=HUBMAP'
    organ_types_dict = requests.get(organ_types_url).json()
    all_datasets_query = (
        "MATCH (ds:Dataset)<-[:ACTIVITY_OUTPUT]-(:Activity)<-[:ACTIVITY_INPUT]-(ancestor) "
        "RETURN ds.uuid AS uuid, ds.group_name AS group_name, ds.data_types AS data_types, "
        "ds.hubmap_id AS hubmap_id, ds.lab_dataset_id AS provider_experiment_id, ds.status AS status, "
        "ds.last_modified_timestamp AS last_touch, ds.data_access_level AS data_access_level, " 
        "COALESCE(ds.contributors IS NOT NULL) AS has_contributors, COALESCE(ds.contacts IS NOT NULL) AS has_contacts, "
        "ancestor.entity_type AS ancestor_entity_type"
    )

    organ_query = (
        "MATCH (ds:Dataset)<-[*]-(o:Sample {sample_category: 'organ'}) "
        "WHERE (ds)<-[:ACTIVITY_OUTPUT]-(:Activity) "
        "RETURN DISTINCT ds.uuid AS uuid, o.organ AS organ, o.hubmap_id as organ_hubmap_id, o.uuid as organ_uuid "
    )

    donor_query = (
        "MATCH (ds:Dataset)<-[*]-(dn:Donor) "
        "WHERE (ds)<-[:ACTIVITY_OUTPUT]-(:Activity) "
        "RETURN DISTINCT ds.uuid AS uuid, "
        "COLLECT(DISTINCT dn.hubmap_id) AS donor_hubmap_id, COLLECT(DISTINCT dn.submission_id) AS donor_submission_id, "
        "COLLECT(DISTINCT dn.lab_donor_id) AS donor_lab_id, COALESCE(dn.metadata IS NOT NULL) AS has_metadata"
    )

    descendant_datasets_query = (
        "MATCH (dds:Dataset)<-[*]-(ds:Dataset)<-[:ACTIVITY_OUTPUT]-(:Activity)<-[:ACTIVITY_INPUT]-(:Sample) "
        "RETURN DISTINCT ds.uuid AS uuid, COLLECT(DISTINCT dds.hubmap_id) AS descendant_datasets"
    )

    upload_query = (
        "MATCH (u:Upload)<-[:IN_UPLOAD]-(ds) "
        "RETURN DISTINCT ds.uuid AS uuid, COLLECT(DISTINCT u.hubmap_id) AS upload"
    )

    has_rui_query = (
        "MATCH (ds:Dataset) "
        "WHERE (ds)<-[:ACTIVITY_OUTPUT]-(:Activity) "
        "WITH ds, [(ds)<-[*]-(s:Sample) | s.rui_location] AS rui_locations "
        "RETURN ds.uuid AS uuid, any(rui_location IN rui_locations WHERE rui_location IS NOT NULL) AS has_rui_info"
    )

    displayed_fields = [
        "hubmap_id", "group_name", "status", "organ", "provider_experiment_id", "last_touch", "has_contacts",
        "has_contributors", "data_types", "donor_hubmap_id", "donor_submission_id", "donor_lab_id",
        "has_metadata", "descendant_datasets", "upload", "has_rui_info", "globus_url", "has_data", "organ_hubmap_id"
    ]

    queries = [all_datasets_query, organ_query, donor_query, descendant_datasets_query,
               upload_query, has_rui_query]
    results = [None] * len(queries)
    threads = []
    for i, query in enumerate(queries):
        thread = Thread(target=run_query, args=(query, results, i))
        thread.start()
        threads.append(thread)
    for thread in threads:
        thread.join()
    output_dict = {}
    # Here we specifically indexed the values in 'results' in case certain threads completed out of order
    all_datasets_result = results[0]
    organ_result = results[1]
    donor_result = results[2]
    descendant_datasets_result = results[3]
    upload_result = results[4]
    has_rui_result = results[5]

    for dataset in all_datasets_result:
        output_dict[dataset['uuid']] = dataset
    for dataset in organ_result:
        if output_dict.get(dataset['uuid']):
            output_dict[dataset['uuid']]['organ'] = dataset['organ']
            output_dict[dataset['uuid']]['organ_hubmap_id'] = dataset['organ_hubmap_id']
            output_dict[dataset['uuid']]['organ_uuid'] = dataset['organ_uuid']
    for dataset in donor_result:
        if output_dict.get(dataset['uuid']):
            output_dict[dataset['uuid']]['donor_hubmap_id'] = dataset['donor_hubmap_id']
            output_dict[dataset['uuid']]['donor_submission_id'] = dataset['donor_submission_id']
            output_dict[dataset['uuid']]['donor_lab_id'] = dataset['donor_lab_id']
            output_dict[dataset['uuid']]['has_metadata'] = dataset['has_metadata']
    for dataset in descendant_datasets_result:
        if output_dict.get(dataset['uuid']):
            output_dict[dataset['uuid']]['descendant_datasets'] = dataset['descendant_datasets']
    for dataset in upload_result:
        if output_dict.get(dataset['uuid']):
            output_dict[dataset['uuid']]['upload'] = dataset['upload']
    for dataset in has_rui_result:
        if output_dict.get(dataset['uuid']):
            output_dict[dataset['uuid']]['has_rui_info'] = dataset['has_rui_info']

    combined_results = []
    for uuid in output_dict:
        combined_results.append(output_dict[uuid])

    for dataset in combined_results:
        globus_url = get_globus_url(dataset.get('data_access_level'), dataset.get('group_name'), dataset.get('uuid'))
        dataset['globus_url'] = globus_url
        dataset['last_touch'] = str(datetime.datetime.utcfromtimestamp(dataset['last_touch']/1000))
        if dataset.get('ancestor_entity_type').lower() != "dataset":
            dataset['is_primary'] = "true"
        else:
            dataset['is_primary'] = "false"
        has_data = files_exist(dataset.get('uuid'), dataset.get('data_access_level'), dataset.get('group_name'))
        dataset['has_data'] = has_data

        for prop in dataset:
            if isinstance(dataset[prop], list):
                dataset[prop] = ", ".join(dataset[prop])
            if isinstance(dataset[prop], (bool, int)):
                dataset[prop] = str(dataset[prop])
            if dataset[prop] and dataset[prop][0] == "[" and dataset[prop][-1] == "]":
                dataset[prop] = dataset[prop].replace("'",'"')
                dataset[prop] = json.loads(dataset[prop])
                dataset[prop] = dataset[prop][0]
            if dataset[prop] is None:
                dataset[prop] = " "
        if dataset.get('data_types') and dataset.get('data_types') in assay_types_dict:
            dataset['data_types'] = assay_types_dict[dataset['data_types']]['description'].strip()
        for field in displayed_fields:
            if dataset.get(field) is None:
                dataset[field] = " "
        if dataset.get('organ') and rui_organs_list:
            rui_codes = [organ['rui_code'] for organ in rui_organs_list]
            if dataset['organ'].upper() not in rui_codes:
                dataset['has_rui_info'] = "not-applicable"
        if dataset.get('organ') and dataset.get('organ') in organ_types_dict:
            dataset['organ'] = organ_types_dict[dataset['organ']]

    return jsonify(combined_results)
=======
    redis_connection = redis.from_url(app.config['REDIS_URL'])
    try:
        cached_data = redis_connection.get("datasets_data_status_key")
        if cached_data:
            cached_data_json = json.loads(cached_data.decode('utf-8'))
            return jsonify(cached_data_json)
        else:
            raise Exception
    except Exception:
        logger.error("Failed to retrieve datasets data-status from cache. Retrieving new data")
        combined_results = update_datasets_datastatus()
        return jsonify(combined_results)
>>>>>>> 821803ca


"""
Description
"""
@app.route('/uploads/data-status', methods=['GET'])
def upload_data_status():
    redis_connection = redis.from_url(app.config['REDIS_URL'])
    try:
        cached_data = redis_connection.get("uploads_data_status_key")
        if cached_data:
            cached_data_json = json.loads(cached_data.decode('utf-8'))
            return jsonify(cached_data_json)
        else:
            raise Exception
    except Exception:
        logger.error("Failed to retrieve uploads data-status from cache. Retrieving new data")
        results = update_uploads_datastatus()
        return jsonify(results)


@app.route('/donors/bulk-upload', methods=['POST'])
def bulk_donors_upload_and_validate():
    if 'file' not in request.files:
        bad_request_error('No file part')
    file = request.files['file']
    if file.filename == '':
        bad_request_error('No selected file')
    file.filename = file.filename.replace(" ", "_")
    try:
        temp_id = file_upload_helper_instance.save_temp_file(file)
    except Exception as e:
        bad_request_error(f"Failed to create temp_id: {e}")
    # uses csv.DictReader to add functionality to tsv file. Can do operations on rows and headers.
    records = []
    headers = []
    file.filename = utils.secure_filename(file.filename)
    file_location = commons_file_helper.ensureTrailingSlash(app.config['FILE_UPLOAD_TEMP_DIR']) + temp_id + os.sep + file.filename
    with open(file_location, newline='') as tsvfile:
        reader = csv.DictReader(tsvfile, delimiter='\t')
        first = True
        for row in reader:
            data_row = {}
            for key in row.keys():
                if first:
                    headers.append(key)
                data_row[key] = row[key]
            records.append(data_row)
            if first:
                first = False
    validfile = validate_donors(headers, records)
    if validfile == True:
        return Response(json.dumps({'temp_id': temp_id}, sort_keys=True), 201, mimetype='application/json')
    if type(validfile) == list:
        return_validfile = {}
        error_num = 0
        for item in validfile:
            return_validfile[str(error_num)] = str(item)
            error_num = error_num + 1
        response_body = {"status": "fail", "data": return_validfile}
        return Response(json.dumps(response_body, sort_keys=True), 400,
                        mimetype='application/json')  # The exact format of the return to be determined


@app.route('/donors/bulk', methods=['POST'])
def create_donors_from_bulk():
    request_data = request.get_json()
    token = auth_helper_instance.getAuthorizationTokens(request.headers)
    header = {'Authorization': 'Bearer ' + token}
    temp_id = request_data['temp_id']
    group_uuid = None
    if "group_uuid" in request_data:
        group_uuid = request_data['group_uuid']
    temp_dir = app.config['FILE_UPLOAD_TEMP_DIR']
    tsv_directory = commons_file_helper.ensureTrailingSlash(temp_dir) + temp_id + os.sep
    if not os.path.exists(tsv_directory):
        return_body = {"status": "fail", "message": f"Temporary file with id {temp_id} does not have a temp directory"}
        return Response(json.dumps(return_body, sort_keys=True), 400, mimetype='application/json')
    fcount = 0
    temp_file_name = None
    for tfile in os.listdir(tsv_directory):
        fcount = fcount + 1
        temp_file_name = tfile
    if fcount == 0:
        return Response(json.dumps({"status": "fail", "message": f"File not found in temporary directory /{temp_id}"},
                                   sort_keys=True), 400, mimetype='application/json')
    if fcount > 1:
        return Response(
            json.dumps({"status": "fail", "message": f"Multiple files found in temporary file path /{temp_id}"},
                       sort_keys=True), 400, mimetype='application/json')
    tsvfile_name = tsv_directory + temp_file_name
    records = []
    headers = []
    with open(tsvfile_name, newline='') as tsvfile:
        reader = csv.DictReader(tsvfile, delimiter='\t')
        first = True
        for row in reader:
            data_row = {}
            for key in row.keys():
                if first:
                    headers.append(key)
                data_row[key] = row[key]
            records.append(data_row)
            if first:
                first = False
    validfile = validate_donors(headers, records)
    if type(validfile) == list:
        return_validfile = {}
        error_num = 0
        for item in validfile:
            return_validfile[str(error_num)] = str(item)
            error_num = error_num + 1
        response_body = {"status": "fail", "data": return_validfile}
        return Response(json.dumps(response_body, sort_keys=True), 400, mimetype='application/json')
    entity_response = {}
    row_num = 1
    if validfile == True:
        entity_created = False
        entity_failed_to_create = False
        for item in records:
            item['lab_donor_id'] = item['lab_id']
            del item['lab_id']
            item['label'] = item['lab_name']
            del item['lab_name']
            item['protocol_url'] = item['selection_protocol']
            del item['selection_protocol']
            if group_uuid is not None:
                item['group_uuid'] = group_uuid
            r = requests.post(
                commons_file_helper.ensureTrailingSlashURL(app.config['ENTITY_WEBSERVICE_URL']) + 'entities/donor',
                headers=header, json=item)
            entity_response[row_num] = r.json()
            row_num = row_num + 1
            status_code = r.status_code
            if r.status_code > 399:
                entity_failed_to_create = True
            else:
                entity_created = True
        if entity_created and not entity_failed_to_create:
            response_status = "Success - All Entities Created Successfully"
            status_code = 201
        elif entity_failed_to_create and not entity_created:
            response_status = "Failure - None of the Entities Created Successfully"
            status_code = 500
        elif entity_created and entity_failed_to_create:
            response_status = "Partial Success - Some Entities Created Successfully"
            status_code = 207
        response = {"status": response_status, "data": entity_response}
        return Response(json.dumps(response, sort_keys=True), status_code, mimetype='application/json')


@app.route('/samples/bulk-upload', methods=['POST'])
def bulk_samples_upload_and_validate():
    token = auth_helper_instance.getAuthorizationTokens(request.headers)
    header = {'Authorization': 'Bearer ' + token}
    if 'file' not in request.files:
        bad_request_error('No file part')
    file = request.files['file']
    if file.filename == '':
        bad_request_error('No selected file')
    file.filename = file.filename.replace(" ", "_")
    try:
        temp_id = file_upload_helper_instance.save_temp_file(file)
    except Exception as e:
        bad_request_error(f"Failed to create temp_id: {e}")
    # uses csv.DictReader to add functionality to tsv file. Can do operations on rows and headers.
    records = []
    headers = []
    file.filename = utils.secure_filename(file.filename)
    file_location = commons_file_helper.ensureTrailingSlash(
        app.config['FILE_UPLOAD_TEMP_DIR']) + temp_id + os.sep + file.filename
    with open(file_location, newline='') as tsvfile:
        reader = csv.DictReader(tsvfile, delimiter='\t')
        first = True
        for row in reader:
            data_row = {}
            for key in row.keys():
                if first:
                    headers.append(key)
                data_row[key] = row[key]
            records.append(data_row)
            if first:
                first = False
    validfile = validate_samples(headers, records, header)
    if validfile == True:
        return Response(json.dumps({'temp_id': temp_id}, sort_keys=True), 201, mimetype='application/json')
    if type(validfile) == list:
        return_validfile = {}
        error_num = 0
        for item in validfile:
            return_validfile[str(error_num)] = str(item)
            error_num = error_num + 1
        response_body = {"status": "fail", "data": return_validfile}
        return Response(json.dumps(response_body, sort_keys=True), 400, mimetype='application/json')


@app.route('/samples/bulk', methods=['POST'])
def create_samples_from_bulk():
    request_data = request.get_json()
    token = auth_helper_instance.getAuthorizationTokens(request.headers)
    header = {'Authorization': 'Bearer ' + token}
    temp_id = request_data['temp_id']
    group_uuid = None
    if "group_uuid" in request_data:
        group_uuid = request_data['group_uuid']
    temp_dir = app.config['FILE_UPLOAD_TEMP_DIR']
    tsv_directory = commons_file_helper.ensureTrailingSlash(temp_dir) + temp_id + os.sep
    if not os.path.exists(tsv_directory):
        return_body = {"status": "fail", "message": f"Temporary file with id {temp_id} does not have a temp directory"}
        return Response(json.dumps(return_body, sort_keys=True), 400, mimetype='application/json')
    fcount = 0
    temp_file_name = None
    for tfile in os.listdir(tsv_directory):
        fcount = fcount + 1
        temp_file_name = tfile
    if fcount == 0:
        return Response(json.dumps({"status": "fail", "message": f"File not found in temporary directory /{temp_id}"},
                                   sort_keys=True), 400, mimetype='application/json')
    if fcount > 1:
        return Response(
            json.dumps({"status": "fail", "message": f"Multiple files found in temporary file path /{temp_id}"},
                       sort_keys=True), 400, mimetype='application/json')
    tsvfile_name = tsv_directory + temp_file_name
    records = []
    headers = []
    with open(tsvfile_name, newline='') as tsvfile:
        reader = csv.DictReader(tsvfile, delimiter='\t')
        first = True
        for row in reader:
            data_row = {}
            for key in row.keys():
                if first:
                    headers.append(key)
                data_row[key] = row[key]
            records.append(data_row)
            if first:
                first = False
    validfile = validate_samples(headers, records, header)
    if type(validfile) == list:
        return_validfile = {}
        error_num = 0
        for item in validfile:
            return_validfile[str(error_num)] = str(item)
            error_num = error_num + 1
        response_body = {"status": "fail", "data": return_validfile}
        return Response(json.dumps(response_body, sort_keys=True), 400, mimetype='application/json')
    entity_response = {}
    row_num = 1
    if validfile == True:
        entity_created = False
        entity_failed_to_create = False
        for item in records:
            item['direct_ancestor_uuid'] = item['source_id']
            del item['source_id']
            item['lab_tissue_sample_id'] = item['lab_id']
            del item['lab_id']
            
            item['organ'] = item['organ_type']
            del item['organ_type']
            item['protocol_url'] = item['sample_protocol']
            del item['sample_protocol']
            if item['organ'] == '':
                del item['organ']
            if item['rui_location'] == '':
                del item['rui_location']
            else:
                rui_location_json = json.loads(item['rui_location'])
                item['rui_location'] = rui_location_json
            if group_uuid is not None:
                item['group_uuid'] = group_uuid
            r = requests.post(
                commons_file_helper.ensureTrailingSlashURL(app.config['ENTITY_WEBSERVICE_URL']) + 'entities/sample',
                headers=header, json=item)
            entity_response[row_num] = r.json()
            row_num = row_num + 1
            if r.status_code > 399:
                entity_failed_to_create = True
            else:
                entity_created = True
        if entity_created and not entity_failed_to_create:
            response_status = "Success - All Entities Created Successfully"
            status_code = 201
        elif entity_failed_to_create and not entity_created:
            response_status = "Failure - None of the Entities Created Successfully"
            status_code = 500
        elif entity_created and entity_failed_to_create:
            response_status = "Partial Success - Some Entities Created Successfully"
            status_code = 207
        response = {"status": response_status, "data": entity_response}
        return Response(json.dumps(response, sort_keys=True), status_code, mimetype='application/json')


def validate_samples(headers, records, header):
    error_msg = []
    file_is_valid = True

    required_headers = ['source_id', 'lab_id', 'sample_category', 'organ_type', 'sample_protocol', 'description', 'rui_location']
    for field in required_headers:
        if field not in headers:
            file_is_valid = False
            error_msg.append(f"{field} is a required header. Even if a field is optional, the column and header must be present in the tsv file.")
    required_headers.append(None)
    for field in headers:
        if field == "":
            file_is_valid = False
            error_msg.append(f"<blank> is not an accepted field. Check for incorrect spaces and tabs in the header line")
        elif field not in required_headers:
            file_is_valid = False
            error_msg.append(f"{field} is not an accepted field. Check for any typo's in header row.")
    accepted_sample_categories = ["organ", "block", "section", "suspension"]

    with urllib.request.urlopen(
            'https://raw.githubusercontent.com/hubmapconsortium/search-api/main/src/search-schema/data/definitions/enums/organ_types.yaml') as urlfile:
        organ_resource_file = yaml.load(urlfile, Loader=yaml.FullLoader)

    rownum = 0
    valid_source_ids = []
    if file_is_valid is True:
        for data_row in records:
            rownum = rownum + 1

            # validate that no fields in data_row are none. If they are none, this means that there are more columns in
            #  the header than the data row and we cannot verify even if the entry we are validating is what it is
            #  supposed to be. Mark the entire row as bad if a none field exists.
            none_present = False
            for each in data_row.keys():
                if data_row[each] is None:
                    none_present = True
            if none_present:
                file_is_valid = False
                error_msg.append(
                    f"Row Number: {rownum}. This row has too few entries. Check file; verify spaces were not used where a tab should be. There should be as many entries in each column as their are headers, even if some fields are blank")
                continue

            # validate that no headers are None. This indicates that there are more columns in the data row than there
            # are columns in the header row. We cannot accurately validate the fields in this row if this is the case,
            # so mark the entire row as invalid and continue.
            if data_row.get(None) is not None:
                file_is_valid = False
                error_msg.append(f"Row Number: {rownum}. This row has too many entries. Check file; verify that there are only as many fields as there are headers")
                continue
            # validate rui_location
            rui_is_blank = True
            rui_location = data_row['rui_location']
            if len(rui_location) > 0:
                rui_is_blank = False
                if "\n" in rui_location:
                    file_is_valid = False
                    error_msg.append(f"Row Number: {rownum}. rui_location must contain no line breaks")
                try:
                    rui_location_dict = json.loads(rui_location)
                except:
                    file_is_valid = False
                    error_msg.append(f"Row Number: {rownum}. rui_location must be a valid json file")

            # validate sample_category
            sample_category = data_row['sample_category']
            if rui_is_blank is False and sample_category.lower() == 'organ':
                file_is_valid = False
                error_msg.append(f"Row Number: {rownum}. If rui_location field is not blank, sample type cannot be organ")
            if sample_category.lower() not in accepted_sample_categories:
                file_is_valid = False
                error_msg.append(f"Row Number: {rownum}. sample_category value must be a either 'organ', 'block', 'suspension', or 'section'")

            # validate organ_type
            organ_type = data_row['organ_type']
            if sample_category.lower() != "organ":
                if len(organ_type) > 0:
                    file_is_valid = False
                    error_msg.append(f"Row Number: {rownum}. organ_type field must be blank if sample_category is not 'organ'")
            if sample_category.lower() == "organ":
                if len(organ_type) < 1:
                    file_is_valid = False
                    error_msg.append(f"Row Number: {rownum}. organ_type field is required if sample_category is 'organ'")
            if len(organ_type) > 0:
                if organ_type.upper() not in organ_resource_file:
                    file_is_valid = False
                    error_msg.append(
                        f"Row Number: {rownum}. organ_type value must be a sample code listed in tissue sample type files (https://raw.githubusercontent.com/hubmapconsortium/search-api/main/src/search-schema/data/definitions/enums/organ_types.yaml)")

            # validate description
            description = data_row['description']
            if len(description) > 10000:
                file_is_valid = False
                error_msg.append(f"Row Number: {rownum}. Description must be fewer than 10,000 characters")

            # validate sample_protocol
            protocol = data_row['sample_protocol']
            selection_protocol_pattern1 = re.match('^https://dx\.doi\.org/[\d]+\.[\d]+/protocols\.io\.[\w]*$', protocol)
            selection_protocol_pattern2 = re.match('^[\d]+\.[\d]+/protocols\.io\.[\w]*$', protocol)
            if selection_protocol_pattern2 is None and selection_protocol_pattern1 is None:
                file_is_valid = False
                error_msg.append(
                    f"Row Number: {rownum}. sample_protocol must either be of the format https://dx.doi.org/##.####/protocols.io.* or ##.####/protocols.io.*")
            if len(protocol) < 1:
                file_is_valid = False
                error_msg.append(f"row Number: {rownum}. sample_protocol is a required filed and cannot be blank.")

            # validate lab_id
            lab_id = data_row['lab_id']
            # lab_id_pattern = re.match('^\w*$', lab_id)
            if len(lab_id) > 1024:
                file_is_valid = False
                error_msg.append(f"Row Number: {rownum}. lab_id must be fewer than 1024 characters")
            # if lab_id_pattern is None:
            #     file_is_valid = False
            #     error_msg.append(f"Row Number: {rownum}. if lab_id is given, it must be an alphanumeric string")
            if len(lab_id) < 1:
                file_is_valid = False
                error_msg.append(f"Row Number: {rownum}. lab_id value cannot be blank")

            # validate source_id
            source_id = data_row['source_id']
            # hubmap_id_pattern = re.match('[A-Z]{3}[\d]{3}\.[A-Z]{4}\.[\d]{3}', source_id)
            # hubmap_uuid_pattern = re.match('([a-f]|[0-9]){32}', source_id)
            # hubmap_doi_pattern = re.match('[\d]{2}\.[\d]{4}/[A-Z]{3}[\d]{3}\.[A-Z]{4}\.[\d]{3}', source_id)
            if len(source_id) < 1:
                file_is_valid = False
                error_msg.append(f"Row Number: {rownum}. source_id cannot be blank")
            if len(source_id) > 0:
                source_dict = {}
                source_saved = False
                resp_status_code = False
                if len(valid_source_ids) > 0:
                    for item in valid_source_ids:
                        if item['hm_uuid'] or item['hubmap_id']:
                            if source_id == item['hm_uuid'] or source_id == item['hubmap_id']:
                                source_dict = item
                                source_saved = True
                if source_saved is False:
                    url = commons_file_helper.ensureTrailingSlashURL(app.config['UUID_WEBSERVICE_URL']) + source_id
                    # url = "https://uuid-api.dev.hubmapconsortium.org/hmuuid/" + source_id
                    resp = requests.get(url, headers=header)
                    if resp.status_code == 404:
                        file_is_valid = False
                        error_msg.append(f"Row Number: {rownum}. Unable to verify source_id exists")
                    if resp.status_code == 401:
                        file_is_valid = False
                        error_msg.append(f"Row Number: {rownum}. Unauthorized. Cannot access UUID-api")
                    if resp.status_code == 400:
                        file_is_valid = False
                        error_msg.append(f"Row Number: {rownum}. {source_id} is not a valid id format")
                    if resp.status_code < 300:
                        source_dict = resp.json()
                        valid_source_ids.append(source_dict)
                        resp_status_code = True
                if source_saved or resp_status_code:
                    data_row['source_id'] = source_dict['hm_uuid']
                    if sample_category.lower() == 'organ' and source_dict['type'].lower() != 'donor':
                        file_is_valid = False
                        error_msg.append(
                            f"Row Number: {rownum}. If sample type is organ, source_id must point to a donor")
                    if sample_category.lower() != 'organ' and source_dict['type'].lower() != 'sample':
                        file_is_valid = False
                        error_msg.append(
                            f"Row Number: {rownum}. If sample type is not organ, source_id must point to a sample")
                    if rui_is_blank is False and source_dict['type'].lower() == 'donor':
                        file_is_valid = False
                        error_msg.append(f"Row Number: {rownum}. If rui_location is not blank, source_id cannot be a donor")


    if file_is_valid:
        return file_is_valid
    if file_is_valid == False:
        return error_msg


#Validates a bulk tsv file containing multiple donors. A valid tsv of donors must have certain fields, and all fields have certain accepted values. Returns "true" if valid. If invalid, returns a list of strings of various error messages
def validate_donors(headers, records):
    error_msg = []
    file_is_valid = True

    # First we validate the header line. If the header line is wrong, its not necessary to even validate the data rows.
    required_headers = ['lab_name', 'selection_protocol', 'description', 'lab_id']
    for field in required_headers:
        if field not in headers:
            file_is_valid = False
            error_msg.append(f"{field} is a required header. Even if a field is optional, the column and header must be present in the tsv file.")
    required_headers.append(None)
    for field in headers:
        if field == "":
            file_is_valid = False
            error_msg.append(f"<blank> is not an accepted field. Check for incorrect spaces and tabs in the header line")
        elif field not in required_headers:
            file_is_valid = False
            error_msg.append(f"{field} is not an accepted field. Check for any typo's in header row.")
    rownum = 0
    if file_is_valid is True:
        for data_row in records:
            rownum = rownum + 1

            # validate that no fields in data_row are none. If they are none, this means that there are more columns in
            #  the header than the data row and we cannot verify even if the entry we are validating is what it is
            #  supposed to be. Mark the entire row as bad if a none field exists.
            none_present = False
            for each in data_row.keys():
                if data_row[each] is None:
                    none_present = True
            if none_present:
                file_is_valid = False
                error_msg.append(f"Row Number: {rownum}. This row has too few entries. Check file; verify spaces were not used where a tab should be. There should be as many entries in each column as their are headers, even if some fields are blank")
                continue

            # validate that no headers are None. This indicates that there are more columns in the data row than there
            # are columns in the header row. We cannot accurately validate the fields in this row if this is the case,
            # so mark the entire row as invalid and continue.
            if data_row.get(None) is not None:
                file_is_valid = False
                error_msg.append(
                    f"Row Number: {rownum}. This row has too many entries. Check file; verify that there are only as many fields as there are headers")
                continue
            #validate lab_name
            if len(data_row['lab_name']) > 1024:
                file_is_valid = False
                error_msg.append(f"Row Number: {rownum}. lab_name must be fewer than 1024 characters")
            if len(data_row['lab_name']) < 1:
                file_is_valid = False
                error_msg.append(f"Row Number: {rownum}. lab_name must have 1 or more characters")

            #validate selection_protocol
            protocol = data_row['selection_protocol']
            selection_protocol_pattern1 = re.match('^https://dx\.doi\.org/[\d]+\.[\d]+/protocols\.io\.[\w]*$', protocol)
            selection_protocol_pattern2 = re.match('^[\d]+\.[\d]+/protocols\.io\.[\w]*$', protocol)
            if selection_protocol_pattern2 is None and selection_protocol_pattern1 is None:
                file_is_valid = False
                error_msg.append(f"Row Number: {rownum}. selection_protocol must either be of the format https://dx.doi.org/##.####/protocols.io.* or ##.####/protocols.io.*")

            #validate description
            description = data_row['description']
            if len(description) > 10000:
                file_is_valid = False
                error_msg.append(f"Row Number: {rownum}. Description must be fewer than 10,000 characters")

            #validate lab_id
            lab_id = data_row['lab_id']
            #lab_id_pattern = re.match('^\w*$', lab_id)
            if len(lab_id) > 1024:
                file_is_valid = False
                error_msg.append(f"Row Number: {rownum}. lab_id must be fewer than 1024 characters")
            #if lab_id_pattern is None:
            #    file_is_valid = False
            #    error_msg.append(f"Row Number: {rownum}. if lab_id is given, it must be an alphanumeric string")

    if file_is_valid:
        return file_is_valid
    if file_is_valid == False:
        return error_msg

####################################################################################################
## Internal Functions
####################################################################################################

# Determines if a dataset is Primary. If the list returned from the neo4j query is empty, the dataset is not primary
def dataset_is_primary(dataset_uuid):
    with neo4j_driver_instance.session() as neo_session:
        q = (f"MATCH (ds:Dataset {{uuid: '{dataset_uuid}'}})<-[:ACTIVITY_OUTPUT]-(:Activity)<-[:ACTIVITY_INPUT]-(s:Sample) RETURN ds.uuid")
        result = neo_session.run(q).data()
        if len(result) == 0:
            return False
        return True


def run_query(query, results, i):
    logger.info(query)
    with neo4j_driver_instance.session() as session:
        results[i] = session.run(query).data()


def get_globus_url(data_access_level, group_name, uuid):
    globus_server_uuid = None
    dir_path = ''
    # public access
    if data_access_level == "public":
        globus_server_uuid = app.config['GLOBUS_PUBLIC_ENDPOINT_UUID']
        access_dir = access_level_prefix_dir(app.config['PUBLIC_DATA_SUBDIR'])
        dir_path = dir_path + access_dir + "/"
    # consortium access
    elif data_access_level == 'consortium':
        globus_server_uuid = app.config['GLOBUS_CONSORTIUM_ENDPOINT_UUID']
        access_dir = access_level_prefix_dir(app.config['CONSORTIUM_DATA_SUBDIR'])
        dir_path = dir_path + access_dir + group_name + "/"
    # protected access
    elif data_access_level == 'protected':
        globus_server_uuid = app.config['GLOBUS_PROTECTED_ENDPOINT_UUID']
        access_dir = access_level_prefix_dir(app.config['PROTECTED_DATA_SUBDIR'])
        dir_path = dir_path + access_dir + group_name + "/"

    if globus_server_uuid is not None:
        dir_path = dir_path + uuid + "/"
        dir_path = urllib.parse.quote(dir_path, safe='')

        # https://app.globus.org/file-manager?origin_id=28bb03c-a87d-4dd7-a661-7ea2fb6ea631&origin_path=2%FIEC%20Testing%20Group%20F03584b3d0f8b46de1b29f04be1568779%2F
        globus_url = commons_file_helper.ensureTrailingSlash(app.config[
                                                                 'GLOBUS_APP_BASE_URL']) + "file-manager?origin_id=" + globus_server_uuid + "&origin_path=" + dir_path

    else:
        globus_url = ""
    if uuid is None:
        globus_url = ""
    return globus_url

"""
Ensure the access level dir with leading and trailing slashes

Parameters
----------
dir_name : str
    The name of the sub directory corresponding to each access level

Returns
-------
str 
    One of the formatted dir path string: /public/, /protected/, /consortium/
"""
def access_level_prefix_dir(dir_name):
    if isBlank(dir_name):
        return ''

    return commons_file_helper.ensureTrailingSlashURL(commons_file_helper.ensureBeginningSlashURL(dir_name))


def update_datasets_datastatus():
    primary_assays_url = app.config['UBKG_WEBSERVICE_URL'] + 'assaytype?application_context=HUBMAP&primary=true'
    alt_assays_url = app.config['UBKG_WEBSERVICE_URL'] + 'assaytype?application_context=HUBMAP&primary=false'
    primary_assay_types_list = requests.get(primary_assays_url).json().get("result")
    alt_assay_types_list = requests.get(alt_assays_url).json().get("result")
    assay_types_dict = {item["name"].strip(): item for item in primary_assay_types_list + alt_assay_types_list}
    organ_types_url = app.config['UBKG_WEBSERVICE_URL'] + 'organs/by-code?application_context=HUBMAP'
    organ_types_dict = requests.get(organ_types_url).json()
    all_datasets_query = (
        "MATCH (ds:Dataset)<-[:ACTIVITY_OUTPUT]-(:Activity)<-[:ACTIVITY_INPUT]-(ancestor) "
        "RETURN ds.uuid AS uuid, ds.group_name AS group_name, ds.data_types AS data_types, "
        "ds.hubmap_id AS hubmap_id, ds.lab_dataset_id AS provider_experiment_id, ds.status AS status, "
        "ds.last_modified_timestamp AS last_touch, ds.data_access_level AS data_access_level, "
        "COALESCE(ds.contributors IS NOT NULL) AS has_contributors, COALESCE(ds.contacts IS NOT NULL) AS has_contacts, "
        "ancestor.entity_type AS ancestor_entity_type"
    )

    organ_query = (
        "MATCH (ds:Dataset)<-[*]-(o:Sample {sample_category: 'organ'}) "
        "WHERE (ds)<-[:ACTIVITY_OUTPUT]-(:Activity) "
        "RETURN DISTINCT ds.uuid AS uuid, o.organ AS organ, o.hubmap_id as organ_hubmap_id, o.uuid as organ_uuid "
    )

    donor_query = (
        "MATCH (ds:Dataset)<-[*]-(dn:Donor) "
        "WHERE (ds)<-[:ACTIVITY_OUTPUT]-(:Activity) "
        "RETURN DISTINCT ds.uuid AS uuid, "
        "COLLECT(DISTINCT dn.hubmap_id) AS donor_hubmap_id, COLLECT(DISTINCT dn.submission_id) AS donor_submission_id, "
        "COLLECT(DISTINCT dn.lab_donor_id) AS donor_lab_id, COALESCE(dn.metadata IS NOT NULL) AS has_metadata"
    )

    descendant_datasets_query = (
        "MATCH (dds:Dataset)<-[*]-(ds:Dataset)<-[:ACTIVITY_OUTPUT]-(:Activity)<-[:ACTIVITY_INPUT]-(:Sample) "
        "RETURN DISTINCT ds.uuid AS uuid, COLLECT(DISTINCT dds.hubmap_id) AS descendant_datasets"
    )

    upload_query = (
        "MATCH (u:Upload)<-[:IN_UPLOAD]-(ds) "
        "RETURN DISTINCT ds.uuid AS uuid, COLLECT(DISTINCT u.hubmap_id) AS upload"
    )

    has_rui_query = (
        "MATCH (ds:Dataset) "
        "WHERE (ds)<-[:ACTIVITY_OUTPUT]-(:Activity) "
        "WITH ds, [(ds)<-[*]-(s:Sample) | s.rui_location] AS rui_locations "
        "RETURN ds.uuid AS uuid, any(rui_location IN rui_locations WHERE rui_location IS NOT NULL) AS has_rui_info"
    )

    displayed_fields = [
        "hubmap_id", "group_name", "status", "organ", "provider_experiment_id", "last_touch", "has_contacts",
        "has_contributors", "data_types", "donor_hubmap_id", "donor_submission_id", "donor_lab_id",
        "has_metadata", "descendant_datasets", "upload", "has_rui_info", "globus_url", "has_data", "organ_hubmap_id"
    ]

    queries = [all_datasets_query, organ_query, donor_query, descendant_datasets_query,
               upload_query, has_rui_query]
    results = [None] * len(queries)
    threads = []
    for i, query in enumerate(queries):
        thread = Thread(target=run_query, args=(query, results, i))
        thread.start()
        threads.append(thread)
    for thread in threads:
        thread.join()
    output_dict = {}
    # Here we specifically indexed the values in 'results' in case certain threads completed out of order
    all_datasets_result = results[0]
    organ_result = results[1]
    donor_result = results[2]
    descendant_datasets_result = results[3]
    upload_result = results[4]
    has_rui_result = results[5]

    for dataset in all_datasets_result:
        output_dict[dataset['uuid']] = dataset
    for dataset in organ_result:
        if output_dict.get(dataset['uuid']):
            output_dict[dataset['uuid']]['organ'] = dataset['organ']
            output_dict[dataset['uuid']]['organ_hubmap_id'] = dataset['organ_hubmap_id']
            output_dict[dataset['uuid']]['organ_uuid'] = dataset['organ_uuid']
    for dataset in donor_result:
        if output_dict.get(dataset['uuid']):
            output_dict[dataset['uuid']]['donor_hubmap_id'] = dataset['donor_hubmap_id']
            output_dict[dataset['uuid']]['donor_submission_id'] = dataset['donor_submission_id']
            output_dict[dataset['uuid']]['donor_lab_id'] = dataset['donor_lab_id']
            output_dict[dataset['uuid']]['has_metadata'] = dataset['has_metadata']
    for dataset in descendant_datasets_result:
        if output_dict.get(dataset['uuid']):
            output_dict[dataset['uuid']]['descendant_datasets'] = dataset['descendant_datasets']
    for dataset in upload_result:
        if output_dict.get(dataset['uuid']):
            output_dict[dataset['uuid']]['upload'] = dataset['upload']
    for dataset in has_rui_result:
        if output_dict.get(dataset['uuid']):
            output_dict[dataset['uuid']]['has_rui_info'] = dataset['has_rui_info']

    combined_results = []
    for uuid in output_dict:
        combined_results.append(output_dict[uuid])

    for dataset in combined_results:
        globus_url = get_globus_url(dataset.get('data_access_level'), dataset.get('group_name'), dataset.get('uuid'))
        dataset['globus_url'] = globus_url
        dataset['last_touch'] = str(datetime.datetime.utcfromtimestamp(dataset['last_touch'] / 1000))
        if dataset.get('ancestor_entity_type').lower() != "dataset":
            dataset['is_primary'] = "true"
        else:
            dataset['is_primary'] = "false"
        has_data = files_exist(dataset.get('uuid'), dataset.get('data_access_level'), dataset.get('group_name'))
        dataset['has_data'] = has_data

        for prop in dataset:
            if isinstance(dataset[prop], list):
                dataset[prop] = ", ".join(dataset[prop])
            if isinstance(dataset[prop], (bool, int)):
                dataset[prop] = str(dataset[prop])
            if dataset[prop] and dataset[prop][0] == "[" and dataset[prop][-1] == "]":
                dataset[prop] = dataset[prop].replace("'", '"')
                dataset[prop] = json.loads(dataset[prop])
                dataset[prop] = dataset[prop][0]
            if dataset[prop] is None:
                dataset[prop] = " "
        if dataset.get('data_types') and dataset.get('data_types') in assay_types_dict:
            dataset['data_types'] = assay_types_dict[dataset['data_types']]['description'].strip()
        for field in displayed_fields:
            if dataset.get(field) is None:
                dataset[field] = " "
        if dataset.get('organ') and dataset['organ'].upper() not in ['HT', 'LV', 'LN', 'RK', 'LK']:
            dataset['has_rui_info'] = "not-applicable"
        if dataset.get('organ') and dataset.get('organ') in organ_types_dict:
            dataset['organ'] = organ_types_dict[dataset['organ']]

    try:
        combined_results_string = json.dumps(combined_results)
    except json.JSONDecodeError as e:
        bad_request_error(e)
    redis_connection = redis.from_url(app.config['REDIS_URL'])
    cache_key = "datasets_data_status_key"
    redis_connection.set(cache_key, combined_results_string)
    return combined_results

def update_uploads_datastatus():
    all_uploads_query = (
        "MATCH (up:Upload) "
        "OPTIONAL MATCH (up)<-[:IN_UPLOAD]-(ds:Dataset) "
        "RETURN up.uuid AS uuid, up.group_name AS group_name, up.hubmap_id AS hubmap_id, up.status AS status, "
        "up.title AS title, COLLECT(DISTINCT ds.uuid) AS datasets "
    )

    displayed_fields = [
        "uuid", "group_name", "hubmap_id", "status", "title", "datasets"
    ]

    with neo4j_driver_instance.session() as session:
        results = session.run(all_uploads_query).data()
        for upload in results:
            globus_url = get_globus_url('protected', upload.get('group_name'), upload.get('uuid'))
            upload['globus_url'] = globus_url
            for prop in upload:
                if isinstance(upload[prop], list):
                    upload[prop] = ", ".join(upload[prop])
                if isinstance(upload[prop], (bool, int)):
                    upload[prop] = str(upload[prop])
                if upload[prop] and upload[prop][0] == "[" and upload[prop][-1] == "]":
                    upload[prop] = upload[prop].replace("'", '"')
                    upload[prop] = json.loads(upload[prop])
                    upload[prop] = upload[prop][0]
                if upload[prop] is None:
                    upload[prop] = " "
            for field in displayed_fields:
                if upload.get(field) is None:
                    upload[field] = " "
    try:
        results_string = json.dumps(results)
    except json.JSONDecodeError as e:
        bad_request_error(e)
    redis_connection = redis.from_url(app.config['REDIS_URL'])
    cache_key = "uploads_data_status_key"
    redis_connection.set(cache_key, results_string)
    return results


def files_exist(uuid, data_access_level, group_name):
    if not uuid or not data_access_level:
        return False
    if data_access_level == "public":
        absolute_path = commons_file_helper.ensureTrailingSlashURL(app.config['GLOBUS_PUBLIC_ENDPOINT_FILEPATH'])
    # consortium access
    elif data_access_level == 'consortium':
        absolute_path = commons_file_helper.ensureTrailingSlashURL(app.config['GLOBUS_CONSORTIUM_ENDPOINT_FILEPATH'] + '/' + group_name)
    # protected access
    elif data_access_level == 'protected':
        absolute_path = commons_file_helper.ensureTrailingSlashURL(app.config['GLOBUS_PROTECTED_ENDPOINT_FILEPATH'] + '/'  + group_name)

    file_path = absolute_path + uuid
    if os.path.exists(file_path) and os.path.isdir(file_path) and os.listdir(file_path):
        return True
    else:
        return False

scheduler = BackgroundScheduler()
scheduler.start()


scheduler.add_job(
    func=update_datasets_datastatus,
    trigger=IntervalTrigger(hours=1),
    id='update_dataset_data_status',
    name="Update Dataset Data Status Job"
)

scheduler.add_job(
    func=update_uploads_datastatus,
    trigger=IntervalTrigger(hours=1),
    id='update_upload_data_status',
    name="Update Upload Data Status Job"
)

update_datasets_datastatus()
update_uploads_datastatus()

# For local development/testing
if __name__ == '__main__':
    try:
        parser = argparse.ArgumentParser()
        parser.add_argument("-p", "--port")
        args = parser.parse_args()
        port = 8484
        if args.port:
            port = int(args.port)
        app.run(port=port, host='0.0.0.0')
    finally:
        pass<|MERGE_RESOLUTION|>--- conflicted
+++ resolved
@@ -1524,144 +1524,6 @@
 """
 @app.route('/datasets/data-status', methods=['GET'])
 def dataset_data_status():
-<<<<<<< HEAD
-    primary_assays_url = app.config['UBKG_WEBSERVICE_URL'] + 'assaytype?application_context=HUBMAP&primary=true'
-    alt_assays_url = app.config['UBKG_WEBSERVICE_URL'] + 'assaytype?application_context=HUBMAP&primary=false'
-    rui_organs_url = app.config['UBKG_WEBSERVICE_URL'] + 'organs?application_context=HUBMAP'
-    primary_assay_types_list = requests.get(primary_assays_url).json().get("result")
-    alt_assay_types_list = requests.get(alt_assays_url).json().get("result")
-    rui_organs_list = requests.get(rui_organs_url).json()
-    assay_types_dict = {item["name"].strip(): item for item in primary_assay_types_list + alt_assay_types_list}
-    organ_types_url = app.config['UBKG_WEBSERVICE_URL'] + 'organs/by-code?application_context=HUBMAP'
-    organ_types_dict = requests.get(organ_types_url).json()
-    all_datasets_query = (
-        "MATCH (ds:Dataset)<-[:ACTIVITY_OUTPUT]-(:Activity)<-[:ACTIVITY_INPUT]-(ancestor) "
-        "RETURN ds.uuid AS uuid, ds.group_name AS group_name, ds.data_types AS data_types, "
-        "ds.hubmap_id AS hubmap_id, ds.lab_dataset_id AS provider_experiment_id, ds.status AS status, "
-        "ds.last_modified_timestamp AS last_touch, ds.data_access_level AS data_access_level, " 
-        "COALESCE(ds.contributors IS NOT NULL) AS has_contributors, COALESCE(ds.contacts IS NOT NULL) AS has_contacts, "
-        "ancestor.entity_type AS ancestor_entity_type"
-    )
-
-    organ_query = (
-        "MATCH (ds:Dataset)<-[*]-(o:Sample {sample_category: 'organ'}) "
-        "WHERE (ds)<-[:ACTIVITY_OUTPUT]-(:Activity) "
-        "RETURN DISTINCT ds.uuid AS uuid, o.organ AS organ, o.hubmap_id as organ_hubmap_id, o.uuid as organ_uuid "
-    )
-
-    donor_query = (
-        "MATCH (ds:Dataset)<-[*]-(dn:Donor) "
-        "WHERE (ds)<-[:ACTIVITY_OUTPUT]-(:Activity) "
-        "RETURN DISTINCT ds.uuid AS uuid, "
-        "COLLECT(DISTINCT dn.hubmap_id) AS donor_hubmap_id, COLLECT(DISTINCT dn.submission_id) AS donor_submission_id, "
-        "COLLECT(DISTINCT dn.lab_donor_id) AS donor_lab_id, COALESCE(dn.metadata IS NOT NULL) AS has_metadata"
-    )
-
-    descendant_datasets_query = (
-        "MATCH (dds:Dataset)<-[*]-(ds:Dataset)<-[:ACTIVITY_OUTPUT]-(:Activity)<-[:ACTIVITY_INPUT]-(:Sample) "
-        "RETURN DISTINCT ds.uuid AS uuid, COLLECT(DISTINCT dds.hubmap_id) AS descendant_datasets"
-    )
-
-    upload_query = (
-        "MATCH (u:Upload)<-[:IN_UPLOAD]-(ds) "
-        "RETURN DISTINCT ds.uuid AS uuid, COLLECT(DISTINCT u.hubmap_id) AS upload"
-    )
-
-    has_rui_query = (
-        "MATCH (ds:Dataset) "
-        "WHERE (ds)<-[:ACTIVITY_OUTPUT]-(:Activity) "
-        "WITH ds, [(ds)<-[*]-(s:Sample) | s.rui_location] AS rui_locations "
-        "RETURN ds.uuid AS uuid, any(rui_location IN rui_locations WHERE rui_location IS NOT NULL) AS has_rui_info"
-    )
-
-    displayed_fields = [
-        "hubmap_id", "group_name", "status", "organ", "provider_experiment_id", "last_touch", "has_contacts",
-        "has_contributors", "data_types", "donor_hubmap_id", "donor_submission_id", "donor_lab_id",
-        "has_metadata", "descendant_datasets", "upload", "has_rui_info", "globus_url", "has_data", "organ_hubmap_id"
-    ]
-
-    queries = [all_datasets_query, organ_query, donor_query, descendant_datasets_query,
-               upload_query, has_rui_query]
-    results = [None] * len(queries)
-    threads = []
-    for i, query in enumerate(queries):
-        thread = Thread(target=run_query, args=(query, results, i))
-        thread.start()
-        threads.append(thread)
-    for thread in threads:
-        thread.join()
-    output_dict = {}
-    # Here we specifically indexed the values in 'results' in case certain threads completed out of order
-    all_datasets_result = results[0]
-    organ_result = results[1]
-    donor_result = results[2]
-    descendant_datasets_result = results[3]
-    upload_result = results[4]
-    has_rui_result = results[5]
-
-    for dataset in all_datasets_result:
-        output_dict[dataset['uuid']] = dataset
-    for dataset in organ_result:
-        if output_dict.get(dataset['uuid']):
-            output_dict[dataset['uuid']]['organ'] = dataset['organ']
-            output_dict[dataset['uuid']]['organ_hubmap_id'] = dataset['organ_hubmap_id']
-            output_dict[dataset['uuid']]['organ_uuid'] = dataset['organ_uuid']
-    for dataset in donor_result:
-        if output_dict.get(dataset['uuid']):
-            output_dict[dataset['uuid']]['donor_hubmap_id'] = dataset['donor_hubmap_id']
-            output_dict[dataset['uuid']]['donor_submission_id'] = dataset['donor_submission_id']
-            output_dict[dataset['uuid']]['donor_lab_id'] = dataset['donor_lab_id']
-            output_dict[dataset['uuid']]['has_metadata'] = dataset['has_metadata']
-    for dataset in descendant_datasets_result:
-        if output_dict.get(dataset['uuid']):
-            output_dict[dataset['uuid']]['descendant_datasets'] = dataset['descendant_datasets']
-    for dataset in upload_result:
-        if output_dict.get(dataset['uuid']):
-            output_dict[dataset['uuid']]['upload'] = dataset['upload']
-    for dataset in has_rui_result:
-        if output_dict.get(dataset['uuid']):
-            output_dict[dataset['uuid']]['has_rui_info'] = dataset['has_rui_info']
-
-    combined_results = []
-    for uuid in output_dict:
-        combined_results.append(output_dict[uuid])
-
-    for dataset in combined_results:
-        globus_url = get_globus_url(dataset.get('data_access_level'), dataset.get('group_name'), dataset.get('uuid'))
-        dataset['globus_url'] = globus_url
-        dataset['last_touch'] = str(datetime.datetime.utcfromtimestamp(dataset['last_touch']/1000))
-        if dataset.get('ancestor_entity_type').lower() != "dataset":
-            dataset['is_primary'] = "true"
-        else:
-            dataset['is_primary'] = "false"
-        has_data = files_exist(dataset.get('uuid'), dataset.get('data_access_level'), dataset.get('group_name'))
-        dataset['has_data'] = has_data
-
-        for prop in dataset:
-            if isinstance(dataset[prop], list):
-                dataset[prop] = ", ".join(dataset[prop])
-            if isinstance(dataset[prop], (bool, int)):
-                dataset[prop] = str(dataset[prop])
-            if dataset[prop] and dataset[prop][0] == "[" and dataset[prop][-1] == "]":
-                dataset[prop] = dataset[prop].replace("'",'"')
-                dataset[prop] = json.loads(dataset[prop])
-                dataset[prop] = dataset[prop][0]
-            if dataset[prop] is None:
-                dataset[prop] = " "
-        if dataset.get('data_types') and dataset.get('data_types') in assay_types_dict:
-            dataset['data_types'] = assay_types_dict[dataset['data_types']]['description'].strip()
-        for field in displayed_fields:
-            if dataset.get(field) is None:
-                dataset[field] = " "
-        if dataset.get('organ') and rui_organs_list:
-            rui_codes = [organ['rui_code'] for organ in rui_organs_list]
-            if dataset['organ'].upper() not in rui_codes:
-                dataset['has_rui_info'] = "not-applicable"
-        if dataset.get('organ') and dataset.get('organ') in organ_types_dict:
-            dataset['organ'] = organ_types_dict[dataset['organ']]
-
-    return jsonify(combined_results)
-=======
     redis_connection = redis.from_url(app.config['REDIS_URL'])
     try:
         cached_data = redis_connection.get("datasets_data_status_key")
@@ -1674,7 +1536,6 @@
         logger.error("Failed to retrieve datasets data-status from cache. Retrieving new data")
         combined_results = update_datasets_datastatus()
         return jsonify(combined_results)
->>>>>>> 821803ca
 
 
 """
@@ -2299,8 +2160,10 @@
 def update_datasets_datastatus():
     primary_assays_url = app.config['UBKG_WEBSERVICE_URL'] + 'assaytype?application_context=HUBMAP&primary=true'
     alt_assays_url = app.config['UBKG_WEBSERVICE_URL'] + 'assaytype?application_context=HUBMAP&primary=false'
+    rui_organs_url = app.config['UBKG_WEBSERVICE_URL'] + 'organs?application_context=HUBMAP'
     primary_assay_types_list = requests.get(primary_assays_url).json().get("result")
     alt_assay_types_list = requests.get(alt_assays_url).json().get("result")
+    rui_organs_list = requests.get(rui_organs_url).json()
     assay_types_dict = {item["name"].strip(): item for item in primary_assay_types_list + alt_assay_types_list}
     organ_types_url = app.config['UBKG_WEBSERVICE_URL'] + 'organs/by-code?application_context=HUBMAP'
     organ_types_dict = requests.get(organ_types_url).json()
@@ -2423,8 +2286,10 @@
         for field in displayed_fields:
             if dataset.get(field) is None:
                 dataset[field] = " "
-        if dataset.get('organ') and dataset['organ'].upper() not in ['HT', 'LV', 'LN', 'RK', 'LK']:
-            dataset['has_rui_info'] = "not-applicable"
+        if dataset.get('organ') and rui_organs_list:
+            rui_codes = [organ['rui_code'] for organ in rui_organs_list]
+            if dataset['organ'].upper() not in rui_codes:
+                dataset['has_rui_info'] = "not-applicable"
         if dataset.get('organ') and dataset.get('organ') in organ_types_dict:
             dataset['organ'] = organ_types_dict[dataset['organ']]
 
