--- conflicted
+++ resolved
@@ -958,23 +958,11 @@
                             return jsonify({"error": f"donor.metadata is missing for {dataset_uuid}"}), 400
                         metadata = metadata.replace("'", '"')
                         metadata_dict = json.loads(metadata)
-<<<<<<< HEAD
-                        living_donor = True
-                        organ_donor = True
-                        if metadata_dict.get('organ_donor_data') is None:
-                            living_donor = False
-                        if metadata_dict.get('living_donor_data') is None:
-                            organ_donor = False
-                        has_organ_donor_data = metadata_dict.get('organ_donor_data') is not None
-                        has_living_donor_data = metadata_dict.get('living_donor_data') is not None
-                        if not has_organ_donor_data ^ has_living_donor_data:
-=======
                         has_organ_donor_data = metadata_dict.get('organ_donor_data') is not None
                         has_living_donor_data = metadata_dict.get('living_donor_data') is not None
                         # Use the bit-wise xor operator with bool values to determine if
                         # exactly one of required Donor characteristics is indicated in the metadata.
                         if not xor(has_organ_donor_data, has_living_donor_data):
->>>>>>> f475eccd
                             return jsonify({"error": f"donor.metadata.organ_donor_data or "
                                                      f"donor.metadata.living_donor_data required. "
                                                      f"Both cannot be None. Both cannot be present. Only one."}), 400
@@ -1162,13 +1150,6 @@
                     prov_metadata_url = f"{entity_base_url}/datasets/{dataset_uuid}/prov-metadata"
                     rspn = requests.get(    url=prov_metadata_url
                                             ,headers = {'Authorization': request.headers["AUTHORIZATION"]})
-<<<<<<< HEAD
-                    json_object = f"{json.dumps(obj=rspn.json(), indent=4)}\n"
-                except:
-                    logger.exception(   f"An exception occurred retrieving prov-metadata for"
-                                        f" dataset_uuid={dataset_uuid} while"
-                                        f" publishing identifier={identifier}")
-=======
                     if rspn.status_code not in [200]:
                         raise Exception(f"Retrieving provenance metadata for {dataset_uuid}"
                                         f" from Entity API resulted in: {rspn.json()['error']}")
@@ -1178,7 +1159,6 @@
                                         f" dataset_uuid={dataset_uuid} while"
                                         f" publishing identifier={identifier}")
                     raise e
->>>>>>> f475eccd
 
                 logger.info(f"publish_datastage; writing metadata.json file: '{md_file}'; "
                             f"containing: '{json_object}'")
@@ -1268,12 +1248,6 @@
             prov_metadata_url = f"{entity_base_url}/datasets/{identifier}/prov-metadata"
             rspn = requests.get(url=prov_metadata_url
                                 , headers={'Authorization': request.headers["AUTHORIZATION"]})
-<<<<<<< HEAD
-            json_object = f"{json.dumps(obj=rspn.json(), indent=4)}\n"
-        except:
-            logger.exception(f"An exception occurred retrieving prov-metadata while"
-                             f" updating metadata for identifier={identifier}")
-=======
             if rspn.status_code not in [200]:
                 raise Exception(f"Retrieving provenance metadata for {identifier}"
                                 f" from Entity API resulted in: {rspn.json()['error']}")
@@ -1283,7 +1257,6 @@
                              f" updating metadata for identifier={identifier}")
             raise e
 
->>>>>>> f475eccd
         logger.info(f"publish_datastage; writing md_file: '{md_file}'; "
                     f"containing: '{json_object}'")
         try:
