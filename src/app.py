--- conflicted
+++ resolved
@@ -785,56 +785,10 @@
         abort(400, jsonify( { 'error': 'no data found cannot process update' } ))
     
     try:
-<<<<<<< HEAD
-        ds_request = request.json
-
-        entity_api = EntityApi(app_manager.nexus_token_from_request_headers(request.headers["AUTHORIZATION"]),
-                               commons_file_helper.removeTrailingSlashURL(app.config['ENTITY_WEBSERVICE_URL']))
-
-        updated_ds = app_manager.update_ingest_status(app.config, request.json, request.headers)
-        
-        dataset_uuid = ds_request['dataset_id'].strip()
-
-        # Headers for calling entity-api
-        extra_headers = {
-            'Content-Type': 'application/json', 
-            'X-Hubmap-Application': 'ingest-api'
-        }
-
-        # For thumbnail image handling if ingest-pipeline finds the file
-        # and sends the absolute file path back
-        if 'thumbnail_file_abs_path' in updated_ds:
-            # Generate a temp file id and copy the source file to the temp upload dir
-            temp_file_id = file_upload_helper_instance.get_temp_file_id()
-
-            logger.debug(f"temp_file_id created for thumbnail file {updated_ds['thumbnail_file_abs_path']}: {temp_file_id}")
-
-            updated_ds = app_manager.handle_thumbnail_file(updated_ds,
-                                                           entity_api,
-                                                           dataset_uuid, 
-                                                           extra_headers, 
-                                                           temp_file_id, 
-                                                           str(app.config['FILE_UPLOAD_TEMP_DIR']))
-
-        logger.debug("==========updated_ds=========")
-        logger.debug(updated_ds)
-
-        # Update the dataset via entity-api via a PUT call
-        response = entity_api.put_entities(dataset_uuid, updated_ds, extra_headers)
-        if response.status_code != 200:
-            err_msg = f"Failed to update dataset while calling EntityApi.put_entities() status code:{response.status_code}  message:{response.text}"
-            logger.error(err_msg)
-            logger.error("Sent: " + json.dumps(updated_ds))
-            return Response(response.text, response.status_code)
-
-        return jsonify({'result': response.json()}), response.status_code
-=======
         entity_api = EntityApi(app_manager.nexus_token_from_request_headers(request.headers),
                                commons_file_helper.removeTrailingSlashURL(app.config['ENTITY_WEBSERVICE_URL']))
 
         return app_manager.update_ingest_status_and_title(app.config, request.json, request.headers, entity_api)
-    
->>>>>>> 413b0240
     except HTTPException as hte:
         return Response(hte.get_description(), hte.get_status_code())
     except ValueError as ve:
