--- conflicted
+++ resolved
@@ -2040,11 +2040,6 @@
         return Response(json.dumps({'has_pipeline_test_privs': True, 'message': 'The user is allowed to submit pipeline runs for testing'}), 200, mimetype='application/json')
 
 
-<<<<<<< HEAD
-# /datasets/{identifier}/submit-for-pipeline-testing endpoint
-# This endpoint will submit a dataset for pipeline processing in the testing
-# infrastructure. The required {identifier? path variable is required and
-=======
 
 def __submit_mult_for_pipeline_testing(token, ids):
     has_priv = auth_helper_instance.has_pipeline_testing_privs(token)
@@ -2138,7 +2133,6 @@
 # /datasets/{identifier}/submit-for-pipeline-testing endpoint
 # This endpoint will submit a dataset for pipeline processing in the testing
 # infrastructure. The {identifier} path variable is required and
->>>>>>> 6d45bbd3
 # can be either a Dataset uuid or HuBMAP ID.  The submitted dataset must be
 # a primary (not derived) Dataset
 #
@@ -2163,39 +2157,6 @@
 #@app.route('/datasets/{identifier}/submit-for-pipeline-testing', methods=['POST'])
 @app.route('/datasets/<identifier>/submit-for-pipeline-testing', methods=['POST'])
 def submit_for_pipeline_testing(identifier):
-<<<<<<< HEAD
-
-    token = auth_helper_instance.getAuthorizationTokens(request.headers)
-    if isinstance(token, Response):
-        return token;
-    has_priv = auth_helper_instance.has_pipeline_testing_privs(token)
-    if isinstance(has_priv, Response):
-        return has_priv
-    elif not has_priv:
-        return Response("User not authorized to submit to the pipeline testing queue", 403)
-
-    if identifier is None or len(identifier) == 0:
-        return Response("Missing or improper dataset identifier", 400)
-    r = requests.get(app.config['UUID_WEBSERVICE_URL'] + "/" + identifier, headers={'Authorization': request.headers["AUTHORIZATION"]})
-    if r.ok is False:
-        return Response(r.text, r.status_code)
-    dataset_uuid = json.loads(r.text)['hm_uuid']
-    if not dataset_is_primary(dataset_uuid):
-        return Response("Can only submit a Primary Dataset for processing.", 400)
-    submit_url = app.config['PIPELINE_TESTING_URL']
-    if submit_url is None or len(submit_url) == 0:
-        return Response("Check ingest-api config, PIPELINE_TESTING_URL property is invalid", 500)
-    elif (submit_url.strip().lower() == "disabled"):
-        return Response("Submitting to the testing pipeline is currently disabled", 202)
-
-    submit_request = {"collection_type": "generic_metadatatsv", "uuid_list": [dataset_uuid]}
-    response = requests.post(submit_url, json = submit_request)
-    
-    if response.status_code != 200:
-        return Response(response.text, response.status_code)
-    else:
-        return Response("The dataset was successfully submitted for pipeline processing testing", 200)
-=======
     token = auth_helper_instance.getAuthorizationTokens(request.headers)
     if isinstance(token, Response):
         return token;
@@ -2235,7 +2196,6 @@
     if json_data is None or not isinstance(json_data, list):
         return Response("Must provide a list of ids")
     return __submit_mult_for_pipeline_testing(token, json_data)
->>>>>>> 6d45bbd3
   
 """
 Description
