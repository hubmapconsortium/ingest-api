--- conflicted
+++ resolved
@@ -1021,7 +1021,6 @@
                 for e_id in uuids_for_public:
                     entity_instance.clear_cache(e_id)
 
-<<<<<<< HEAD
             # Only write the metadata.json file if the Dataset has no parents...
             parents_query: str = \
                 "MATCH (ds:Dataset)-[:ACTIVITY_INPUT]->(:Activity {creation_action:'Central Process'})-[:ACTIVITY_OUTPUT]->" \
@@ -1044,23 +1043,6 @@
                 except Exception as e:
                     logger.exception(f"Fatal error while writing md_file {md_file}; {str(e)}")
                     return jsonify({"error": f"Dataset UUID {dataset_uuid}; Problem writing metadata.json file to path: '{md_file}'; error text: {str(e)}."}), 500
-=======
-            # Write out the metadata.json file after all processing has been done for publication...
-            # NOTE: The metadata.json file must be written before set_dataset_permissions published=True is executed
-            # because (on examining the code) you can see that it causes the director to be not writable.
-            ds_path = ingest_helper.dataset_directory_absolute_path_published(dataset_data_access_level,
-                                                                              dataset_group_uuid, dataset_uuid)
-            md_file = os.path.join(ds_path, "metadata.json")
-            json_object = entity_json_dumps(entity_instance, dataset_uuid)
-            logger.info(f"publish_datastage; writing metadata.json file: '{md_file}'; "
-                        f"containing: '{json_object}'")
-            try:
-                with open(md_file, "w") as outfile:
-                    outfile.write(json_object)
-            except Exception as e:
-                logger.exception(f"Fatal error while writing md_file {md_file}; {str(e)}")
-                return jsonify({"error": f"Dataset UUID {dataset_uuid}; Problem writing metadata.json file to path: '{md_file}'; error text: {str(e)}."}), 500
->>>>>>> 59708d79
 
             # This must be done after ALL files are written because calling it with published=True causes the
             # directory to be made READ/EXECUTE only and any attempt to write a file will cause a server 500 error.
