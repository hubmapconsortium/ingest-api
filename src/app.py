--- conflicted
+++ resolved
@@ -654,17 +654,10 @@
                                 'message': f"contains_human_genetic_sequences is not set on {ent_type} dataset",
                                 'status_code': 400}
                     error_id_list.append(error_id)
-<<<<<<< HEAD
-                if not include_protected or not status.lower() == 'published':
-                    path = ingest_helper.get_dataset_directory_relative_path(dset, group_uuid, dset['uuid'])
-                else:
-                    path = ingest_helper.get_dataset_directory_relative_path({'contains_human_genetic_sequences': False, 'data_access_level': 'public', 'status': status}, group_uuid, dset['uuid'])
-=======
                 if not include_protected and status.lower() == 'published':
                     path = ingest_helper.get_dataset_directory_relative_path({'contains_human_genetic_sequences': False, 'data_access_level': 'public', 'status': status}, group_uuid, dset['uuid'])              
                 else:
                     path = ingest_helper.get_dataset_directory_relative_path(dset, group_uuid, dset['uuid'])
->>>>>>> de747471
             else:
                 error_id = {'id': ds_uuid, 'message': f'Unhandled entity type, must be Upload, Publication or Dataset, '
                                                       f'found {ent_type_m}', 'status_code': 400}
