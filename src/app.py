--- conflicted
+++ resolved
@@ -1451,8 +1451,6 @@
 """
 @app.route('/datasets/data-status', methods=['GET'])
 def dataset_data_status():
-<<<<<<< HEAD
-=======
     primary_assays_url = app.config['UBKG_WEBSERVICE_URL'] + 'assaytype?application_context=HUBMAP&primary=true'
     alt_assays_url = app.config['UBKG_WEBSERVICE_URL'] + 'assaytype?application_context=HUBMAP&primary=false'
     primary_assay_types_list = requests.get(primary_assays_url).json().get("result")
@@ -1460,7 +1458,6 @@
     assay_types_dict = {item["name"].strip(): item for item in primary_assay_types_list + alt_assay_types_list}
     organ_types_url = app.config['UBKG_WEBSERVICE_URL'] + 'organs/by-code?application_context=HUBMAP'
     organ_types_dict = requests.get(organ_types_url).json()
->>>>>>> 36ad0b69
     all_datasets_query = (
         "MATCH (ds:Dataset)<-[:ACTIVITY_OUTPUT]-(:Activity)<-[:ACTIVITY_INPUT]-(ancestor) "
         "RETURN ds.uuid AS uuid, ds.group_name AS group_name, ds.data_types AS data_types, "
@@ -1473,11 +1470,7 @@
     organ_query = (
         "MATCH (ds:Dataset)<-[*]-(o:Sample {sample_category: 'organ'}) "
         "WHERE (ds)<-[:ACTIVITY_OUTPUT]-(:Activity) "
-<<<<<<< HEAD
-        "RETURN DISTINCT ds.uuid AS uuid, o.organ AS organ "
-=======
         "RETURN DISTINCT ds.uuid AS uuid, o.organ AS organ, o.hubmap_id as organ_hubmap_id, o.uuid as organ_uuid "
->>>>>>> 36ad0b69
     )
 
     donor_query = (
@@ -1495,11 +1488,7 @@
 
     upload_query = (
         "MATCH (u:Upload)<-[:IN_UPLOAD]-(ds) "
-<<<<<<< HEAD
-        "RETURN DISTINCT ds.uuid AS uuid, COLLECT(DISTINCT u.uuid) AS upload"
-=======
         "RETURN DISTINCT ds.uuid AS uuid, COLLECT(DISTINCT u.hubmap_id) AS upload"
->>>>>>> 36ad0b69
     )
 
     has_rui_query = (
@@ -1512,12 +1501,8 @@
     displayed_fields = [
         "hubmap_id", "group_name", "status", "organ", "provider_experiment_id", "last_touch", "has_contacts",
         "has_contributors", "data_types", "donor_hubmap_id", "donor_submission_id", "donor_lab_id",
-<<<<<<< HEAD
-        "has_metadata", "descendant_datasets", "upload", "has_rui_info", "globus_url", "portal_url", "ingest_url", "has_data"
-=======
         "has_metadata", "descendant_datasets", "upload", "has_rui_info", "globus_url", "portal_url", "ingest_url",
         "has_data", "organ_hubmap_id"
->>>>>>> 36ad0b69
     ]
 
     queries = [all_datasets_query, organ_query, donor_query, descendant_datasets_query,
@@ -1544,11 +1529,8 @@
     for dataset in organ_result:
         if output_dict.get(dataset['uuid']):
             output_dict[dataset['uuid']]['organ'] = dataset['organ']
-<<<<<<< HEAD
-=======
             output_dict[dataset['uuid']]['organ_hubmap_id'] = dataset['organ_hubmap_id']
             output_dict[dataset['uuid']]['organ_uuid'] = dataset['organ_uuid']
->>>>>>> 36ad0b69
     for dataset in donor_result:
         if output_dict.get(dataset['uuid']):
             output_dict[dataset['uuid']]['donor_hubmap_id'] = dataset['donor_hubmap_id']
@@ -1578,14 +1560,11 @@
         ingest_url = commons_file_helper.ensureTrailingSlashURL(app.config['INGEST_URL']) + 'dataset' + '/' + dataset[
             'uuid']
         dataset['ingest_url'] = ingest_url
-<<<<<<< HEAD
-=======
         if dataset.get('organ_uuid'):
             organ_portal_url = commons_file_helper.ensureTrailingSlashURL(app.config['PORTAL_URL']) + 'sample' + '/' + dataset['organ_uuid']
             dataset['organ_portal_url'] = organ_portal_url
         else:
             dataset['organ_portal_url'] = ""
->>>>>>> 36ad0b69
         dataset['last_touch'] = str(datetime.datetime.utcfromtimestamp(dataset['last_touch']/1000))
         if dataset.get('ancestor_entity_type').lower() != "dataset":
             dataset['is_primary'] = "true"
@@ -1605,11 +1584,6 @@
                 dataset[prop] = dataset[prop][0]
             if dataset[prop] is None:
                 dataset[prop] = " "
-<<<<<<< HEAD
-        for field in displayed_fields:
-            if dataset.get(field) is None:
-                dataset[field] = " "
-=======
         if dataset.get('data_types') and dataset.get('data_types') in assay_types_dict:
             dataset['data_types'] = assay_types_dict[dataset['data_types']]['description'].strip()
         for field in displayed_fields:
@@ -1617,7 +1591,6 @@
                 dataset[field] = " "
         if dataset.get('organ') and dataset.get('organ') in organ_types_dict:
             dataset['organ'] = organ_types_dict[dataset['organ']]
->>>>>>> 36ad0b69
         if dataset.get('organ') and dataset['organ'].upper() not in ['HT', 'LV', 'LN', 'RK', 'LK']:
             dataset['has_rui_info'] = "not-applicable"
 
