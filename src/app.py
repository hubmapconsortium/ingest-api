import sys
import os
import time
import logging
from pathlib import Path
import requests
import argparse
from flask import Flask, g, jsonify, abort, request, session, redirect, json, Response
from flask_cors import CORS
from globus_sdk import AccessTokenAuthorizer, AuthClient, ConfidentialAppAuthClient

from dataset import Dataset
from specimen import Specimen
from ingest_file_helper import IngestFileHelper

# HuBMAP commons
from hubmap_commons.hm_auth import AuthHelper, secured
from hubmap_commons.autherror import AuthError
from hubmap_commons.exceptions import HTTPException
from hubmap_commons import string_helper
from hubmap_commons.string_helper import isBlank
from hubmap_commons import net_helper
from hubmap_commons import file_helper as commons_file_helper

# Should be deprecated/refactored but still in use
from hubmap_commons.hubmap_const import HubmapConst 

# The new neo4j_driver module from commons
from hubmap_commons import neo4j_driver


# Set logging fromat and level (default is warning)
# All the API logging is forwarded to the uWSGI server and gets written into the log file `uwsgo-entity-api.log`
# Log rotation is handled via logrotate on the host system with a configuration file
# Do NOT handle log file and rotation via the Python logging to avoid issues with multi-worker processes
logging.basicConfig(format='[%(asctime)s] %(levelname)s in %(module)s: %(message)s', level=logging.DEBUG, datefmt='%Y-%m-%d %H:%M:%S')
logger = logging.getLogger(__name__)

# Specify the absolute path of the instance folder and use the config file relative to the instance path
app = Flask(__name__, instance_path=os.path.join(os.path.abspath(os.path.dirname(__file__)), 'instance'), instance_relative_config=True)
app.config.from_pyfile('app.cfg')

# Enable/disable CORS from configuration based on docker or non-docker deployment
if app.config['ENABLE_CORS']:
    CORS(app)

<<<<<<< HEAD
token_list = {}

# Initialize the AuthHelper
# This is used by the @secured decorator
if AuthHelper.isInitialized() == False:
    authcache = AuthHelper.create(
        app.config['APP_CLIENT_ID'], app.config['APP_CLIENT_SECRET'])
else:
    authcache = AuthHelper.instance()

data_admin_group_uuid = '89a69625-99d7-11ea-9366-0e98982705c1'
data_curator_group_uuid = '75804b96-d4a8-11e9-9da9-0ad4acb67ed4'

# Commented out by Zhou - 3/5/2021
# @app.before_first_request
# def init():
#     global logger
#     try:
#         logger = logging.getLogger('ingest.service')
#         logger.setLevel(logging.INFO)
#         logFH = logging.FileHandler(LOG_FILE_NAME)
#         logger.addHandler(logFH)
#         logger.info("started")
#     except Exception as e:
#         print("Error opening log file during startup")
#         print(str(e))
=======
>>>>>>> 5e995046

####################################################################################################
## AuthHelper initialization
####################################################################################################

# Initialize AuthHelper class and ensure singleton
try:
    if AuthHelper.isInitialized() == False:
        auth_helper_instance = AuthHelper.create(app.config['APP_CLIENT_ID'], 
                                                 app.config['APP_CLIENT_SECRET'])

        logger.info("Initialized AuthHelper class successfully :)")
    else:
        auth_helper_instance = AuthHelper.instance()
except Exception:
    msg = "Failed to initialize the AuthHelper class"
    # Log the full stack trace, prepend a line with our message
    logger.exception(msg)


####################################################################################################
## Neo4j connection initialization
####################################################################################################

# The neo4j_driver (from commons package) is a singleton module
# This neo4j_driver_instance will be used for application-specifc neo4j queries
# as well as being passed to the schema_manager
try:
    neo4j_driver_instance = neo4j_driver.instance(app.config['NEO4J_SERVER'], 
                                                  app.config['NEO4J_USERNAME'], 
                                                  app.config['NEO4J_PASSWORD'])

    logger.info("Initialized neo4j_driver module successfully :)")
except Exception:
    msg = "Failed to initialize the neo4j_driver module"
    # Log the full stack trace, prepend a line with our message
    logger.exception(msg)

"""
Close the current neo4j connection at the end of every request
"""
@app.teardown_appcontext
def close_neo4j_driver(error):
    if hasattr(g, 'neo4j_driver_instance'):
        # Close the driver instance
        neo4j_driver.close()
        # Also remove neo4j_driver_instance from Flask's application context
        g.neo4j_driver_instance = None


# Admin group UUID
data_admin_group_uuid = app.config['HUBMAP_DATA_ADMIN_GROUP_UUID']


# Neo4j Cypher queries to be used
SINGLE_DATASET_QUERY = "MATCH(e:Dataset {uuid: {uuid}}) RETURN e.uuid as uuid, e.entity_type as entitytype, e.status as status, e.data_access_level as data_access_level, e.group_uuid as group_uuid"
ALL_ANCESTORS_QUERY = "MATCH (dataset:Dataset {uuid: {uuid}})<-[:ACTIVITY_OUTPUT]-(e1)<-[r:ACTIVITY_INPUT|:ACTIVITY_OUTPUT*]-(all_ancestors:Entity) RETURN distinct all_ancestors.uuid as uuid, all_ancestors.entity_type as entity_type, all_ancestors.data_types as data_types, all_ancestors.data_access_level as data_access_level, all_ancestors.status as status"


####################################################################################################
## Default and Status Routes
####################################################################################################

@app.route('/', methods = ['GET'])
def index():
    return "Hello! This is HuBMAP Ingest API service :)"

# Show status of neo4j connection and optionally of the dependent web services
# to show the status of the other hubmap services that ingest-api is dependent on
# use the url parameter "?check-ws-dependencies=true
# returns a json body with the status of the neo4j service and optionally the
# status/time that it took for the dependent web services to respond
# e.g.:
#     {
#        "build": "adfadsfasf",
#        "entity_ws": 130,
#        "neo4j_connection": true,
#        "search_ws_check": 127,
#        "uuid_ws": 105,
#        "version": "1.15.4"
#     }
@app.route('/status', methods = ['GET'])
def status():
    response_code = 200
    response_data = {
        # Use strip() to remove leading and trailing spaces, newlines, and tabs
        'version': (Path(__file__).absolute().parent.parent / 'VERSION').read_text().strip(),
        'build': (Path(__file__).absolute().parent.parent / 'BUILD').read_text().strip(),
    }
    
    try:
        #if ?check-ws-dependencies=true is present in the url request params
        #set a flag to check these other web services
        check_ws_calls = string_helper.isYes(request.args.get('check-ws-dependencies'))
        
        #check the neo4j connection
        try:
            with neo4j_driver_instance.session() as session:
                recds = session.run("Match () Return 1 Limit 1")
                for recd in recds:
                    if recd[0] == 1:
                        is_connected = True
                    else:
                        is_connected = False

                is_connected = True
        #the neo4j connection will often fail via exception so
        #catch it here, flag as failure and track the returned error message
        except Exception as e:
            response_code = 500
            response_data['neo4j_error'] = str(e)
            is_connected = False
            
        if is_connected:
            response_data['neo4j_connection'] = True
        else:
            response_code = 500
            response_data['neo4j_connection'] = False
        
        #if the flag was set to check ws dependencies do it now
        #for each dependency try to connect via helper which calls the
        #service's /status method
        #The helper method will return False if the connection fails or
        #an integer with the number of milliseconds that it took to get
        #the services status
        if check_ws_calls:
            uuid_ws_url = app.config['UUID_WEBSERVICE_URL'].strip()
            if uuid_ws_url.endswith('hmuuid'): uuid_ws_url = uuid_ws_url[:len(uuid_ws_url) - 6]
            uuid_ws_check = net_helper.check_hm_ws(uuid_ws_url)
            entity_ws_check = net_helper.check_hm_ws(app.config['ENTITY_WEBSERVICE_URL'])
            search_ws_check = net_helper.check_hm_ws(app.config['SEARCH_WEBSERVICE_URL'])
            if not uuid_ws_check or not entity_ws_check or not search_ws_check: response_code = 500
            response_data['uuid_ws'] = uuid_ws_check
            response_data['entity_ws'] = entity_ws_check
            response_data['search_ws_check'] = search_ws_check
    
    #catch any unhandled exceptions
    except Exception as e:
        response_code = 500
        response_data['exception_message'] = str(e)
    finally:
        return Response(json.dumps(response_data), response_code, mimetype='application/json')
    
####################################################################################################
## Endpoints for UI Login and Logout
####################################################################################################

# Redirect users from react app login page to Globus auth login widget then redirect back
@app.route('/login')
def login():
    #redirect_uri = url_for('login', _external=True)
    redirect_uri = app.config['FLASK_APP_BASE_URI'] + 'login'

    confidential_app_auth_client = ConfidentialAppAuthClient(app.config['APP_CLIENT_ID'], app.config['APP_CLIENT_SECRET'])
    confidential_app_auth_client.oauth2_start_flow(redirect_uri, refresh_tokens=True)

    # If there's no "code" query string parameter, we're in this route
    # starting a Globus Auth login flow.
    # Redirect out to Globus Auth
    if 'code' not in request.args:                                        
        auth_uri = confidential_app_auth_client.oauth2_get_authorize_url(additional_params={"scope": "openid profile email urn:globus:auth:scope:transfer.api.globus.org:all urn:globus:auth:scope:auth.globus.org:view_identities urn:globus:auth:scope:nexus.api.globus.org:groups" })
        return redirect(auth_uri)
    # If we do have a "code" param, we're coming back from Globus Auth
    # and can start the process of exchanging an auth code for a token.
    else:
        auth_code = request.args.get('code')

        token_response = confidential_app_auth_client.oauth2_exchange_code_for_tokens(auth_code)
        
        # Get all Bearer tokens
        auth_token = token_response.by_resource_server['auth.globus.org']['access_token']
        nexus_token = token_response.by_resource_server['nexus.api.globus.org']['access_token']
        transfer_token = token_response.by_resource_server['transfer.api.globus.org']['access_token']
        # Also get the user info (sub, email, name, preferred_username) using the AuthClient with the auth token
        user_info = get_user_info(auth_token)
        
        info = {
            'name': user_info['name'],
            'email': user_info['email'],
            'globus_id': user_info['sub'],
            'auth_token': auth_token,
            'nexus_token': nexus_token,
            'transfer_token': transfer_token,
        }

        # Turns json dict into a str
        json_str = json.dumps(info)
        #print(json_str)
        
        # Store the resulting tokens in server session
        session.update(
            tokens=token_response.by_resource_server
        )
      
        # Finally redirect back to the client
        return redirect(app.config['GLOBUS_CLIENT_APP_URI'] + '?info=' + str(json_str))

   
@app.route('/logout')
def logout():
    """
    - Revoke the tokens with Globus Auth.
    - Destroy the session state.
    - Redirect the user to the Globus Auth logout page.
    """
    confidential_app_auth_client = ConfidentialAppAuthClient(app.config['APP_CLIENT_ID'], app.config['APP_CLIENT_SECRET'])

    # Revoke the tokens with Globus Auth
    if 'tokens' in session:    
        for token in (token_info['access_token']
            for token_info in session['tokens'].values()):
                confidential_app_auth_client.oauth2_revoke_token(token)

    # Destroy the session state
    session.clear()

    # build the logout URI with query params
    # there is no tool to help build this (yet!)
    globus_logout_url = (
        'https://auth.globus.org/v2/web/logout' +
        '?client={}'.format(app.config['APP_CLIENT_ID']) +
        '&redirect_uri={}'.format(app.config['GLOBUS_CLIENT_APP_URI']) +
        '&redirect_name={}'.format(app.config['GLOBUS_CLIENT_APP_NAME']))

    # Redirect the user to the Globus Auth logout page
    return redirect(globus_logout_url)


####################################################################################################
## Ingest API Endpoints
####################################################################################################

@app.route('/datasets/<ds_uuid>/file-system-abs-path', methods = ['GET'])
def get_file_system_absolute_path(ds_uuid):
    try:
        dset = __get_entity(ds_uuid, auth_header = request.headers.get("AUTHORIZATION"))
        ent_type = __get_dict_prop(dset, 'entity_type')
        group_uuid = __get_dict_prop(dset, 'group_uuid')
        is_phi = __get_dict_prop(dset, 'contains_human_genetic_sequences')
        if ent_type is None or not ent_type.lower().strip() == 'dataset':
            return Response(f"Entity with uuid:{ds_uuid} is not a Dataset", 400)
        if group_uuid is None:
            return Response(f"Error: Unable to find group uuid on dataset {ds_uuid}", 400)
        if is_phi is None:
            return Response(f"Error: contains_human_genetic_sequences is not set on dataset {ds_uuid}", 400)
        ingest_helper = IngestFileHelper(app.config)
        path = ingest_helper.get_dataset_directory_absolute_path(dset, group_uuid, ds_uuid)
        return jsonify ({'path': path}), 200    
    except HTTPException as hte:
        return Response(f"Error while getting file-system-abs-path for {ds_uuid}: " + hte.get_description(), hte.get_status_code())
    except Exception as e:
        logger.error(e, exc_info=True)
        return Response(f"Unexpected error while retrieving entity {ds_uuid}: " + str(e), 500)

#passthrough method to call mirror method on entity-api
#this is need by ingest-pipeline that can only call 
#methods via http (running on the same machine for security reasons)
#and ingest-api will for the foreseeable future run on the same 
#machine
@app.route('/entities/<entity_uuid>', methods = ['GET'])
#@secured(groups="HuBMAP-read")
def get_entity(entity_uuid):
    try:
        entity = __get_entity(entity_uuid, auth_header = request.headers.get("AUTHORIZATION"))
        return jsonify (entity), 200    
    except HTTPException as hte:
        return Response(hte.get_description(), hte.get_status_code())
    except Exception as e:
        logger.error(e, exc_info=True)
        return Response(f"Unexpected error while retrieving entity {entity_uuid}: " + str(e), 500)


# Create derived dataset
"""
Input JSON example:
{
"source_dataset_uuid":"e517ce652d3c4f22ace7f21fd64208ac",
"derived_dataset_name":"Test derived dataset 1",
"derived_dataset_types":["QX11", "xxx"]
}

Output JSON example:
{
    "derived_dataset_uuid": "2ecc257c3fd1875be08a12ff654f1264",
    "group_display_name": "IEC Testing Group",
    "group_uuid": "5bd084c8-edc2-11e8-802f-0e368f3075e8"
}
"""
@app.route('/datasets/derived', methods=['POST'])
#@secured(groups="HuBMAP-read")
def create_derived_dataset():
    if not request.is_json:
        abort(400, jsonify( { 'error': 'This request requires json in the body' } ))
    
    json_data = request.get_json()
    logger.info("++++++++++Calling /datasets/derived")
    logger.info("++++++++++Request:" + json.dumps(json_data))

    if 'source_dataset_uuid' not in json_data:
        abort(400, jsonify( { 'error': "The 'source_dataset_uuid' property is required." } ))
    
    if 'derived_dataset_name' not in json_data:
        abort(400, jsonify( { 'error': "The 'derived_dataset_name' property is required." } ))

    if 'derived_dataset_types' not in json_data:
        abort(400, jsonify( { 'error': "The 'derived_dataset_types' property is required." } ))

    # Ensure the data types is an array
    if not isinstance(json_data['derived_dataset_types'], list):
        abort(400, jsonify( { 'error': "The 'derived_dataset_types' values must be an json array" } ))

    try:
        dataset = Dataset(app.config)

        # Note: the user who can create the derived dataset doesn't have to be the same person who created the source dataset
        # Get the nexus token from request headers
        nexus_token = None
        try:
            nexus_token = AuthHelper.parseAuthorizationTokens(request.headers)
        except:
            raise ValueError("Unable to parse globus token from request header")

        new_record = dataset.create_derived_datastage(nexus_token, json_data)
        return jsonify( new_record ), 201
    except HTTPException as hte:
        return Response(hte.get_description(), hte.get_status_code())
    except Exception as e:
        logger.error(e, exc_info=True)
        return Response("Unexpected error while creating derived dataset: " + str(e), 500)        


@app.route('/datasets', methods=['POST'])
def create_datastage():
    if not request.is_json:
        return Response("json request required", 400)    
    try:
        dataset_request = request.json
        auth_helper = AuthHelper.configured_instance(app.config['APP_CLIENT_ID'], app.config['APP_CLIENT_SECRET'])
        auth_tokens = auth_helper.getAuthorizationTokens(request.headers)
        if isinstance(auth_tokens, Response):
            return(auth_tokens)
        elif isinstance(auth_tokens, str):
            token = auth_tokens
        elif 'nexus_token' in auth_tokens:
            token = auth_tokens['nexus_token']
        else:
            return(Response("Valid nexus auth token required", 401))
        
        requested_group_uuid = None
        if 'group_uuid' in dataset_request:
            requested_group_uuid = dataset_request['group_uuid']
        
        ingest_helper = IngestFileHelper(app.config)
        requested_group_uuid = auth_helper.get_write_group_uuid(token, requested_group_uuid)
        dataset_request['group_uuid'] = requested_group_uuid            
        post_url = commons_file_helper.ensureTrailingSlashURL(app.config['ENTITY_WEBSERVICE_URL']) + '/entities/dataset'
        response = requests.post(post_url, json = dataset_request, headers = {'Authorization': 'Bearer ' + token, 'X-Hubmap-Application':'ingest-api' }, verify = False)
        if response.status_code != 200:
            return Response(response.text, response.status_code)
        new_dataset = response.json()
        
        ingest_helper.create_dataset_directory(new_dataset, requested_group_uuid, new_dataset['uuid'])

        return jsonify(new_dataset)
    except HTTPException as hte:
        return Response(hte.get_description(), hte.get_status_code())
    except Exception as e:
        logger.error(e, exc_info=True)
        return Response("Unexpected error while creating a dataset: " + str(e) + "  Check the logs", 500)        


@app.route('/datasets/<identifier>/publish', methods = ['PUT'])
@secured(groups="HuBMAP-read")
def publish_datastage(identifier):
    try:
        auth_helper = AuthHelper.configured_instance(app.config['APP_CLIENT_ID'], app.config['APP_CLIENT_SECRET'])
        user_info = auth_helper.getUserInfoUsingRequest(request, getGroups = True)
        if user_info is None:
            return Response("Unable to obtain user information for auth token", 401)
        if isinstance(user_info, Response):
            return user_info
        
        if not 'hmgroupids' in user_info:
            return Response("User has no valid group information to authorize publication.", 403)
        if not data_admin_group_uuid in user_info['hmgroupids']:
            return Response("User must be a member of the HuBMAP Data Admin group to publish data.", 403)


        if identifier == None or len(identifier) == 0:
            abort(400, jsonify( { 'error': 'identifier parameter is required to publish a dataset' } ))


        r = requests.get(app.config['UUID_WEBSERVICE_URL'] + "/" + identifier, headers={'Authorization': request.headers["AUTHORIZATION"]})
        if r.ok == False:
            raise ValueError("Cannot find specimen with identifier: " + identifier)
        dataset_uuid = json.loads(r.text)['hm_uuid']

        suspend_indexing_and_acls = string_helper.isYes(request.args.get('suspend-indexing-and-acls'))
        no_indexing_and_acls = False
        if suspend_indexing_and_acls: no_indexing_and_acls = True 

        donors_to_reindex = []
        with neo4j_driver_instance.session() as neo_session:
            #recds = session.run("Match () Return 1 Limit 1")
            #for recd in recds:
            #    if recd[0] == 1:
            #        is_connected = True
            #    else:
            #        is_connected = False

            #look at all of the ancestors
            #gather uuids of ancestors that need to be switched to public access_level
            #grab the id of the donor ancestor to use for reindexing
            rval = neo_session.run(ALL_ANCESTORS_QUERY, uuid=dataset_uuid).data()
            uuids_for_public = []
            donor_uuid = None
            for node in rval:
                uuid = node['uuid']
                entity_type = node['entity_type']
                data_access_level = node['data_access_level']
                status = node['status']
                if entity_type == 'Sample':                        
                    #if this sample is already set to public, no need to set again
                    if not data_access_level == 'public':
                        uuids_for_public.append(uuid)
                elif entity_type == 'Donor':
                    donor_uuid = uuid
                    donors_to_reindex.append(uuid)
                    if not data_access_level == 'public':
                        uuids_for_public.append(uuid)
                elif entity_type == 'Dataset':
                    if not status == 'Published':
                        return Response(f"{dataset_uuid} has an ancestor dataset that has not been Published. Will not Publish. Ancestor dataset is: {uuid}", 400)
            
            if donor_uuid is None:
                return Response(f"{dataset_uuid}: no donor found for dataset, will not Publish")
            
            #get info for the dataset to be published
            rval = neo_session.run(SINGLE_DATASET_QUERY, uuid=dataset_uuid).data()
            dataset_status = rval[0]['status']
            dataset_entitytype = rval[0]['entitytype']
            dataset_data_access_level = rval[0]['data_access_level']
            dataset_group_uuid = rval[0]['group_uuid']
            if dataset_entitytype != 'Dataset':
                return Response(f"{dataset_uuid} is not a dataset will not Publish, entity type is {dataset_entitytype}", 400)
            if not dataset_status == 'QA':
                return Response(f"{dataset_uuid} is not in QA state will not Publish, status is {dataset_status}", 400)
            
            ingest_helper = IngestFileHelper(app.config)
            
            data_access_level = dataset_data_access_level
            #if consortium access level convert to public dataset, if protected access leave it protected
            if dataset_data_access_level == 'consortium':
                #before moving check to see if there is currently a link for the dataset in the assets directory
                asset_dir = ingest_helper.dataset_asset_directory_absolute_path(dataset_uuid)
                asset_dir_exists = os.path.exists(asset_dir)
                ingest_helper.move_dataset_files_for_publishing(dataset_uuid, dataset_group_uuid, 'consortium')
                uuids_for_public.append(dataset_uuid)
                data_access_level = 'public'
                if asset_dir_exists:
                    ingest_helper.relink_to_public(dataset_uuid)
            
            acls_cmd = ingest_helper.set_dataset_permissions(dataset_uuid, dataset_group_uuid, data_access_level, True, no_indexing_and_acls)
            
            #set dataset status to published and set the last modified user info and user who published
            update_q = "match (e:Entity {uuid:'" + dataset_uuid + "'}) set e.status = 'Published', e.last_modified_user_sub = '" + user_info['sub'] + "', e.last_modified_user_email = '" + user_info['email'] + "', e.last_modified_user_displayname = '" + user_info['name'] + "', e.last_modified_timestamp = TIMESTAMP(), e.published_timestamp = TIMESTAMP(), e.published_user_email = '" + user_info['email'] + "', e.published_user_sub = '" + user_info['sub'] + "', e.published_user_displayname = '" + user_info['name'] + "'"
            logger.info(dataset_uuid + "\t" + dataset_uuid + "\tNEO4J-update-base-dataset\t" + update_q)
            neo_session.run(update_q)
    
            #if all else worked set the list of ids to public that need to be public
            if len(uuids_for_public) > 0:
                id_list = string_helper.listToCommaSeparated(uuids_for_public, quoteChar = "'")
                update_q = "match (e:Entity) where e.uuid in [" + id_list + "] set e.data_access_level = 'public'"
                logger.info(identifier + "\t" + dataset_uuid + "\tNEO4J-update-ancestors\t" + update_q)
                neo_session.run(update_q)
                    
        if no_indexing_and_acls:
            r_val = {'acl_cmd': acls_cmd, 'donors_for_indexing': donors_to_reindex}
        else:
            r_val = {'acl_cmd': '', 'donors_for_indexing': []}

        if not no_indexing_and_acls:
            for donor_uuid in donors_to_reindex:
                try:
                    rspn = requests.put(app.config['SEARCH_WEBSERVICE_URL'] + "/reindex/" + donor_uuid, headers={'Authorization': request.headers["AUTHORIZATION"]})
                    logger.info(f"Publishing {identifier} indexed donor {donor_uuid} with status {rspn.status_code}")
                except:
                    logger.exception(f"While publishing {identifier} Error happened when calling reindex web service for donor {donor_uuid}")
                        
        return Response(json.dumps(r_val), 200, mimetype='application/json')                    

    except HTTPException as hte:
        return Response(hte.get_description(), hte.get_status_code())
    except Exception as e:
        logger.error(e, exc_info=True)
        return Response("Unexpected error while creating a dataset: " + str(e) + "  Check the logs", 500)    

    
    return Response("This method is not implemented. Use manual publication script", 501)

             
@app.route('/datasets/<uuid>/status/<new_status>', methods = ['PUT'])
#@secured(groups="HuBMAP-read")
def update_dataset_status(uuid, new_status):
    if uuid == None or len(uuid) == 0:
        abort(400, jsonify( { 'error': 'uuid parameter is required to change a dataset status' } ))
    if str(new_status) not in HubmapConst.DATASET_STATUS_OPTIONS:
        abort(400, jsonify( { 'error': 'dataset status: ' + str(new_status) + ' is not a valid status.' } ))
    conn = None
    try:
        logger.info(f"++++++++++Called /datasets/{uuid}/{new_status}")

        dataset = Dataset(app.config)
        status_obj = dataset.set_status(neo4j_driver_instance, uuid, new_status)
        conn.close()

        print('Before reindex call in update_dataset_status')
        try:
            auth_headers = {'Authorization': request.headers["AUTHORIZATION"]}
            #reindex this node in elasticsearch
            rspn = requests.put(app.config['SEARCH_WEBSERVICE_URL'] + "/reindex/" + uuid, headers=auth_headers)
        except:
            print('Error occurred when call the reindex web service')

        return jsonify( { 'result' : status_obj } ), 200
    
    except ValueError as ve:
        print('ERROR: ' + str(ve))
        abort(404, jsonify( { 'error': str(ve) } ))
        
    except:
        msg = 'An error occurred: '
        for x in sys.exc_info():
            msg += str(x)
        print (msg)
        abort(400, msg)
    # finally:
    #     if conn != None:
    #         if conn.get_driver().closed() == False:
    #             conn.close()
    
@app.route('/datasets/status', methods = ['PUT'])
# @secured(groups="HuBMAP-read")
def update_ingest_status():
    if not request.json:
        abort(400, jsonify( { 'error': 'no data found cannot process update' } ))
    
    try:
        dataset = Dataset(app.config)
        ds_request = request.json
        logger.info("++++++++++Calling /datasets/status")
        logger.info("++++++++++Request:" + json.dumps(ds_request))
        # expecting something like this:
        #{'dataset_id' : '287d61b60b806fdf54916e3b7795ad5a', 'status': '<', 'message': 'the process ran', 'metadata': [maybe some metadata stuff]}
        updated_ds = dataset.get_dataset_ingest_update_record(ds_request)

        headers = {'Authorization': request.headers["AUTHORIZATION"], 'Content-Type': 'application/json', 'X-Hubmap-Application':'ingest-api'}
        entity_uuid = ds_request['dataset_id']
        update_url = commons_file_helper.ensureTrailingSlashURL(app.config['ENTITY_WEBSERVICE_URL']) + 'entities/' + entity_uuid
        
        response = requests.put(update_url, json = updated_ds, headers = headers, verify = False)
        if response.status_code != 200:
            err_msg = f"Error while calling {update_url} status code:{response.status_code}  message:{response.text}"
            logger.error(err_msg)
            logger.error("Sent: " + json.dumps(updated_ds))
            return Response(response.text, response.status_code)
        return jsonify( { 'result' : response.json() } ), response.status_code
    
    except HTTPException as hte:
        return Response(hte.get_description(), hte.get_status_code())
    
    except ValueError as ve:
        logger.error(str(ve))
        return jsonify({'error' : str(ve)}), 400
        
    except Exception as e:
        logger.error(e, exc_info=True)
        return Response("Unexpected error while saving dataset: " + str(e), 500)        


@app.route('/datasets/<uuid>/submit', methods = ['PUT'])
def submit_dataset(uuid):
    if not request.is_json:
        return Response("json request required", 400)
    try:
        dataset_request = request.json
        auth_helper = AuthHelper.configured_instance(app.config['APP_CLIENT_ID'], app.config['APP_CLIENT_SECRET'])
        ingest_helper = IngestFileHelper(app.config)
        auth_tokens = auth_helper.getAuthorizationTokens(request.headers)
        if isinstance(auth_tokens, Response):
            return(auth_tokens)
        elif isinstance(auth_tokens, str):
            token = auth_tokens
        elif 'nexus_token' in auth_tokens:
            token = auth_tokens['nexus_token']
        else:
            return(Response("Valid nexus auth token required", 401))
 
        if 'group_uuid' in dataset_request:
            return Response("Cannot specify group_uuid.  The group ownership cannot be changed after an entity has been created.", 400)
      
        with neo4j_driver_instance.session() as session:
            #query Neo4j db to get the group_uuid
            stmt = "match (d:Dataset {uuid:'" + uuid.strip() + "'}) return d.group_uuid as group_uuid"
            recds = session.run(stmt)
            #this assumes there is only one result returned, but we use the for loop
            #here because standard list (len, [idx]) operators don't work with
            #the neo4j record list object
            count = 0
            group_uuid = None
            for record in recds:
                count = count + 1
                group_uuid = record.get('group_uuid', None) 
                if group_uuid == None:
                    return Response(f"Unable to process submit.  group_uuid not found on entity:{uuid}", 400)
            if count == 0: return Response(f"Dataset with uuid:{uuid} not found.", 404) 
 
        user_info = auth_helper.getUserInfo(token, getGroups=True)
        if isinstance(user_info, Response): return user_info
        if not 'hmgroupids' in user_info:
            return Response("user not authorized to submit data, unable to retrieve any group information", 403)
        if not data_admin_group_uuid in user_info['hmgroupids']:
            return Response("user not authorized to submit data, must be a member of the HuBMAP-Data-Admin group", 403)

        pipeline_url = commons_file_helper.ensureTrailingSlashURL(app.config['INGEST_PIPELINE_URL']) + 'request_ingest'
        r = requests.post(pipeline_url, json={"submission_id" : "{uuid}".format(uuid=uuid),
                                     "process" : app.config['INGEST_PIPELINE_DEFAULT_PROCESS'],
                                              "full_path": ingest_helper.get_dataset_directory_absolute_path(dataset_request, group_uuid, uuid),
                                     "provider": "{group_name}".format(group_name=AuthHelper.getGroupDisplayName(group_uuid))}, 
                                          headers={'Content-Type':'application/json', 'Authorization': 'Bearer {token}'.format(token=AuthHelper.instance().getProcessSecret() )}, verify=False)
        if r.ok == True:
            """expect data like this:
            {"ingest_id": "abc123", "run_id": "run_657-xyz", "overall_file_count": "99", "top_folder_contents": "["IMS", "processed_microscopy","raw_microscopy","VAN0001-RK-1-spatial_meta.txt"]"}
            """
            data = json.loads(r.content.decode())
            submission_data = data['response']
            dataset_request[HubmapConst.DATASET_INGEST_ID_ATTRIBUTE] = submission_data['ingest_id']
            dataset_request[HubmapConst.DATASET_RUN_ID] = submission_data['run_id']
        else:
            logger.error('Failed call to AirFlow HTTP Response: ' + str(r.status_code) + ' msg: ' + str(r.text)) 
            return Response("Ingest pipeline failed: " + str(r.text), r.status_code)
        
        dataset_request['status'] = 'Processing'
        put_url = commons_file_helper.ensureTrailingSlashURL(app.config['ENTITY_WEBSERVICE_URL']) + 'entities/' + uuid
        response = requests.put(put_url, json = dataset_request, headers = {'Authorization': 'Bearer ' + token, 'X-Hubmap-Application':'ingest-api' }, verify = False)
        if not response.status_code == 200:
            logger.error(f"call to {put_url} failed with code:{response.status_code} message:" + response.text)
            return Response(response.text, response.status_code)
        updated_dataset = response.json()
        return jsonify(updated_dataset)
    except HTTPException as hte:
        return Response(hte.get_description(), hte.get_status_code())
    except Exception as e:
        logger.error(e, exc_info=True)
        return Response("Unexpected error while creating a dataset: " + str(e) + "  Check the logs", 500)        
 

####################################################################################################
## Uploads API Endpoints
####################################################################################################

# This creates a new protected Uploads folder once a user creates a new Uploads datagroup
#
#
# example url:  https://my.endpoint.server/uploads
# inputs:
#      - The title of the new folder
#      - The UUID
#      - A valid nexus token in a authorization bearer header
#
# returns
#      200 json with Details about the new folder (@TODO: paste in once authed again)
#      400 if invalid json sent
#      401 if user does not have hubmap read access or the token is invalid
#
# Example json response: 
#                  {{
#                         "created_by_user_displayname": "Eris Pink",
#                         "created_by_user_email": "mycoolemail@aolonline.co",
#                         "created_by_user_sub": "12345678-abba-2468-wdwa-6484IDKSGGFF",
#                         "created_timestamp": 1587414020,
#                         "entity_type": "Upload",
#                         "group_name": "IEC Testing Group",
#                         "group_uuid": "UUID-OF-GROUP-HERE-0e006b0001e9",
#                         "hubmap_id": "HBM420.LTRS.999",
#                         "last_modified_timestamp": 1587414020,
#                         "last_modified_user_displayname": "E Pink",
#                         "last_modified_user_email": "Jmycoolemail@aolonline.co",
#                         "last_modified_user_sub": "76f777all-abba-6971-hehe-125ea519865",
#                         "status": "New",
#                         "title": "TestTitle",
#                         "uuid": "4a583209bfe9ad6cda851d913ac44833915"
#                    }

@app.route('/uploads', methods=['POST'])
def create_uploadstage():
    if not request.is_json:
        return Response("json request required", 400)    
    try:
        upload_request = request.json
        auth_helper = AuthHelper.configured_instance(app.config['APP_CLIENT_ID'], app.config['APP_CLIENT_SECRET'])
        auth_tokens = auth_helper.getAuthorizationTokens(request.headers)
        if isinstance(auth_tokens, Response):
            return(auth_tokens)
        elif isinstance(auth_tokens, str):
            token = auth_tokens
        elif 'nexus_token' in auth_tokens:
            token = auth_tokens['nexus_token']
        else:
            return(Response("Valid nexus auth token required", 401))
        
        requested_group_uuid = None
        if 'group_uuid' in upload_request:
            requested_group_uuid = upload_request['group_uuid']
        
        ingest_helper = IngestFileHelper(app.config)
        requested_group_uuid = auth_helper.get_write_group_uuid(token, requested_group_uuid)
        upload_request['group_uuid'] = requested_group_uuid            
        post_url = commons_file_helper.ensureTrailingSlashURL(app.config['ENTITY_WEBSERVICE_URL']) + '/entities/upload'
        response = requests.post(post_url, json = upload_request, headers = {'Authorization': 'Bearer ' + token, 'X-Hubmap-Application':'ingest-api' }, verify = False)
        if response.status_code != 200:
            return Response(response.text, response.status_code)
        new_upload = response.json()
        ingest_helper.create_upload_directory(new_upload, requested_group_uuid, new_upload['uuid'])
        return jsonify(new_upload)
    except HTTPException as hte:
        return Response(hte.get_description(), hte.get_status_code())
    except Exception as e:
        logger.error(e, exc_info=True)
        return Response("Unexpected error while creating a upload: " + str(e) + "  Check the logs", 500)        

#method to validate an Upload
#saves the upload then calls the validate workflow via
#AirFlow interface 
@app.route('/uploads/<upload_uuid>/validate', methods=['PUT'])
def validate_upload(upload_uuid):
    if not request.is_json:
        return Response("json request required", 400)

    upload_changes = request.json()
    
    #get auth info to use in other calls
    #add the app specific header info
    auth_headers = {'Authorization': request.headers["AUTHORIZATION"], 'X-Hubmap-Application':'ingest-api'} 

    #update the Upload with any changes from the request
    #and change the status to "Processing", the validate
    #pipeline will update the status when finished
    upload_changes['status'] = 'Processing'
    update_url = commons_file_helper.ensureTrailingSlashURL(app.config['ENTITY_WEBSERVICE_URL']) + 'entities/' + upload_uuid
    resp = requests.put(update_url, headers=auth_headers)
    if resp.status_code >= 300:
        return Response(resp.text, resp.status_code)
    
    #call the AirFlow validation workflow
    validate_url = commons_file_helper.ensureTrailingSlashURL(app.config['INGEST_PIPELINE_URL']) + 'uploads/' + upload_uuid + "/validate"
    resp = requests.put(validate_url, headers=auth_headers)
    if resp.status_code >= 300:
        return Response(resp.text, resp.status_code)
    

@app.route('/metadata/usergroups', methods = ['GET'])
@secured(groups="HuBMAP-read")
def user_group_list():
    token = str(request.headers["AUTHORIZATION"])[7:]
    try:
        auth_helper = AuthHelper.configured_instance(app.config['APP_CLIENT_ID'], app.config['APP_CLIENT_SECRET'])        
        group_list = auth_helper.get_user_groups_deprecated(token)
        return jsonify( {'groups' : group_list}), 200
    except HTTPException as hte:
        return Response(hte.get_description(), hte.get_status_code())
    except Exception as e:
        logger.error(e, exc_info=True)
        return Response("Unexpected error while creating a dataset: " + str(e) + "  Check the logs", 500)        

@app.route('/metadata/userroles', methods = ['GET'])
@secured(groups="HuBMAP-read")
def user_role_list():
    token = str(request.headers["AUTHORIZATION"])[7:]
    try:
        auth_helper = AuthHelper.configured_instance(app.config['APP_CLIENT_ID'], app.config['APP_CLIENT_SECRET'])                
        role_list = auth_helper.get_user_roles_deprecated(token)
        
        #temp code!!
        #role_list = []
        
        return jsonify( {'roles' : role_list}), 200
    except HTTPException as hte:
        return Response(hte.get_description(), hte.get_status_code())
    except Exception as e:
        logger.error(e, exc_info=True)
        return Response("Unexpected error while creating a dataset: " + str(e) + "  Check the logs", 500)        


@app.route('/specimens/<identifier>/ingest-group-ids', methods=['GET'])
@secured(groups="HuBMAP-read")
def get_specimen_ingest_group_ids(identifier):
    if identifier == None:
        abort(400)
    if len(identifier) == 0:
        abort(400)

    conn = None
    try:
        token = str(request.headers["AUTHORIZATION"])[7:]
        r = requests.get(app.config['UUID_WEBSERVICE_URL'] + "/" + identifier, headers={'Authorization': 'Bearer ' + token })
        if r.ok == False:
            raise ValueError("Cannot find specimen with identifier: " + identifier)
        uuid = json.loads(r.text)['hm_uuid']

        siblingid_list = Specimen.get_ingest_group_list(neo4j_driver_instance, uuid)
        return jsonify({'ingest_group_ids': siblingid_list}), 200 

    except AuthError as e:
        print(e)
        return Response('token is invalid', 401)
    except:
        msg = 'An error occurred: '
        for x in sys.exc_info():
            msg += str(x)
        abort(400, msg)
    # finally:
    #     if conn != None:
    #         if conn.get_driver().closed() == False:
    #             conn.close()



#given a hubmap uuid and a valid Globus token returns, as json the attribute has_write_priv with
#value true if the user has write access to the entity.
#   has_write_priv- denotes if user has write permission for a given entity
#                   true if a user is a member of the group that the entity is a member of or
#                   the user is a member of the Data Admin group, except in the case where
#                   the entity is public or has been published, in which case no one can write
#                   in the case of a data Upload, this denotes the ability to save and validate the data.
#  has_submit_priv- denotes if a user has permission to submit a dataset or data Upload.
#                   true only if the Dataset is in the New state and the user is a member of the
#                   Data Admin group
# has_publish_priv- denotes if a user has permission to publish a Dataset
#                   true only if the Dataset is in the QA state and the user is a member of the
#                   Data Admin group
#
# example url:  https://my.endpoint.server/entities/a5659553c04f6ccbe54ff073b071f349/allowable-edit-states
# inputs:
#      - The uuid of a HuBMAP entity (Donor, Sample or Dataset) as a URL path parameter
#      - A valid nexus token in a authorization bearer header
#
# returns
#      200 json with attributes for has_write_priv, has_submit_priv and has_publish_priv each true
#          if the user can perform the specific function for the provided entity id
#      400 if invalid hubmap uuid provided or no group_uuid found for the entity
#      401 if user does not have hubmap read access or the token is invalid
#      404 if the uuid is not found
#
# Example json response: 
#                  {
#                      "has_write_priv": true,
#                      "has_submit_priv": false,
#                      "has_publish_priv": false
#                  }

@app.route('/entities/<hmuuid>/allowable-edit-states', methods = ['GET'])
@secured(groups="HuBMAP-read")
def allowable_edit_states(hmuuid):
    #if no uuid provided send back a 400
    if hmuuid == None or len(hmuuid) == 0:
        abort(400, jsonify( { 'error': 'hmuuid (HuBMAP UUID) parameter is required.' } ))

    try:
        #the Globus nexus auth token will be in the AUTHORIZATION section of the header
        token = str(request.headers["AUTHORIZATION"])[7:]
        
        #get a connection to Neo4j db
        with neo4j_driver_instance.session() as session:
            #query Neo4j db to find the entity
            stmt = "match (e:Entity {uuid:'" + hmuuid.strip() + "'}) return e.group_uuid, e.entity_type, e.data_access_level, e.status"
            recds = session.run(stmt)
            #this assumes there is only one result returned, but we use the for loop
            #here because standard list (len, [idx]) operators don't work with
            #the neo4j record list object
            count = 0
            r_val = {"has_write_priv":False, "has_submit_priv":False, "has_publish_priv":False }
            for record in recds:
                count = count + 1
                if record.get('e.group_uuid', None) != None:
                    #get user info, make sure it has group information associated
                    user_info = auth_helper_instance.getUserInfo(token, True)
                    if user_info is None:
                        return Response("Unable to obtain user information for auth token", 401)
                    if not 'hmgroupids' in user_info:
                        return Response(json.dumps(r_val), 200, mimetype='application/json')
                    group_uuid = record.get('e.group_uuid', None)
                    data_access_level = record.get('e.data_access_level', None)
                    entity_type = record.get('e.entity_type', None)
                    status = record.get('e.status', None)
                                        
                    if isBlank(group_uuid):
                        msg = f"ERROR: unable to obtain a group_uuid from database for entity uuid:{hmuuid} during a call to allowable-edit-states"
                        logger.error(msg)
                        return Response(msg, 500)
                    
                    if isBlank(entity_type):
                        msg = f"ERROR: unable to obtain an entity_type from database for entity uuid:{hmuuid} during a call to allowable-edit-states"
                        logger.error(msg)
                        return Response(msg, 500)
                    
                    entity_type = entity_type.lower().strip()                          
                    if not entity_type == 'upload':
                        if isBlank(data_access_level): 
                            msg = f"ERROR: unable to obtain a data_access_level from database for entity uuid:{hmuuid} during a call to allowable-edit-states"
                            logger.error(msg)
                            return Response(msg, 500)                        
                        else:
                            data_access_level = data_access_level.lower().strip()
                    else:
                        data_access_level = 'protected'
        
                    #if it is published, no write allowed
                    if entity_type == 'dataset' or entity_type == 'upload':
                        if isBlank(status):
                            msg = f"ERROR: unable to obtain status field from db for {entity_type} with uuid:{hmuuid} during a call to allowable-edit-states"
                            logger.error(msg)
                            return Response(msg, 500)
                        status = status.lower().strip()
                        if status == 'published' or status == 'reorganized':
                            return Response(json.dumps(r_val), 200, mimetype='application/json')
                    #if the entity is public, no write allowed
                    elif entity_type in ['sample', 'donor']:
                        if data_access_level == 'public':
                            return Response(json.dumps(r_val), 200, mimetype='application/json')

                    else:
                        return Response("Invalid data type " + entity_type + ".", 400)

                    #compare the group_uuid in the entity to the users list of groups
                    #if the user is a member of the HuBMAP-Data-Admin group,
                    #they have write access to everything and the ability to submit datasets and uploads
                    if data_admin_group_uuid in user_info['hmgroupids']:
                        if not status == 'processing':
                            r_val['has_write_priv'] = True
                        if entity_type == 'dataset':
                            if status == 'new':
                                r_val['has_submit_priv'] = True
                            elif status == 'qa':
                                r_val['has_publish_priv'] = True
                        if entity_type == 'upload':
                            if status in ['new', 'invalid', 'valid', 'error']:
                                r_val['has_submit_priv'] = True
                    #if in the users list of groups return true otherwise false
                    elif group_uuid in user_info['hmgroupids']:
                        if not status == 'processing':
                            r_val['has_write_priv'] = True
                    #if the user is a data_curator they are allowed to save/validate Uploads
                    elif data_curator_group_uuid in user_info['hmgroupids'] and entity_type == 'upload' and not status == 'processing':
                        r_val['has_write_priv'] = True
                    else:
                        r_val['has_write_priv'] = False
                else:
                    return Response("Entity group uuid not found", 400)
                
            #if we fall through to here without entering the loop the entity was not found
            if count == 0:
                return Response("Entity not found", 404)
            else:
                return Response(json.dumps(r_val), 200, mimetype='application/json')
            
    except AuthError as e:
        print(e)
        return Response('token is invalid', 401)
    except:
        msg = 'An error occurred: '
        for x in sys.exc_info():
            msg += str(x)
        abort(400, msg)


####################################################################################################
## Internal Functions
####################################################################################################

def get_user_info(token):
    auth_client = AuthClient(authorizer=AccessTokenAuthorizer(token))
    return auth_client.oauth2_userinfo()

def __get_dict_prop(dic, prop_name):
    if not prop_name in dic: return None
    val = dic[prop_name]
    if isinstance(val, str) and val.strip() == '': return None
    return val

def __get_entity(entity_uuid, auth_header = None):
    if auth_header is None:
        headers = None
    else:
        headers = {'Authorization': auth_header, 'Accept': 'application/json', 'Content-Type': 'application/json'}
    get_url = commons_file_helper.ensureTrailingSlashURL(app.config['ENTITY_WEBSERVICE_URL']) + 'entities/' + entity_uuid

    response = requests.get(get_url, headers = headers, verify = False)
    if response.status_code != 200:
        err_msg = f"Error while calling {get_url} status code:{response.status_code}  message:{response.text}"
        logger.error(err_msg)
        raise HTTPException(err_msg, response.status_code)

    return response.json()



# For local development/testing
if __name__ == '__main__':
    try:
        parser = argparse.ArgumentParser()
        parser.add_argument("-p", "--port")
        args = parser.parse_args()
        port = 5000
        if args.port:
            port = int(args.port)
        app.run(port=port, host='0.0.0.0')
    finally:
        pass<|MERGE_RESOLUTION|>--- conflicted
+++ resolved
@@ -44,35 +44,6 @@
 if app.config['ENABLE_CORS']:
     CORS(app)
 
-<<<<<<< HEAD
-token_list = {}
-
-# Initialize the AuthHelper
-# This is used by the @secured decorator
-if AuthHelper.isInitialized() == False:
-    authcache = AuthHelper.create(
-        app.config['APP_CLIENT_ID'], app.config['APP_CLIENT_SECRET'])
-else:
-    authcache = AuthHelper.instance()
-
-data_admin_group_uuid = '89a69625-99d7-11ea-9366-0e98982705c1'
-data_curator_group_uuid = '75804b96-d4a8-11e9-9da9-0ad4acb67ed4'
-
-# Commented out by Zhou - 3/5/2021
-# @app.before_first_request
-# def init():
-#     global logger
-#     try:
-#         logger = logging.getLogger('ingest.service')
-#         logger.setLevel(logging.INFO)
-#         logFH = logging.FileHandler(LOG_FILE_NAME)
-#         logger.addHandler(logFH)
-#         logger.info("started")
-#     except Exception as e:
-#         print("Error opening log file during startup")
-#         print(str(e))
-=======
->>>>>>> 5e995046
 
 ####################################################################################################
 ## AuthHelper initialization
@@ -125,7 +96,7 @@
 
 # Admin group UUID
 data_admin_group_uuid = app.config['HUBMAP_DATA_ADMIN_GROUP_UUID']
-
+data_curator_group_uuid = app.config['HUBMAP_DATA_CURATOR_GROUP_UUID']
 
 # Neo4j Cypher queries to be used
 SINGLE_DATASET_QUERY = "MATCH(e:Dataset {uuid: {uuid}}) RETURN e.uuid as uuid, e.entity_type as entitytype, e.status as status, e.data_access_level as data_access_level, e.group_uuid as group_uuid"
