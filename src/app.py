import datetime
import redis
import glob
import os
import sys
import logging
import urllib.request
import requests
import re
import json
from uuid import UUID
import yaml
import csv
from typing import List
import time
from threading import Thread
from hubmap_sdk import EntitySdk
from queue import Queue
from apscheduler.schedulers.background import BackgroundScheduler
from apscheduler.triggers.interval import IntervalTrigger
# Don't confuse urllib (Python native library) with urllib3 (3rd-party library, requests also uses urllib3)
from requests.packages.urllib3.exceptions import InsecureRequestWarning
import argparse
from pathlib import Path
from flask import Flask, g, jsonify, abort, request, json, Response
from flask_cors import CORS
from flask_mail import Mail, Message

# HuBMAP commons
from hubmap_commons import neo4j_driver
from hubmap_commons.hm_auth import AuthHelper, secured
from hubmap_commons.autherror import AuthError
from hubmap_commons.exceptions import HTTPException
from hubmap_commons import string_helper
from hubmap_commons.string_helper import isBlank
from hubmap_commons import net_helper
from hubmap_commons import file_helper as commons_file_helper

# Should be deprecated/refactored but still in use
from hubmap_commons.hubmap_const import HubmapConst

from atlas_consortia_commons.ubkg import initialize_ubkg
from atlas_consortia_commons.rest import get_http_exceptions_classes, abort_err_handler
from atlas_consortia_commons.ubkg.ubkg_sdk import init_ontology

# Local modules
from specimen import Specimen
from ingest_file_helper import IngestFileHelper
from file_upload_helper import UploadFileHelper
import app_manager
from dataset import Dataset
from datacite_doi_helper_object import DataCiteDoiHelper

from app_utils.request_validation import require_json
from app_utils.error import unauthorized_error, not_found_error, internal_server_error, bad_request_error
from app_utils.misc import __get_dict_prop
from app_utils.entity import __get_entity, get_entity_type_instanceof
from app_utils.task_queue import TaskQueue
from werkzeug import utils

from routes.auth import auth_blueprint
from routes.datasets import datasets_blueprint
from routes.file import file_blueprint
from routes.assayclassifier import bp as assayclassifier_blueprint
from routes.validation import validation_blueprint


# Set logging format and level (default is warning)
# All the API logging is forwarded to the uWSGI server and gets written into the log file `uwsgi-ingest-api.log`
# Log rotation is handled via logrotate on the host system with a configuration file
# Do NOT handle log file and rotation via the Python logging to avoid issues with multi-worker processes
logging.basicConfig(format='[%(asctime)s] %(levelname)s in %(module)s: %(message)s',
                    level=logging.DEBUG,
                    datefmt='%Y-%m-%d %H:%M:%S')
logger = logging.getLogger(__name__)

# Specify the absolute path of the instance folder and use the config file relative to the instance path
app = Flask(__name__,
            instance_path=os.path.join(os.path.abspath(os.path.dirname(__file__)), 'instance'),
            instance_relative_config=True)
app.config.from_pyfile('app.cfg')

app.register_blueprint(auth_blueprint)
app.register_blueprint(datasets_blueprint)
app.register_blueprint(file_blueprint)
app.register_blueprint(assayclassifier_blueprint)
app.register_blueprint(validation_blueprint)


# Suppress InsecureRequestWarning warning when requesting status on https with ssl cert verify disabled
requests.packages.urllib3.disable_warnings(category=InsecureRequestWarning)

# Enable/disable CORS from configuration based on docker or non-docker deployment
if app.config['ENABLE_CORS']:
    CORS(app)

# Instantiate the Flask Mail instance
try:
    if  'MAIL_SERVER' not in app.config or not app.config['MAIL_SERVER'] or \
        'MAIL_PORT' not in app.config or not isinstance(app.config['MAIL_PORT'], int) or \
        'MAIL_USE_TLS' not in app.config or not isinstance(app.config['MAIL_USE_TLS'], bool) or \
        'MAIL_USERNAME' not in app.config or not app.config['MAIL_USERNAME'] or \
        'MAIL_PASSWORD' not in app.config or not app.config['MAIL_PASSWORD'] or \
        'MAIL_DEBUG' not in app.config or not isinstance(app.config['MAIL_DEBUG'], bool) or \
        'MAIL_DEFAULT_SENDER' not in app.config or not isinstance(app.config['MAIL_DEFAULT_SENDER'], tuple) or \
        len(app.config['MAIL_DEFAULT_SENDER']) != 2 or \
        not app.config['MAIL_DEFAULT_SENDER'][0] or not app.config['MAIL_DEFAULT_SENDER'][1]:
            logger.fatal(f"Flask Mail settings are not correct.")
    if 'MAIL_ADMIN_LIST' not in app.config or not isinstance(app.config['MAIL_ADMIN_LIST'], list) or \
        len(app.config['MAIL_ADMIN_LIST']) < 1 or \
        not app.config['MAIL_ADMIN_LIST'][0]:
            # Admin emails, not part of Flask-Mail configuration
            logger.fatal(f"ingest-api custom email setting for MAIL_ADMIN_LIST are not correct.")

    flask_mail = Mail(app)
except Exception as e:
    logger.fatal(f"An error occurred configuring the app to email. {str(e)}")

####################################################################################################
## Register error handlers
####################################################################################################

# Error handler for 400 Bad Request with custom error message
@app.errorhandler(400)
def http_bad_request(e):
    return jsonify(error=str(e)), 400

# Error handler for 401 Unauthorized with custom error message
@app.errorhandler(401)
def http_unauthorized(e):
    return jsonify(error=str(e)), 401

# Error handler for 404 Not Found with custom error message
@app.errorhandler(404)
def http_not_found(e):
    return jsonify(error=str(e)), 404

# Error handler for 500 Internal Server Error with custom error message
@app.errorhandler(500)
def http_internal_server_error(e):
    return jsonify(error=str(e)), 500


####################################################################################################
## AuthHelper initialization
####################################################################################################

# Initialize AuthHelper class and ensure singleton
try:
    if AuthHelper.isInitialized() == False:
        auth_helper_instance = AuthHelper.create(app.config['APP_CLIENT_ID'],
                                                 app.config['APP_CLIENT_SECRET'])

        logger.info("Initialized AuthHelper class successfully :)")
    else:
        auth_helper_instance = AuthHelper.instance()
except Exception:
    msg = "Failed to initialize the AuthHelper class"
    # Log the full stack trace, prepend a line with our message
    logger.exception(msg)


####################################################################################################
## Neo4j connection initialization
####################################################################################################

# The neo4j_driver (from commons package) is a singleton module
# This neo4j_driver_instance will be used for application-specific neo4j queries
# as well as being passed to the schema_manager
try:
    neo4j_driver_instance = neo4j_driver.instance(app.config['NEO4J_SERVER'],
                                                  app.config['NEO4J_USERNAME'],
                                                  app.config['NEO4J_PASSWORD'])

    logger.info("Initialized neo4j_driver module successfully :)")
except Exception:
    msg = "Failed to initialize the neo4j_driver module"
    # Log the full stack trace, prepend a line with our message
    logger.exception(msg)


"""
Close the current neo4j connection at the end of every request
"""
@app.teardown_appcontext
def close_neo4j_driver(error):
    if hasattr(g, 'neo4j_driver_instance'):
        # Close the driver instance
        neo4j_driver.close()
        # Also remove neo4j_driver_instance from Flask's application context
        g.neo4j_driver_instance = None


####################################################################################################
## File upload initialization
####################################################################################################

try:
    # Initialize the UploadFileHelper class and ensure singleton
    if UploadFileHelper.is_initialized() == False:
        file_upload_helper_instance = UploadFileHelper.create(app.config['FILE_UPLOAD_TEMP_DIR'],
                                                              app.config['FILE_UPLOAD_DIR'],
                                                              app.config['UUID_WEBSERVICE_URL'])

        logger.info("Initialized UploadFileHelper class successfully :)")

        # This will delete all the temp dirs on restart
        #file_upload_helper_instance.clean_temp_dir()
    else:
        file_upload_helper_instance = UploadFileHelper.instance()
# Use a broad catch-all here
except Exception:
    msg = "Failed to initialize the UploadFileHelper class"
    # Log the full stack trace, prepend a line with our message
    logger.exception(msg)

# Admin group UUID
data_admin_group_uuid = app.config['HUBMAP_DATA_ADMIN_GROUP_UUID']
data_curator_group_uuid = app.config['HUBMAP_DATA_CURATOR_GROUP_UUID']

####################################################################################################
## Task Queue initialization
####################################################################################################
try:
    redis_url = app.config['REDIS_URL']
    logger.info(f'Initializing TaskQueue class successfully :) REDIS_URL={redis_url}')
    TaskQueue.create(redis_url, 'Cell Type Count Processing')
except Exception:
    logger.exception("Failed to Initializing class TaskQueue")

####################################################################################################
## Default and Status Routes
####################################################################################################

@app.route('/', methods=['GET'])
def index():
    return "Hello! This is HuBMAP Ingest API service :)"

# Show status of neo4j connection and optionally of the dependent web services
# to show the status of the other hubmap services that ingest-api is dependent on
# use the url parameter "?check-ws-dependencies=true
# returns a json body with the status of the neo4j service and optionally the
# status/time that it took for the dependent web services to respond
# e.g.:
#     {
#        "build": "adfadsfasf",
#        "entity_ws": 130,
#        "neo4j_connection": true,
#        "search_ws_check": 127,
#        "uuid_ws": 105,
#        "version": "1.15.4"
#     }
@app.route('/status', methods=['GET'])
def status():
    response_code = 200
    response_data = {
        # Use strip() to remove leading and trailing spaces, newlines, and tabs
        'version': (Path(__file__).absolute().parent.parent / 'VERSION').read_text().strip(),
        'build': (Path(__file__).absolute().parent.parent / 'BUILD').read_text().strip(),
    }

    try:
        #if ?check-ws-dependencies=true is present in the url request params
        #set a flag to check these other web services
        check_ws_calls = string_helper.isYes(request.args.get('check-ws-dependencies'))

        #check the neo4j connection
        try:
            with neo4j_driver_instance.session() as session:
                recds = session.run("Match () Return 1 Limit 1")
                for recd in recds:
                    if recd[0] == 1:
                        is_connected = True
                    else:
                        is_connected = False

                is_connected = True
        #the neo4j connection will often fail via exception so
        #catch it here, flag as failure and track the returned error message
        except Exception as e:
            response_code = 500
            response_data['neo4j_error'] = str(e)
            is_connected = False

        if is_connected:
            response_data['neo4j_connection'] = True
        else:
            response_code = 500
            response_data['neo4j_connection'] = False

        #if the flag was set to check ws dependencies do it now
        #for each dependency try to connect via helper which calls the
        #service's /status method
        #The helper method will return False if the connection fails or
        #an integer with the number of milliseconds that it took to get
        #the services status
        if check_ws_calls:
            uuid_ws_url = app.config['UUID_WEBSERVICE_URL'].strip()
            if uuid_ws_url.endswith('hmuuid'): uuid_ws_url = uuid_ws_url[:len(uuid_ws_url) - 6]
            uuid_ws_check = net_helper.check_hm_ws(uuid_ws_url)
            entity_ws_check = net_helper.check_hm_ws(app.config['ENTITY_WEBSERVICE_URL'])
            search_ws_check = net_helper.check_hm_ws(app.config['SEARCH_WEBSERVICE_URL'])
            if not uuid_ws_check or not entity_ws_check or not search_ws_check: response_code = 500
            response_data['uuid_ws'] = uuid_ws_check
            response_data['entity_ws'] = entity_ws_check
            response_data['search_ws_check'] = search_ws_check

    #catch any unhandled exceptions
    except Exception as e:
        response_code = 500
        response_data['exception_message'] = str(e)
    finally:
        return Response(json.dumps(response_data), response_code, mimetype='application/json')


####################################################################################################
## Slack Notification
####################################################################################################

# Send an email with the specified text in the body and the specified subject line to
# the  data curation/ingest staff email addresses specified in the app.cfg MAIL_ADMIN_LIST entry.
def email_admin_list(message_text, subject):
    msg = Message(  body=message_text
                    ,recipients=app.config['MAIL_ADMIN_LIST']
                    ,subject=subject)
    flask_mail.send(msg)

"""
Notify data curation/ingest staff of events during the data ingest process by sending a message to the 
target Slack channel, with an option to email the same message to addresses in the MAIL_ADMIN_LIST value
of app.cfg. HuBMAP-Read access is required in the "old gateway" used by ingest-api, running on a PSC VM.

Input
--------
POST request body data is a JSON object containing the following fields:
    message : str
        The message to be sent to the channel. Required.
    channel : str
        The target Slack channel. Optional, with default from configuration used if not specified.
    send_to_email : bool
        Indication if the message should also be sent via email to addresses configured in MAIL_ADMIN_LIST.
        Optional, defaulting to False when not in the JSON.
Returns
--------
dict
    Dictionary with separate dictionary entries for 'Slack' and 'Email', each containing a summary of the notification.
"""
@app.route('/notify', methods=['POST'])
def notify():
    channel = app.config['SLACK_DEFAULT_CHANNEL']
    user_name = ''
    user_email = ''

    # Get user info based on token
    # At this point we should have a valid token since the gateway already checked the auth
    user_info = auth_helper_instance.getUserInfo(AuthHelper.parseAuthorizationTokens(request.headers))
    if user_info is None:
        unauthorized_error("Unable to obtain user information for groups token")
    elif isinstance(user_info, Response) and user_info.status_code in [400, 401, 403]:
        unauthorized_error(f"Unable to dispatch notifications with the groups token presented.")
    else:
        try:
            user_name = user_info['name']
            user_email = user_info['email']
        except Exception as e:
            logger.error(f"An exception occurred authorizing the user for notification dispatching. {str(e)}")
            unauthorized_error(f"An error occurred authorizing the notification.  See logs.")

    require_json(request)
    json_data = request.json

    logger.debug(f"======notify() Request json:======")
    logger.debug(json_data)

    if 'channel' in json_data:
        if not isinstance(json_data['channel'], str):
            bad_request_error("The value of 'channel' must be a string")
        # Use the user provided channel rather than the configured default value
        channel = json_data['channel']

    if 'message' not in json_data:
        bad_request_error("The 'message' field is required.")

    if not isinstance(json_data['message'], str):
        bad_request_error("The value of 'message' must be a string")

    # Send message to Slack
    target_url = 'https://slack.com/api/chat.postMessage'
    request_header = {
        "Authorization": f"Bearer {app.config['SLACK_CHANNEL_TOKEN']}"
    }
    json_to_post = {
        "channel": channel,
        "text": f"From {user_name} ({user_email}):\n{json_data['message']}"
    }

    logger.debug("======notify() json_to_post======")
    logger.debug(json_to_post)

    response = requests.post(url = target_url, headers = request_header, json = json_to_post, verify = False)

    notification_results = {'Slack': None, 'Email': None}
    # Note: Slack API wraps the error response in the 200 response instead of using non-200 status code
    # Callers should always check the value of the 'ok' params in the response
    if response.status_code == 200:
        result = response.json()
        # 'ok' filed is boolean value
        if 'ok' in result:
            if result['ok']:
                output = {
                    "channel": channel,
                    "message": json_data['message'],
                    "user_name": user_name,
                    "user_email": user_email
                }

                logger.debug("======notify() Sent Notification Summary======")
                logger.info(output)

                notification_results['Slack'] = output
            else:
                logger.error(f"Unable to notify Slack channel: {channel} with the message: {json_data['message']}")
                logger.debug("======notify() response json from Slack API======")
                logger.debug(result)

                # https://api.slack.com/methods/chat.postMessage#errors
                if 'error' in result:
                    bad_request_error(result['error'])
                else:
                    internal_server_error("Slack API unable to process the request, 'error' param/field missing from Slack API response json")
        else:
            internal_server_error("The 'ok' param/field missing from Slack API response json")
    else:
        internal_server_error("Failed to send a request to Slack API")

    if 'send_to_email' in json_data and json_data['send_to_email']:
        logger.debug(json_data['send_to_email'])
        try:
            subject_line = app.config['MAIL_SUBJECT_LINE'].format(  user_name=user_name
                                                                    ,user_email=user_email)
            email_admin_list(   message_text=json_data['message']
                                ,subject=subject_line)
            output = {
                "email_recipient_list": str(app.config['MAIL_ADMIN_LIST']),
                "message": json_data['message'],
                "user_name": user_name,
                "user_email": user_email
            }

            logger.debug("======notify() Sent Email Summary======")
            logger.info(output)

            notification_results['Email'] = output
        except Exception as e:
            logger.error(f"Failed to send email message. {str(e)}", exc_info=True)
            return jsonify( f"Failed to send email message, after Slack notification resulted in"
                            f" {notification_results['Slack']}"), 400

    return jsonify(notification_results)

####################################################################################################
## Ingest API Endpoints
####################################################################################################

"""
Retrieve the path of Datasets or Uploads relative to the Globus endpoint mount point give from a list of entity uuids
This is a public endpoint, not authorization token is required.
Input
--------
Input is via POST request body data as a Json array of Upload or Dataset HuBMAP IDs or UUIDs.
Traditionally this would be a GET method as it isn't posting/creating anything, but we need to
use the ability to send request body data with this method, even though GET can support a 
request body with data we've found that our Gateway service (AWS API Gateway) doesn't support
GET with data.
ds_uuid_list : list
    ds_uuid : str
        The HuBMAP ID (e.g. HBM123.ABCD.456) or UUID of target dataset or upload
Example: ["HBM123.ABCD.456", "HBM939.ZYES.733", "a9382ce928b32839dbe83746f383ea8"]
Returns
--------
out_list : json array of json objects with information about the individual
           entities where the json objects have the following properties:
                                 id: the id of the dataset as sent in the input
                        entity_type: The type of entity ("Upload" or "Dataset")
                           rel_path: the path on the file system where the data for the entity sits relative to the mount point of the Globus endpoint
               globus_endpoint_uuid: The Globus id of the endpoint where the data can be downloaded
Example:
   [{
       "id":"HBM123.ABCD.4564",
       "entity_type":"Dataset",
       "hubmap_id":"HBM123.ABCD.4564",
       "rel_path":"/consortium/IEC Testing/db382ce928b32839dbe83746f384e354"
       "globus_endpoint_uuid":"a935-ce928b328-39dbe83746f3-84bdae",
       "uuid", "db382ce928b32839dbe83746f384e354"
    },
    {
       "id":"HBM478.BYRE.7748",
       "entity_type":"Dataset",
       "rel_path":"/consortium/IEC Testing/db382ce928b32839dbe83746f384e354"
       "globus_endpoint_uuid":"a935-ce928b328-39dbe83746f3-84bdae"
    }]
"""
@app.route('/entities/file-system-rel-path', methods=['POST'])
def get_file_system_relative_path():
    ds_uuid_list = request.json
    out_list = []
    error_id_list = []
    for ds_uuid in ds_uuid_list:
        try:
            ent_recd = {}
            ent_recd['id'] = ds_uuid
            dset = __get_entity(ds_uuid, auth_header="Bearer " + auth_helper_instance.getProcessSecret())
            ent_type_m = __get_dict_prop(dset, 'entity_type')
            ent_recd['entity_type'] = ent_type_m
            group_uuid = __get_dict_prop(dset, 'group_uuid')
            if ent_type_m is None or ent_type_m.strip() == '':
                error_id = {'id': ds_uuid, 'message': 'id not for Dataset, Publication or Upload', 'status_code': 400}
                error_id_list.append(error_id)
            ent_type = ent_type_m.lower().strip()
            ingest_helper = IngestFileHelper(app.config)
            if ent_type == 'upload':
                path = ingest_helper.get_upload_directory_relative_path(group_uuid=group_uuid, upload_uuid=dset['uuid'])
            elif get_entity_type_instanceof(ent_type, 'Dataset', auth_header="Bearer " + auth_helper_instance.getProcessSecret()):
                is_phi = __get_dict_prop(dset, 'contains_human_genetic_sequences')
                if group_uuid is None:
                    error_id = {'id': ds_uuid, 'message': 'Unable to find group uuid on dataset', 'status_code': 400}
                    error_id_list.append(error_id)
                if is_phi is None:
                    error_id = {'id': ds_uuid,
                                'message': f"contains_human_genetic_sequences is not set on {ent_type} dataset",
                                'status_code': 400}
                    error_id_list.append(error_id)
                path = ingest_helper.get_dataset_directory_relative_path(dset, group_uuid, dset['uuid'])
            else:
                error_id = {'id': ds_uuid, 'message': f'Unhandled entity type, must be Upload, Publication or Dataset, '
                                                      f'found {ent_type_m}', 'status_code': 400}
                error_id_list.append(error_id)
            ent_recd['rel_path'] = path['rel_path']
            ent_recd['globus_endpoint_uuid'] = path['globus_endpoint_uuid']
            ent_recd['uuid'] = (__get_dict_prop(dset, 'uuid'))
            ent_recd['hubmap_id'] = (__get_dict_prop(dset, 'hubmap_id'))
            out_list.append(ent_recd)
        except HTTPException as hte:
            error_id = {'id': ds_uuid, 'message': hte.get_description(), 'status_code': hte.get_status_code()}
            error_id_list.append(error_id)
        except Exception as e:
            logger.error(e, exc_info=True)
            error_id = {'id': ds_uuid, 'message': str(e), 'status_code': 500}
            error_id_list.append(error_id)
    if len(error_id_list) > 0:
        status_code = 400
        for each in error_id_list:
            if each['status_code'] == 500:
                status_code = 500
        return jsonify(error_id_list), status_code
    return jsonify(out_list), 200

#passthrough method to call mirror method on entity-api
#this is need by ingest-pipeline that can only call
#methods via http (running on the same machine for security reasons)
#and ingest-api will for the foreseeable future run on the same
#machine
@app.route('/entities/<entity_uuid>', methods = ['GET'])
#@secured(groups="HuBMAP-read")
def get_entity(entity_uuid):
    try:
        entity = __get_entity(entity_uuid, auth_header = request.headers.get("AUTHORIZATION"))
        return jsonify (entity), 200
    except HTTPException as hte:
        return Response(hte.get_description(), hte.get_status_code())
    except Exception as e:
        logger.error(e, exc_info=True)
        return Response(f"Unexpected error while retrieving entity {entity_uuid}: " + str(e), 500)


# Create derived dataset
"""
Input JSON example with "source_dataset_uuid" being an array of uuids:
{
"source_dataset_uuid":["6e24ba7b41725e4b06630192476f8364", "hyt0tse652d3c4f22ace7f21fd64208ac"],
"derived_dataset_name":"Test derived dataset 1",
"derived_dataset_types":["QX11", "xxx"]
}

OR with "source_dataset_uuid" being a single uuid string to support past cases:

{
"source_dataset_uuid": "6e24ba7b41725e4b06630192476f8364",
"derived_dataset_name":"Test derived dataset 1",
"derived_dataset_types":["QX11", "xxx"]
}

Output JSON example:
{
    "derived_dataset_uuid": "78462470866bdda77deaaebe21ae7151",
    "full_path": "/hive/hubmap-dev/data/consortium/IEC Testing Group/78462470866bdda77deaaebe21ae7151",
    "group_display_name": "IEC Testing Group",
    "group_uuid": "5bd084c8-edc2-11e8-802f-0e368f3075e8"
}
"""
@app.route('/datasets/derived', methods=['POST'])
#@secured(groups="HuBMAP-read")
def create_derived_dataset():
    # Token is required
    nexus_token = None
    try:
        nexus_token = AuthHelper.parseAuthorizationTokens(request.headers)
    except Exception:
        internal_server_error("Unable to parse globus token from request header")

    require_json(request)

    json_data = request.json

    logger.info("++++++++++Calling /datasets/derived")
    logger.info("++++++++++Request:" + json.dumps(json_data))

    if 'source_dataset_uuids' not in json_data:
        bad_request_error("The 'source_dataset_uuids' property is required.")

    if 'derived_dataset_name' not in json_data:
        bad_request_error("The 'derived_dataset_name' property is required.")

    if 'derived_dataset_types' not in json_data:
        bad_request_error("The 'derived_dataset_types' property is required.")

    # source_dataset_uuids can either be a single uuid string OR a json array
    if not isinstance(json_data['source_dataset_uuids'], (str, list)):
        bad_request_error("The 'source_dataset_uuids' must either be a json string or an array")

    # Ensure the derived_dataset_types is json array
    if not isinstance(json_data['derived_dataset_types'], list):
        bad_request_error("The 'derived_dataset_types' must be a json array")

    # Ensure the arrays are not empty
    if isinstance(json_data['source_dataset_uuids'], list) and len(json_data['source_dataset_uuids']) == 0:
        bad_request_error("The 'source_dataset_uuids' can not be an empty array")

    if len(json_data['derived_dataset_types']) == 0:
        bad_request_error("The 'derived_dataset_types' can not be an empty array")

    try:
        dataset = Dataset(app.config)
        new_record = dataset.create_derived_datastage(nexus_token, json_data)

        return jsonify( new_record ), 201
    except HTTPException as hte:
        status_code = hte.get_status_code()
        response_text = hte.get_description()

        if status_code == 400:
            bad_request_error(response_text)
        elif status_code == 401:
            unauthorized_error(response_text)
        elif status_code == 404:
            not_found_error(response_text)
        elif status_code == 500:
            internal_server_error(response_text)
        else:
            return Response(response_text, status_code)
    except Exception as e:
        logger.error(e, exc_info=True)
        internal_server_error("Unexpected error while creating derived dataset: " + str(e))


@app.route('/datasets', methods=['POST'])
@app.route('/publications', methods=['POST'])
def create_datastage():
    if not request.is_json:
        return Response("json request required", 400)
    if request.path.lower() == '/datasets':
        entity_type = "dataset"
    elif request.path.lower() == '/publications':
        entity_type = "publication"
    try:
        dataset_request = request.json
        auth_helper = AuthHelper.configured_instance(app.config['APP_CLIENT_ID'], app.config['APP_CLIENT_SECRET'])
        auth_tokens = auth_helper.getAuthorizationTokens(request.headers)
        if isinstance(auth_tokens, Response):
            return(auth_tokens)
        elif isinstance(auth_tokens, str):
            token = auth_tokens
        elif 'nexus_token' in auth_tokens:
            token = auth_tokens['nexus_token']
        else:
            return(Response("Valid nexus auth token required", 401))

        requested_group_uuid = None
        if 'group_uuid' in dataset_request:
            requested_group_uuid = dataset_request['group_uuid']

        ingest_helper = IngestFileHelper(app.config)
        requested_group_uuid = auth_helper.get_write_group_uuid(token, requested_group_uuid)
        dataset_request['group_uuid'] = requested_group_uuid
        post_url = commons_file_helper.ensureTrailingSlashURL(app.config['ENTITY_WEBSERVICE_URL']) + f'entities/{entity_type}'
        response = requests.post(post_url, json = dataset_request, headers = {'Authorization': 'Bearer ' + token, 'X-Hubmap-Application':'ingest-api' }, verify = False)
        if response.status_code != 200:
            return Response(response.text, response.status_code)
        new_dataset = response.json()

        ingest_helper.create_dataset_directory(new_dataset, requested_group_uuid, new_dataset['uuid'])

        return jsonify(new_dataset)
    except HTTPException as hte:
        return Response(hte.get_description(), hte.get_status_code())
    except Exception as e:
        logger.error(e, exc_info=True)
        return Response("Unexpected error while creating a dataset: " + str(e) + "  Check the logs", 500)

@app.route('/datasets/components', methods=['POST'])
def multiple_components():
    if not request.is_json:
        return Response("json request required", 400)
    try:
        component_request = request.json
        auth_helper = AuthHelper.configured_instance(app.config['APP_CLIENT_ID'], app.config['APP_CLIENT_SECRET'])
        auth_tokens = auth_helper.getAuthorizationTokens(request.headers)
        if isinstance(auth_tokens, Response):
            return(auth_tokens)
        elif isinstance(auth_tokens, str):
            token = auth_tokens
        else:
            return(Response("Valid globus groups token required", 401))

        # Check that `dataset_link_abs_dir` exists for both datasets and that it is a valid directory
        json_data_dict = request.get_json()
        for dataset in json_data_dict.get('datasets'):
            if 'dataset_link_abs_dir' in dataset:
                if not os.path.exists(dataset['dataset_link_abs_dir']):
                    return Response(f"The filepath specified with 'dataset_link_abs_dir' does not exist: {dataset['dataset_link_abs_dir']}", 400)
                if not os.path.isdir(dataset.get('dataset_link_abs_dir')):
                    return Response(f"{dataset.get('dataset_link_abs_dir')} is not a directory", 400)
            else:
                return Response("Required field 'dataset_link_abs_dir' is missing from dataset", 400)

        requested_group_uuid = None
        if 'group_uuid' in component_request:
            requested_group_uuid = component_request['group_uuid']

        ingest_helper = IngestFileHelper(app.config)
        requested_group_uuid = auth_helper.get_write_group_uuid(token, requested_group_uuid)
        component_request['group_uuid'] = requested_group_uuid
        post_url = commons_file_helper.ensureTrailingSlashURL(app.config['ENTITY_WEBSERVICE_URL']) + 'datasets/components'
        response = requests.post(post_url, json = component_request, headers = {'Authorization': 'Bearer ' + token, 'X-Hubmap-Application':'ingest-api' }, verify = False)
        if response.status_code != 200:
            return Response(response.text, response.status_code)
        new_datasets_list = response.json()
        for dataset in new_datasets_list:
            if dataset.get('dataset_link_abs_dir'):
                new_directory_path = ingest_helper.get_dataset_directory_absolute_path(dataset, requested_group_uuid, dataset['uuid'])
                logger.info(f"Creating a directory as: {new_directory_path} with a symbolic link to: {dataset['dataset_link_abs_dir']}")
                os.symlink(dataset['dataset_link_abs_dir'], new_directory_path, True)
            else:
                return Response("Required field 'dataset_link_abs_dir' is missing from dataset", 400)

        return jsonify(new_datasets_list)
    except HTTPException as hte:
        return Response(hte.get_description(), hte.get_status_code())
    except Exception as e:
        logger.error(e, exc_info=True)
        return Response("Unexpected error while creating a dataset: " + str(e) + " Check the logs", 500)




def get_data_type_of_external_dataset_providers(ubkg_base_url: str) -> List[str]:
    """
    The web service call will return a list of dictionaries having the following keys:
    'alt-names', 'contains-pii', 'data_type', 'dataset_provider', 'description',
     'primary', 'vis-only', 'vitessce-hints'.

     This will only return a list of strings that are the 'data_type's.
    """

    url = f"{ubkg_base_url.rstrip('/')}/datasets?application_context=HUBMAP&dataset_provider=external"
    resp = requests.get(url)
    if resp.status_code != 200:
        return {}
    return [x['data_type'].strip() for x in resp.json()]


# Needs to be triggered in the workflow or manually?!
@app.route('/datasets/<identifier>/publish', methods=['PUT'])
@secured(groups="HuBMAP-read")
def publish_datastage(identifier):
    """
    Needs a dataset in 'Q/A' status and needs to be primary.

    http://18.205.215.12:7474/browser/ (see app.cfg for username and password)
    Use the data from this query...
    match (dn:Donor)-[*]->(s:Sample)-[:ACTIVITY_INPUT]->(:Activity)-[:ACTIVITY_OUTPUT]->(ds:Dataset {status:'QA'})
    where not ds.ingest_metadata is null and not ds.contacts is null and not ds.contributors is null
    and ds.data_access_level in ['consortium', 'protected'] and not dn.metadata is null
    return ds.uuid, ds.data_access_level, ds.group_name;

    From this query 'ds.data_access_level' tells you whether you need to use the directory in
    GLOBUS_PUBLIC_ENDPOINT_FILEPATH (public), GLOBUS_CONSORTIUM_ENDPOINT_FILEPATH (consortium),
    or GLOBUS_PROTECTED_ENDPOINT_FILEPATH (protected).
    In that directory create the directories with the values of `ds.group_name/ds.uuid`.
    In Globus Groups (https://app.globus.org/groups) you will also need to be associated with
    the group for `ds.group_name`.
    Use 'https://ingest.dev.hubmapconsortium.org/' to get the 'Local Storage/info/groups_token' for the $TOKEN

    Then use this call replacing ds.uuid with the value of ds.uuid...
    curl -v --location --request PUT 'http://localhost:8484/datasets/ds.uuid/publish?suspend-indexing-and-acls=true' --header "Authorization: Bearer $TOKEN"

    Test using both protected and consortium identifiers.
    """
    try:
        auth_helper = AuthHelper.configured_instance(app.config['APP_CLIENT_ID'], app.config['APP_CLIENT_SECRET'])
        user_info = auth_helper.getUserInfoUsingRequest(request, getGroups=True)
        if user_info is None:
            return Response("Unable to obtain user information for auth token", 401)
        if isinstance(user_info, Response):
            return user_info

        if 'hmgroupids' not in user_info:
            return Response("User has no valid group information to authorize publication.", 403)
        if data_admin_group_uuid not in user_info['hmgroupids']:
            return Response("User must be a member of the HuBMAP Data Admin group to publish data.", 403)



        if identifier is None or len(identifier) == 0:
            abort(400, jsonify( { 'error': 'identifier parameter is required to publish a dataset' } ))
        r = requests.get(app.config['UUID_WEBSERVICE_URL'] + "/" + identifier, headers={'Authorization': request.headers["AUTHORIZATION"]})
        if r.ok is False:
            raise ValueError("Cannot find specimen with identifier: " + identifier)
        dataset_uuid = json.loads(r.text)['hm_uuid']
        is_primary = dataset_is_primary(dataset_uuid)
        suspend_indexing_and_acls = string_helper.isYes(request.args.get('suspend-indexing-and-acls'))
        no_indexing_and_acls = False
        if suspend_indexing_and_acls:
            no_indexing_and_acls = True

        donors_to_reindex = []
        with neo4j_driver_instance.session() as neo_session:
            #recds = session.run("Match () Return 1 Limit 1")
            #for recd in recds:
            #    if recd[0] == 1:
            #        is_connected = True
            #    else:
            #        is_connected = False

            #look at all of the ancestors
            #gather uuids of ancestors that need to be switched to public access_level
            #grab the id of the donor ancestor to use for reindexing
            q = f"MATCH (dataset:Dataset {{uuid: '{dataset_uuid}'}})<-[:ACTIVITY_OUTPUT]-(e1)<-[:ACTIVITY_INPUT|ACTIVITY_OUTPUT*]-(all_ancestors:Entity) RETURN distinct all_ancestors.uuid as uuid, all_ancestors.entity_type as entity_type, all_ancestors.data_types as data_types, all_ancestors.data_access_level as data_access_level, all_ancestors.status as status, all_ancestors.metadata as metadata"
            rval = neo_session.run(q).data()
            uuids_for_public = []
            has_donor = False
            for node in rval:
                uuid = node['uuid']
                entity_type = node['entity_type']
                data_access_level = node['data_access_level']
                status = node['status']
                metadata = node.get("metadata")
                if entity_type == 'Sample':
                    if data_access_level != 'public':
                        uuids_for_public.append(uuid)
                elif entity_type == 'Donor':
                    has_donor = True
                    if is_primary:
                        if metadata is None or metadata.strip() == '':
                            return jsonify({"error": f"donor.metadata is missing for {dataset_uuid}"}), 400
                        metadata = metadata.replace("'", '"')
                        metadata_dict = json.loads(metadata)
                        living_donor = True
                        organ_donor = True
                        if metadata_dict.get('organ_donor_data') is None:
                            living_donor = False
                        if metadata_dict.get('living_donor_data') is None:
                            organ_donor = False
                        if (organ_donor and living_donor) or (not organ_donor and not living_donor):
                            return jsonify({"error": f"donor.metadata.organ_donor_data or "
                                                     f"donor.metadata.living_donor_data required. "
                                                     f"Both cannot be None. Both cannot be present. Only one."}), 400
                    donors_to_reindex.append(uuid)
                    if data_access_level != 'public':
                        uuids_for_public.append(uuid)
                elif entity_type == 'Dataset':
                    if status != 'Published':
                        return Response(f"{dataset_uuid} has an ancestor dataset that has not been Published. Will not Publish. Ancestor dataset is: {uuid}", 400)

            if has_donor is False:
                return Response(f"{dataset_uuid}: no donor found for dataset, will not Publish")

            #get info for the dataset to be published
            q = f"MATCH (e:Dataset {{uuid: '{dataset_uuid}'}}) RETURN " \
                "e.uuid as uuid, e.entity_type as entitytype, e.status as status, " \
                "e.data_access_level as data_access_level, e.group_uuid as group_uuid, " \
                "e.contacts as contacts, e.contributors as contributors, e.status_history as status_history"
            if is_primary:
                q += ", e.ingest_metadata as ingest_metadata"
            rval = neo_session.run(q).data()
            dataset_entitytype = rval[0]['entitytype']
            dataset_status = rval[0]['status']
            dataset_data_access_level = rval[0]['data_access_level']
            dataset_group_uuid = rval[0]['group_uuid']
            dataset_contacts = rval[0]['contacts']
            dataset_contributors = rval[0]['contributors']
            dataset_ingest_matadata_dict = None
            if is_primary:
                dataset_ingest_metadata = rval[0].get('ingest_metadata')
                if dataset_ingest_metadata is not None:
                    dataset_ingest_matadata_dict: dict =\
                        string_helper.convert_str_literal(dataset_ingest_metadata)
                logger.info(f"publish_datastage; ingest_matadata: {dataset_ingest_matadata_dict}")
            if not get_entity_type_instanceof(dataset_entitytype, 'Dataset', auth_header="Bearer " + auth_helper_instance.getProcessSecret()):
                return Response(f"{dataset_uuid} is not a dataset will not Publish, entity type is {dataset_entitytype}", 400)
            if not dataset_status == 'QA':
                return Response(f"{dataset_uuid} is not in QA state will not Publish, status is {dataset_status}", 400)

            auth_tokens = auth_helper.getAuthorizationTokens(request.headers)
            entity_instance = EntitySdk(token=auth_tokens, service_url=app.config['ENTITY_WEBSERVICE_URL'])
            entity = entity_instance.get_entity_by_id(dataset_uuid)
            entity_dict: dict = vars(entity)
            data_type_edp: List[str] = \
                get_data_type_of_external_dataset_providers(app.config['UBKG_WEBSERVICE_URL'])
            entity_lab_processed_data_types: List[str] =\
                [i for i in entity_dict.get('data_types') if i in data_type_edp]
            has_entity_lab_processed_data_type: bool = len(entity_lab_processed_data_types) > 0


            #set up a status_history list to add a "Published" entry to below
            if 'status_history' in rval[0]:
                status_history_str = rval[0]['status_history']
                if status_history_str is None:
                    status_history_list = []
                else:
                    status_history_list = string_helper.convert_str_literal(status_history_str)
            else:
                status_history_list = []
            
            logger.info(f'is_primary: {is_primary}; has_entity_lab_processed_data_type: {has_entity_lab_processed_data_type}')

            if is_primary or has_entity_lab_processed_data_type:
                if dataset_contacts is None or dataset_contributors is None:
                    return jsonify({"error": f"{dataset_uuid} missing contacts or contributors. Must have at least one of each"}), 400
                dataset_contacts = dataset_contacts.replace("'", '"')
                dataset_contributors = dataset_contributors.replace("'", '"')
                if len(json.loads(dataset_contacts)) < 1 or len(json.loads(dataset_contributors)) < 1:
                    return jsonify({"error": f"{dataset_uuid} missing contacts or contributors. Must have at least one of each"}), 400
            ingest_helper = IngestFileHelper(app.config)

            # Save a .json file with the metadata information at the top level directory...
            if dataset_ingest_matadata_dict is not None:
                json_object = json.dumps(dataset_ingest_matadata_dict['metadata'], indent=4)
                json_object += '\n'
                ds_path = ingest_helper.dataset_directory_absolute_path(dataset_data_access_level,
                                                                        dataset_group_uuid, dataset_uuid, False)
                md_file = os.path.join(ds_path, "metadata.json")
                logger.info(f"publish_datastage; writing md_file: '{md_file}'; "
                            f"containing ingest_matadata.metadata: '{json_object}'")
                try:
                    with open(md_file, "w") as outfile:
                        outfile.write(json_object)
                except Exception as e:
                    logger.exception(f"Fatal error while writing md_file {md_file}; {str(e)}")
                    return jsonify({"error": f"{dataset_uuid} problem writing json file."}), 500

            data_access_level = dataset_data_access_level
            #if consortium access level convert to public dataset, if protected access leave it protected
            if dataset_data_access_level == 'consortium':
                #before moving check to see if there is currently a link for the dataset in the assets directory
                asset_dir = ingest_helper.dataset_asset_directory_absolute_path(dataset_uuid)
                asset_dir_exists = os.path.exists(asset_dir)
                ingest_helper.move_dataset_files_for_publishing(dataset_uuid, dataset_group_uuid, 'consortium')
                uuids_for_public.append(dataset_uuid)
                data_access_level = 'public'
                if asset_dir_exists:
                    ingest_helper.relink_to_public(dataset_uuid)

            acls_cmd = ingest_helper.set_dataset_permissions(dataset_uuid, dataset_group_uuid, data_access_level,
                                                             True, no_indexing_and_acls)


            auth_tokens = auth_helper.getAuthorizationTokens(request.headers)
            entity_instance = EntitySdk(token=auth_tokens, service_url=app.config['ENTITY_WEBSERVICE_URL'])
            doi_info = None
            # Generating DOI's for lab processed/derived data as well as IEC/pipeline/airflow processed/derived data).
            if is_primary or has_entity_lab_processed_data_type:
                # DOI gets generated here
                # Note: moved dataset title auto generation to entity-api - Zhou 9/29/2021
                datacite_doi_helper = DataCiteDoiHelper()


                entity = entity_instance.get_entity_by_id(dataset_uuid)
                entity_dict = vars(entity)

                try:
                    datacite_doi_helper.create_dataset_draft_doi(entity_dict, check_publication_status=False)
                except Exception as e:
                    logger.exception(f"Exception while creating a draft doi for {dataset_uuid}")
                    return jsonify({"error": f"Error occurred while trying to create a draft doi for {dataset_uuid}. Check logs."}), 500
                # This will make the draft DOI created above 'findable'....
                try:
                    doi_info = datacite_doi_helper.move_doi_state_from_draft_to_findable(entity_dict, auth_tokens)
                except Exception as e:
                    logger.exception(f"Exception while creating making doi findable and saving to entity for {dataset_uuid}")
                    return jsonify({"error": f"Error occurred while making doi findable and saving to entity for {dataset_uuid}. Check logs."}), 500
            doi_update_clause = ""
            if not doi_info is None:
                doi_update_clause = f", e.registered_doi = '{doi_info['registered_doi']}', e.doi_url = '{doi_info['doi_url']}'"
                
                
            #add Published status change to status history
            status_update = {
               "status": "Published",
               "changed_by_email":user_info['email'],
               "change_timestamp": "@#TIMESTAMP#@"
            }            
            status_history_list.append(status_update)
            #convert from list to string that is used for storage in database
            new_status_history_str = string_helper.convert_py_obj_to_string(status_history_list)
            #substitute the TIMESTAMP function to let Neo4j set the change_timestamp value of this status change record
            status_history_with_timestamp = new_status_history_str.replace("'@#TIMESTAMP#@'", '" + TIMESTAMP() + "')
            status_history_update_clause = f', e.status_history = "{status_history_with_timestamp}"'
            
            # set dataset status to published and set the last modified user info and user who published
            update_q = "match (e:Entity {uuid:'" + dataset_uuid + "'}) set e.status = 'Published', e.last_modified_user_sub = '" + \
                       user_info['sub'] + "', e.last_modified_user_email = '" + user_info[
                           'email'] + "', e.last_modified_user_displayname = '" + user_info[
                           'name'] + "', e.last_modified_timestamp = TIMESTAMP(), e.published_timestamp = TIMESTAMP(), e.published_user_email = '" + \
                       user_info['email'] + "', e.published_user_sub = '" + user_info[
                           'sub'] + "', e.published_user_displayname = '" + user_info['name'] + "'" + doi_update_clause + status_history_update_clause

            logger.info(dataset_uuid + "\t" + dataset_uuid + "\tNEO4J-update-base-dataset\t" + update_q)
            neo_session.run(update_q)
            out = entity_instance.clear_cache(dataset_uuid)

            # if all else worked set the list of ids to public that need to be public
            if len(uuids_for_public) > 0:
                id_list = string_helper.listToCommaSeparated(uuids_for_public, quoteChar="'")
                update_q = "match (e:Entity) where e.uuid in [" + id_list + "] set e.data_access_level = 'public'"
                logger.info(identifier + "\t" + dataset_uuid + "\tNEO4J-update-ancestors\t" + update_q)
                neo_session.run(update_q)
                for e_id in uuids_for_public:
                    out = entity_instance.clear_cache(e_id)

        if no_indexing_and_acls:
            r_val = {'acl_cmd': acls_cmd, 'donors_for_indexing': donors_to_reindex}
        else:
            r_val = {'acl_cmd': '', 'donors_for_indexing': []}

        if not no_indexing_and_acls:
            for donor_uuid in donors_to_reindex:
                try:
                    rspn = requests.put(app.config['SEARCH_WEBSERVICE_URL'] + "/reindex/" + donor_uuid, headers={'Authorization': request.headers["AUTHORIZATION"]})
                    logger.info(f"Publishing {identifier} indexed donor {donor_uuid} with status {rspn.status_code}")
                except:
                    logger.exception(f"While publishing {identifier} Error happened when calling reindex web service for donor {donor_uuid}")

        return Response(json.dumps(r_val), 200, mimetype='application/json')                    

    except HTTPException as hte:
        return Response(hte.get_description(), hte.get_status_code())
    except Exception as e:
        logger.error(e, exc_info=True)
        return Response("Unexpected error while creating a dataset: " + str(e) + "  Check the logs", 500)


@app.route('/datasets/<identifier>/metadata-json', methods=['PUT'])
@secured(groups="HuBMAP-read")
def datasets_metadata_json(identifier):
    """
    See publish_datastage() for additional information.

    Use the Neo4J query (above) to get dataset and file system information.
    File system mapping is explained above.
    Replacing ds.uuid in the URL with the value of ds.uuid, e.g.:
    curl --verbose --request PUT \
     --url ${INGESTAPI_URL}/datasets/ds.uuid/metadata-json \
     --header "Authorization: Bearer ${TOKEN}"
    """
    try:
        if identifier is None or len(identifier) == 0:
            return Response("Missing or improper dataset identifier", 400)

        auth_helper = AuthHelper.configured_instance(app.config['APP_CLIENT_ID'],
                                                     app.config['APP_CLIENT_SECRET'])
        user_info = auth_helper.getUserInfoUsingRequest(request, getGroups=True)
        if user_info is None:
            return Response("Unable to obtain user information for auth token", 401)
        if 'hmgroupids' not in user_info:
            return Response("User has no valid group information", 403)
        if data_admin_group_uuid not in user_info['hmgroupids']:
            return Response("User must be a member of the HuBMAP Data Admin group", 403)

        auth_tokens = auth_helper.getAuthorizationTokens(request.headers)
        entity_instance = EntitySdk(token=auth_tokens, service_url=app.config['ENTITY_WEBSERVICE_URL'])
        entity = entity_instance.get_entity_by_id(identifier)
        entity_dict: dict = vars(entity)
        dataset_group_uuid = entity_dict.get('group_uuid')
        dataset_data_access_level = entity_dict.get('data_access_level')
        dataset_ingest_metadata = entity_dict.get('ingest_metadata')
        dataset_published = entity_dict.get('status') == 'Published'

        if dataset_ingest_metadata is None:
            return Response(f"Could not find ingest_metadata for {identifier}", 500)

        logger.info(f"ingest_matadata: {dataset_ingest_metadata}")
        json_object = json.dumps(dataset_ingest_metadata['metadata'], indent=4)
        json_object += '\n'
        ingest_helper = IngestFileHelper(app.config)
        # Save a .json file with the metadata information at the top level directory...
        ds_path = ingest_helper.dataset_directory_absolute_path(dataset_data_access_level,
                                                                dataset_group_uuid,
                                                                identifier,
                                                                dataset_published)
        md_file = os.path.join(ds_path, "metadata.json")
        logger.info(f"publish_datastage; writing md_file: '{md_file}'; "
                    f"containing ingest_matadata.metadata: '{json_object}'")
        try:
            with open(md_file, "w") as outfile:
                outfile.write(json_object)
        except Exception as e:
            logger.exception(f"Fatal error while writing md_file {md_file}; {str(e)}")
            return Response(f"Fatal error while writing md_file for {identifier}", 500)

        return Response("Success", 201)

    except HTTPException as hte:
        return Response(hte.get_description(), hte.get_status_code())
    except Exception as e:
        logger.error(e, exc_info=True)
        return Response("Unexpected error: " + str(e) + "  Check the logs", 500)

@app.route('/datasets/<uuid>/status/<new_status>', methods = ['PUT'])
#@secured(groups="HuBMAP-read")
def update_dataset_status(uuid, new_status):
    if uuid == None or len(uuid) == 0:
        abort(400, jsonify( { 'error': 'uuid parameter is required to change a dataset status' } ))
    if str(new_status) not in HubmapConst.DATASET_STATUS_OPTIONS:
        abort(400, jsonify( { 'error': 'dataset status: ' + str(new_status) + ' is not a valid status.' } ))
    conn = None
    try:
        logger.info(f"++++++++++Called /datasets/{uuid}/{new_status}")

        dataset = Dataset(app.config)
        status_obj = dataset.set_status(neo4j_driver_instance, uuid, new_status)
        conn.close()

        print('Before reindex call in update_dataset_status')
        try:
            auth_headers = {'Authorization': request.headers["AUTHORIZATION"]}
            #reindex this node in elasticsearch
            rspn = requests.put(app.config['SEARCH_WEBSERVICE_URL'] + "/reindex/" + uuid, headers=auth_headers)
        except:
            print('Error occurred when call the reindex web service')

        return jsonify( { 'result' : status_obj } ), 200

    except ValueError as ve:
        print('ERROR: ' + str(ve))
        abort(404, jsonify( { 'error': str(ve) } ))

    except:
        msg = 'An error occurred: '
        for x in sys.exc_info():
            msg += str(x)
        print (msg)
        abort(400, msg)
    # finally:
    #     if conn != None:
    #         if conn.get_driver().closed() == False:
    #             conn.close()


@app.route('/datasets/<uuid>/verifytitleinfo', methods=['GET'])
# @secured(groups="HuBMAP-read")
def verify_dataset_title_info(uuid: str) -> object:
    try:
        UUID(uuid)
    except ValueError:
        abort(400, jsonify({'error': 'parameter uuid of dataset is required'}))
    try:
        result_array = app_manager.verify_dataset_title_info(uuid, request.headers)
        return jsonify({'verification_errors': result_array}), 200

    except HTTPException as hte:
        return Response(hte.get_description(), hte.get_status_code())

    except ValueError as ve:
        logger.error(str(ve))
        return jsonify({'error': str(ve)}), 400

    except Exception as e:
        logger.error(e, exc_info=True)
        return Response("Unexpected error: " + str(e), 500)


# Called by "data ingest pipeline" to update status of dataset...
@app.route('/datasets/status', methods = ['PUT'])
# @secured(groups="HuBMAP-read")
def update_ingest_status():
    if not request.json:
        abort(400, jsonify( { 'error': 'no data found cannot process update' } ))
    
    try:
        entity_api = EntitySdk(token=app_manager.groups_token_from_request_headers(request.headers),
                               service_url=commons_file_helper.removeTrailingSlashURL(
                                   app.config['ENTITY_WEBSERVICE_URL']))

        return app_manager.update_ingest_status_title_thumbnail(app.config, 
                                                                request.json, 
                                                                request.headers, 
                                                                entity_api,
                                                                file_upload_helper_instance)
    except HTTPException as hte:
        return Response(hte.get_description(), hte.get_status_code())
    except ValueError as ve:
        logger.error(str(ve))
        return jsonify({'error' : str(ve)}), 400
    except Exception as e:
        logger.error(e, exc_info=True)
        return Response("Unexpected error while saving dataset: " + str(e), 500)     


@app.route('/datasets/<uuid>/submit', methods = ['PUT'])
def submit_dataset(uuid):
    if not request.is_json:
        return Response("json request required", 400)
    try:
        dataset_request = request.json
        auth_helper = AuthHelper.configured_instance(app.config['APP_CLIENT_ID'], app.config['APP_CLIENT_SECRET'])
        ingest_helper = IngestFileHelper(app.config)
        auth_tokens = auth_helper.getAuthorizationTokens(request.headers)
        if isinstance(auth_tokens, Response):
            return(auth_tokens)
        elif isinstance(auth_tokens, str):
            token = auth_tokens
        elif 'nexus_token' in auth_tokens:
            token = auth_tokens['nexus_token']
        else:
            return(Response("Valid nexus auth token required", 401))
 
        if 'group_uuid' in dataset_request:
            return Response("Cannot specify group_uuid.  The group ownership cannot be changed after an entity has been created.", 400)
      
        with neo4j_driver_instance.session() as session:
            #query Neo4j db to get the group_uuid
            stmt = "match (d:Dataset {uuid:'" + uuid.strip() + "'}) return d.group_uuid as group_uuid"
            recds = session.run(stmt)
            #this assumes there is only one result returned, but we use the for loop
            #here because standard list (len, [idx]) operators don't work with
            #the neo4j record list object
            count = 0
            group_uuid = None
            for record in recds:
                count = count + 1
                group_uuid = record.get('group_uuid', None) 
                if group_uuid == None:
                    return Response(f"Unable to process submit.  group_uuid not found on entity:{uuid}", 400)
            if count == 0: return Response(f"Dataset with uuid:{uuid} not found.", 404) 
 
        user_info = auth_helper.getUserInfo(token, getGroups=True)
        if isinstance(user_info, Response): return user_info
        if not 'hmgroupids' in user_info:
            return Response("user not authorized to submit data, unable to retrieve any group information", 403)
        if not data_admin_group_uuid in user_info['hmgroupids']:
            return Response("user not authorized to submit data, must be a member of the HuBMAP-Data-Admin group", 403)

        # TODO: Temp fix till we can get this in the "Validation Pipeline"... add the validation code here... If it returns any errors fail out of this. Return 412 Precondition Failed with the errors in the description.
        pipeline_url = commons_file_helper.ensureTrailingSlashURL(app.config['INGEST_PIPELINE_URL']) + 'request_ingest'
    except Exception as e:
        logger.error(e, exc_info=True)
        return Response("Unexpected error while creating a dataset: " + str(e) + "  Check the logs", 500)
    try:
        put_url = commons_file_helper.ensureTrailingSlashURL(app.config['ENTITY_WEBSERVICE_URL']) + 'entities/' + uuid
        dataset_request['status'] = 'Processing'
        response = requests.put(put_url, json=dataset_request,
                                headers={'Authorization': 'Bearer ' + token, 'X-Hubmap-Application': 'ingest-api'},
                                verify=False)
        if not response.status_code == 200:
            error_msg = f"call to {put_url} failed with code:{response.status_code} message:" + response.text
            logger.error(error_msg)
            return Response(error_msg, response.status_code)
    except HTTPException as hte:
        logger.error(hte)
        return Response("Unexpected error while updating dataset: " + str(hte) + "  Check the logs", 500)
    def call_airflow():
        try:
            r = requests.post(pipeline_url, json={"submission_id" : "{uuid}".format(uuid=uuid), "process" : app.config['INGEST_PIPELINE_DEFAULT_PROCESS'],"full_path": ingest_helper.get_dataset_directory_absolute_path(dataset_request, group_uuid, uuid),"provider": "{group_name}".format(group_name=AuthHelper.getGroupDisplayName(group_uuid))}, headers={'Content-Type':'application/json', 'Authorization': 'Bearer {token}'.format(token=AuthHelper.instance().getProcessSecret() )}, verify=False)
            if r.ok == True:
                """expect data like this:
                {"ingest_id": "abc123", "run_id": "run_657-xyz", "overall_file_count": "99", "top_folder_contents": "["IMS", "processed_microscopy","raw_microscopy","VAN0001-RK-1-spatial_meta.txt"]"}
                """
                data = json.loads(r.content.decode())
                submission_data = data['response']
                dataset_request['ingest_id'] = submission_data['ingest_id']
                dataset_request['run_id'] = submission_data['run_id']
            else:
                error_message = 'Failed call to AirFlow HTTP Response: ' + str(r.status_code) + ' msg: ' + str(r.text)
                logger.error(error_message)
                dataset_request['status'] = 'Error'
                dataset_request['pipeline_message'] = error_message
            response = requests.put(put_url, json=dataset_request,
                                    headers={'Authorization': 'Bearer ' + token, 'X-Hubmap-Application': 'ingest-api'},
                                    verify=False)
            if not response.status_code == 200:
                error_msg = f"call to {put_url} failed with code:{response.status_code} message:" + response.text
                logger.error(error_msg)
        except HTTPException as hte:
            logger.error(hte)
        except Exception as e:
            logger.error(e, exc_info=True)
    thread = Thread(target=call_airflow)
    thread.start()
    return Response("Request of Dataset Submisssion Accepted", 202)

####################################################################################################
## Uploads API Endpoints
####################################################################################################

# This creates a new protected Uploads folder once a user creates a new Uploads datagroup
#
#
# example url:  https://my.endpoint.server/uploads
# inputs:
#      - The title of the new folder
#      - The UUID
#      - A valid nexus token in a authorization bearer header
#
# returns
#      200 json with Details about the new folder (@TODO: paste in once authed again)
#      400 if invalid json sent
#      401 if user does not have hubmap read access or the token is invalid
#
# Example json response:
#                  {{
#                         "created_by_user_displayname": "Eris Pink",
#                         "created_by_user_email": "mycoolemail@aolonline.co",
#                         "created_by_user_sub": "12345678-abba-2468-wdwa-6484IDKSGGFF",
#                         "created_timestamp": 1587414020,
#                         "entity_type": "Upload",
#                         "group_name": "IEC Testing Group",
#                         "group_uuid": "UUID-OF-GROUP-HERE-0e006b0001e9",
#                         "hubmap_id": "HBM420.LTRS.999",
#                         "last_modified_timestamp": 1587414020,
#                         "last_modified_user_displayname": "E Pink",
#                         "last_modified_user_email": "Jmycoolemail@aolonline.co",
#                         "last_modified_user_sub": "76f777all-abba-6971-hehe-125ea519865",
#                         "status": "New",
#                         "title": "TestTitle",
#                         "uuid": "4a583209bfe9ad6cda851d913ac44833915"
#                    }

@app.route('/uploads', methods=['POST'])
def create_uploadstage():
    if not request.is_json:
        return Response("json request required", 400)    
    try:
        upload_request = request.json
        auth_helper = AuthHelper.configured_instance(app.config['APP_CLIENT_ID'], app.config['APP_CLIENT_SECRET'])
        auth_tokens = auth_helper.getAuthorizationTokens(request.headers)
        if isinstance(auth_tokens, Response):
            return(auth_tokens)
        elif isinstance(auth_tokens, str):
            token = auth_tokens
        elif 'groups_token' in auth_tokens:
            token = auth_tokens['groups_token']
        else:
            return(Response("Valid nexus auth token required", 401))
        
        requested_group_uuid = None
        if 'group_uuid' in upload_request:
            requested_group_uuid = upload_request['group_uuid']
        
        ingest_helper = IngestFileHelper(app.config)
        requested_group_uuid = auth_helper.get_write_group_uuid(token, requested_group_uuid)
        upload_request['group_uuid'] = requested_group_uuid            
        post_url = commons_file_helper.ensureTrailingSlashURL(app.config['ENTITY_WEBSERVICE_URL']) + 'entities/upload'
        response = requests.post(post_url, json = upload_request, headers = {'Authorization': 'Bearer ' + token, 'X-Hubmap-Application':'ingest-api' }, verify = False)
        if response.status_code != 200:
            return Response(response.text, response.status_code)
        new_upload = response.json()
        ingest_helper.create_upload_directory(requested_group_uuid, new_upload['uuid'])
        return jsonify(new_upload)
    except HTTPException as hte:
        return Response(hte.get_description(), hte.get_status_code())
    except Exception as e:
        logger.error(e, exc_info=True)
        return Response("Unexpected error while creating a upload: " + str(e) + "  Check the logs", 500)        


#method to change the status of an Upload to "submitted"
#will also save any changes to title or description that are passed in
@app.route('/uploads/<upload_uuid>/submit', methods=['PUT'])
def submit_upload(upload_uuid):
    if not request.is_json:
        return Response("json request required", 400)

    upload_changes = request.json
    upload_changes['status'] = 'Submitted'
    
    #get auth info to use in other calls
    #add the app specific header info
    http_headers = {
        'Authorization': request.headers["AUTHORIZATION"], 
        'Content-Type': 'application/json',
        'X-Hubmap-Application':'ingest-api'
    } 

    update_url = commons_file_helper.ensureTrailingSlashURL(app.config['ENTITY_WEBSERVICE_URL']) + 'entities/' + upload_uuid
    # Disable ssl certificate verification
    resp = requests.put(update_url, headers=http_headers, json=upload_changes, verify = False)
    if resp.status_code >= 300:
        return Response(resp.text, resp.status_code)
    
    #disable validations stuff for now...
    ##call the AirFlow validation workflow
    #validate_url = commons_file_helper.ensureTrailingSlashURL(app.config['INGEST_PIPELINE_URL']) + 'uploads/' + upload_uuid + "/validate"
    ## Disable ssl certificate verification
    #resp = requests.put(validate_url, headers=http_headers, json=upload_changes, verify = False)
    #if resp.status_code >= 300:
    #    return Response(resp.text, resp.status_code)

    return(Response("Upload updated successfully", 200))

#method to validate an Upload
#saves the upload then calls the validate workflow via
#AirFlow interface 
@app.route('/uploads/<upload_uuid>/validate', methods=['PUT'])
def validate_upload(upload_uuid):
    if not request.is_json:
        return Response("json request required", 400)

    upload_changes = request.json
    
    #get auth info to use in other calls
    #add the app specific header info
    http_headers = {
        'Authorization': request.headers["AUTHORIZATION"], 
        'Content-Type': 'application/json',
        'X-Hubmap-Application':'ingest-api'
    } 

    #update the Upload with any changes from the request
    #and change the status to "Processing", the validate
    #pipeline will update the status when finished

    #run the pipeline validation
    upload_changes['status'] = 'Processing'
    update_url = commons_file_helper.ensureTrailingSlashURL(app.config['ENTITY_WEBSERVICE_URL']) + 'entities/' + upload_uuid
    
    # Disable ssl certificate verification
    resp = requests.put(update_url, headers=http_headers, json=upload_changes, verify = False)
    if resp.status_code >= 300:
        return Response(resp.text, resp.status_code)
    
    #disable validations stuff for now...
    ##call the AirFlow validation workflow
    validate_url = commons_file_helper.ensureTrailingSlashURL(app.config['INGEST_PIPELINE_URL']) + 'uploads/' + upload_uuid + "/validate"
    ## Disable ssl certificate verification
    resp = requests.put(validate_url, headers=http_headers, json=upload_changes, verify = False)
    if resp.status_code >= 300:
        return Response(resp.text, resp.status_code)

    return(Response("Upload updated successfully", 200))
    
#method to reorganize an Upload
#saves the upload then calls the reorganize workflow via
#AirFlow interface 
@app.route('/uploads/<upload_uuid>/reorganize', methods=['PUT'])
def reorganize_upload(upload_uuid):
    
    #get auth info to use in other calls
    #add the app specific header info
    http_headers = {
        'Authorization': request.headers["AUTHORIZATION"], 
        'Content-Type': 'application/json',
        'X-Hubmap-Application':'ingest-api'
    } 

    #update the Upload with any changes from the request
    #and change the status to "Processing", the validate
    #pipeline will update the status when finished
    upload_changes = {}
    upload_changes['status'] = 'Processing'
    update_url = commons_file_helper.ensureTrailingSlashURL(app.config['ENTITY_WEBSERVICE_URL']) + 'entities/' + upload_uuid
    
    # Disable ssl certificate verification
    resp = requests.put(update_url, headers=http_headers, json=upload_changes, verify = False)
    if resp.status_code >= 300:
        return Response(resp.text, resp.status_code)
    
    #disable validations stuff for now...
    ##call the AirFlow validation workflow
    validate_url = commons_file_helper.ensureTrailingSlashURL(app.config['INGEST_PIPELINE_URL']) + 'uploads/' + upload_uuid + "/reorganize"
    ## Disable ssl certificate verification
    resp = requests.put(validate_url, headers=http_headers, json=upload_changes, verify = False)
    if resp.status_code >= 300:
        return Response(resp.text, resp.status_code)

    return(Response("Upload reorganize started successfully", 200))

# method to fetch all Data Provider groups through Hubmap Commons
# Returns an Array of nested objects containing all groups
@app.route('/metadata/data-provider-groups', methods=['GET'])
@secured(groups="HuBMAP-read")
def all_group_list():
    try:
        auth_helper = AuthHelper.configured_instance(
            app.config['APP_CLIENT_ID'], app.config['APP_CLIENT_SECRET'])
        group_list = auth_helper.getHuBMAPGroupInfo()
        return_list = []
        for group_info in group_list.keys():
            if group_list[group_info]['data_provider'] == True:
                return_list.append(group_list[group_info])
        return jsonify({'groups': return_list}), 200
    except HTTPException as hte:
        return Response(hte.get_description(), hte.get_status_code())
    except Exception as e:
        logger.error(e, exc_info=True)
        return Response("Unexpected error while fetching group list: " + str(e) + "  Check the logs", 500)

@app.route('/metadata/usergroups', methods = ['GET'])
@secured(groups="HuBMAP-read")
def user_group_list():
    token = str(request.headers["AUTHORIZATION"])[7:]
    try:
        auth_helper = AuthHelper.configured_instance(app.config['APP_CLIENT_ID'], app.config['APP_CLIENT_SECRET'])        
        group_list = auth_helper.get_user_groups_deprecated(token)
        return jsonify( {'groups' : group_list}), 200
    except HTTPException as hte:
        return Response(hte.get_description(), hte.get_status_code())
    except Exception as e:
        logger.error(e, exc_info=True)
        return Response("Unexpected error while creating a dataset: " + str(e) + "  Check the logs", 500)        

@app.route('/metadata/userroles', methods = ['GET'])
@secured(groups="HuBMAP-read")
def user_role_list():
    token = str(request.headers["AUTHORIZATION"])[7:]
    try:
        auth_helper = AuthHelper.configured_instance(app.config['APP_CLIENT_ID'], app.config['APP_CLIENT_SECRET'])                
        role_list = auth_helper.get_user_roles_deprecated(token)
        
        #temp code!!
        #role_list = []
        
        return jsonify( {'roles' : role_list}), 200
    except HTTPException as hte:
        return Response(hte.get_description(), hte.get_status_code())
    except Exception as e:
        logger.error(e, exc_info=True)
        return Response("Unexpected error while creating a dataset: " + str(e) + "  Check the logs", 500)        


@app.route('/specimens/<identifier>/ingest-group-ids', methods=['GET'])
@secured(groups="HuBMAP-read")
def get_specimen_ingest_group_ids(identifier):
    if identifier == None:
        abort(400)
    if len(identifier) == 0:
        abort(400)

    conn = None
    try:
        token = str(request.headers["AUTHORIZATION"])[7:]
        r = requests.get(app.config['UUID_WEBSERVICE_URL'] + "/" + identifier, headers={'Authorization': 'Bearer ' + token })
        if r.ok == False:
            raise ValueError("Cannot find specimen with identifier: " + identifier)
        uuid = json.loads(r.text)['hm_uuid']

        siblingid_list = Specimen.get_ingest_group_list(neo4j_driver_instance, uuid)
        return jsonify({'ingest_group_ids': siblingid_list}), 200 

    except AuthError as e:
        print(e)
        return Response('token is invalid', 401)
    except:
        msg = 'An error occurred: '
        for x in sys.exc_info():
            msg += str(x)
        abort(400, msg)
    # finally:
    #     if conn != None:
    #         if conn.get_driver().closed() == False:
    #             conn.close()



#given a hubmap uuid and a valid Globus token returns, as json the attribute has_write_priv with
#value true if the user has write access to the entity.
#   has_write_priv- denotes if user has write permission for a given entity
#                   true if a user is a member of the group that the entity is a member of or
#                   the user is a member of the Data Admin group, except in the case where
#                   the entity is public or has been published, in which case no one can write
#                   in the case of a data Upload, this denotes the ability to save and validate the data.
#  has_submit_priv- denotes if a user has permission to submit a dataset or data Upload.
#                   true only if the Dataset is in the New state and the user is a member of the
#                   Data Admin group
# has_publish_priv- denotes if a user has permission to publish a Dataset
#                   true only if the Dataset is in the QA state and the user is a member of the
#                   Data Admin group
#
# example url:  https://my.endpoint.server/entities/a5659553c04f6ccbe54ff073b071f349/allowable-edit-states
# inputs:
#      - The uuid of a HuBMAP entity (Donor, Sample or Dataset) as a URL path parameter
#      - A valid nexus token in a authorization bearer header
#
# returns
#      200 json with attributes for has_write_priv, has_submit_priv and has_publish_priv each true
#          if the user can perform the specific function for the provided entity id
#      400 if invalid hubmap uuid provided or no group_uuid found for the entity
#      401 if user does not have hubmap read access or the token is invalid
#      404 if the uuid is not found
#
# Example json response:
#                  {
#                      "has_write_priv": true,
#                      "has_submit_priv": false,
#                      "has_publish_priv": false,
#                      "has_admin_priv": false
#                  }

@app.route('/entities/<hmuuid>/allowable-edit-states', methods = ['GET'])
@secured(groups="HuBMAP-read")
def allowable_edit_states(hmuuid):
    #if no uuid provided send back a 400
    if hmuuid == None or len(hmuuid) == 0:
        abort(400, jsonify( { 'error': 'hmuuid (HuBMAP UUID) parameter is required.' } ))
    accepted_arguments = ["ignore-publication-status"]
    ignore_publication_status = False
    if bool(request.args):
        for argument in request.args:
            if argument.lower() not in accepted_arguments:
                bad_request_error(f"{argument} is an unrecognized argument.")
        ignore_publication = request.args.get('ignore-publication-status')
        if ignore_publication is not None:
            if ignore_publication.lower() == "true":
                ignore_publication_status = True
            elif ignore_publication.lower() == "false":
                ignore_publication_status = False
            else:
                bad_request_error(f"The only accepted values for ignore-publication-status are 'true' or 'false'")
    try:
        #the Globus nexus auth token will be in the AUTHORIZATION section of the header
        token = str(request.headers["AUTHORIZATION"])[7:]

        #get a connection to Neo4j db
        with neo4j_driver_instance.session() as session:
            #query Neo4j db to find the entity
            stmt = "match (e:Entity {uuid:'" + hmuuid.strip() + "'}) return e.group_uuid, e.entity_type, e.data_access_level, e.status"
            recds = session.run(stmt)
            #this assumes there is only one result returned, but we use the for loop
            #here because standard list (len, [idx]) operators don't work with
            #the neo4j record list object
            count = 0
            r_val = {"has_write_priv":False, "has_submit_priv":False, "has_publish_priv":False, "has_admin_priv":False  }
            for record in recds:
                count = count + 1
                if record.get('e.group_uuid', None) != None:
                    #get user info, make sure it has group information associated
                    user_info = auth_helper_instance.getUserInfo(token, True)
                    if user_info is None:
                        return Response("Unable to obtain user information for auth token", 401)
                    if not 'hmgroupids' in user_info:
                        return Response(json.dumps(r_val), 200, mimetype='application/json')
                    group_uuid = record.get('e.group_uuid', None)
                    data_access_level = record.get('e.data_access_level', None)
                    entity_type = record.get('e.entity_type', None)
                    status = record.get('e.status', None)

                    # if user is in the data admin group
                    if data_admin_group_uuid in user_info['hmgroupids']:
                        r_val['has_admin_priv'] = True
                                        
                    if isBlank(group_uuid):
                        msg = f"ERROR: unable to obtain a group_uuid from database for entity uuid:{hmuuid} during a call to allowable-edit-states"
                        logger.error(msg)
                        return Response(msg, 500)
                    
                    if isBlank(entity_type):
                        msg = f"ERROR: unable to obtain an entity_type from database for entity uuid:{hmuuid} during a call to allowable-edit-states"
                        logger.error(msg)
                        return Response(msg, 500)
                    
                    entity_type = entity_type.lower().strip()                          
                    if not entity_type == 'upload':
                        if isBlank(data_access_level): 
                            msg = f"ERROR: unable to obtain a data_access_level from database for entity uuid:{hmuuid} during a call to allowable-edit-states"
                            logger.error(msg)
                            return Response(msg, 500)                        
                        else:
                            data_access_level = data_access_level.lower().strip()
                    else:
                        data_access_level = 'protected'
        
                    #if it is published, no write allowed
                    if entity_type in ['upload'] or\
                            get_entity_type_instanceof(entity_type, 'Dataset', auth_header="Bearer " + auth_helper_instance.getProcessSecret()):
                        if isBlank(status):
                            msg = f"ERROR: unable to obtain status field from db for {entity_type} with uuid:{hmuuid} during a call to allowable-edit-states"
                            logger.error(msg)
                            return Response(msg, 500)
                        status = status.lower().strip()
                        if ignore_publication_status is False:
                            if status == 'published' or status == 'reorganized':
                                return Response(json.dumps(r_val), 200, mimetype='application/json')
                    #if the entity is public, no write allowed
                    elif entity_type in ['sample', 'donor']:
                        if data_access_level == 'public':
                            return Response(json.dumps(r_val), 200, mimetype='application/json')

                    else:
                        return Response("Invalid data type " + entity_type + ".", 400)

                    #compare the group_uuid in the entity to the users list of groups
                    #if the user is a member of the HuBMAP-Data-Admin group,
                    #they have write access to everything and the ability to submit datasets and uploads
                    if data_admin_group_uuid in user_info['hmgroupids']:
                        if not status == 'processing':
                            r_val['has_write_priv'] = True
                        if entity_type == 'dataset':
                            if status == 'new':
                                r_val['has_submit_priv'] = True
                            elif status == 'qa':
                                r_val['has_publish_priv'] = True
                        if entity_type == 'upload':
                            if status in ['new', 'invalid', 'valid', 'error']:
                                r_val['has_submit_priv'] = True
                    #if in the users list of groups return true otherwise false
                    elif group_uuid in user_info['hmgroupids']:
                        if not status == 'processing':
                            r_val['has_write_priv'] = True
                    #if the user is a data_curator they are allowed to save/validate Uploads
                    elif data_curator_group_uuid in user_info['hmgroupids'] and entity_type == 'upload' and not status == 'processing':
                        r_val['has_write_priv'] = True
                    else:
                        r_val['has_write_priv'] = False
                else:
                    return Response("Entity group uuid not found", 400)

            #if we fall through to here without entering the loop the entity was not found
            if count == 0:
                return Response("Entity not found", 404)
            else:
                return Response(json.dumps(r_val), 200, mimetype='application/json')

    except AuthError as e:
        print(e)
        return Response('token is invalid', 401)
    except:
        msg = 'An error occurred: '
        for x in sys.exc_info():
            msg += str(x)
        abort(400, msg)


"""
Description
"""
@app.route('/datasets/data-status', methods=['GET'])
def dataset_data_status():
    redis_connection = redis.from_url(app.config['REDIS_URL'])
    try:
        cached_data = redis_connection.get("datasets_data_status_key")
        if cached_data:
            cached_data_json = json.loads(cached_data.decode('utf-8'))
            return jsonify(cached_data_json)
        else:
            raise Exception
    except Exception:
        logger.error("Failed to retrieve datasets data-status from cache. Retrieving new data")
        combined_results = update_datasets_datastatus()
        return jsonify(combined_results)


"""
Description
"""
@app.route('/uploads/data-status', methods=['GET'])
def upload_data_status():
    redis_connection = redis.from_url(app.config['REDIS_URL'])
    try:
        cached_data = redis_connection.get("uploads_data_status_key")
        if cached_data:
            cached_data_json = json.loads(cached_data.decode('utf-8'))
            return jsonify(cached_data_json)
        else:
            raise Exception
    except Exception:
        logger.error("Failed to retrieve uploads data-status from cache. Retrieving new data")
        results = update_uploads_datastatus()
        return jsonify(results)


@app.route('/donors/bulk-upload', methods=['POST'])
def bulk_donors_upload_and_validate():
    if 'file' not in request.files:
        bad_request_error('No file part')
    file = request.files['file']
    if file.filename == '':
        bad_request_error('No selected file')
    file.filename = file.filename.replace(" ", "_")
    try:
        temp_id = file_upload_helper_instance.save_temp_file(file)
    except Exception as e:
        bad_request_error(f"Failed to create temp_id: {e}")
    # uses csv.DictReader to add functionality to tsv file. Can do operations on rows and headers.
    records = []
    headers = []
    file.filename = utils.secure_filename(file.filename)
    file_location = commons_file_helper.ensureTrailingSlash(app.config['FILE_UPLOAD_TEMP_DIR']) + temp_id + os.sep + file.filename
    with open(file_location, newline='') as tsvfile:
        reader = csv.DictReader(tsvfile, delimiter='\t')
        first = True
        for row in reader:
            data_row = {}
            for key in row.keys():
                if first:
                    headers.append(key)
                data_row[key] = row[key]
            records.append(data_row)
            if first:
                first = False
    validfile = validate_donors(headers, records)
    if validfile == True:
        return Response(json.dumps({'temp_id': temp_id}, sort_keys=True), 201, mimetype='application/json')
    if type(validfile) == list:
        return_validfile = {}
        error_num = 0
        for item in validfile:
            return_validfile[str(error_num)] = str(item)
            error_num = error_num + 1
        response_body = {"status": "fail", "data": return_validfile}
        return Response(json.dumps(response_body, sort_keys=True), 400,
                        mimetype='application/json')  # The exact format of the return to be determined


@app.route('/donors/bulk', methods=['POST'])
def create_donors_from_bulk():
    request_data = request.get_json()
    token = auth_helper_instance.getAuthorizationTokens(request.headers)
    header = {'Authorization': 'Bearer ' + token}
    temp_id = request_data['temp_id']
    group_uuid = None
    if "group_uuid" in request_data:
        group_uuid = request_data['group_uuid']
    temp_dir = app.config['FILE_UPLOAD_TEMP_DIR']
    tsv_directory = commons_file_helper.ensureTrailingSlash(temp_dir) + temp_id + os.sep
    if not os.path.exists(tsv_directory):
        return_body = {"status": "fail", "message": f"Temporary file with id {temp_id} does not have a temp directory"}
        return Response(json.dumps(return_body, sort_keys=True), 400, mimetype='application/json')
    fcount = 0
    temp_file_name = None
    for tfile in os.listdir(tsv_directory):
        fcount = fcount + 1
        temp_file_name = tfile
    if fcount == 0:
        return Response(json.dumps({"status": "fail", "message": f"File not found in temporary directory /{temp_id}"},
                                   sort_keys=True), 400, mimetype='application/json')
    if fcount > 1:
        return Response(
            json.dumps({"status": "fail", "message": f"Multiple files found in temporary file path /{temp_id}"},
                       sort_keys=True), 400, mimetype='application/json')
    tsvfile_name = tsv_directory + temp_file_name
    records = []
    headers = []
    with open(tsvfile_name, newline='') as tsvfile:
        reader = csv.DictReader(tsvfile, delimiter='\t')
        first = True
        for row in reader:
            data_row = {}
            for key in row.keys():
                if first:
                    headers.append(key)
                data_row[key] = row[key]
            records.append(data_row)
            if first:
                first = False
    validfile = validate_donors(headers, records)
    if type(validfile) == list:
        return_validfile = {}
        error_num = 0
        for item in validfile:
            return_validfile[str(error_num)] = str(item)
            error_num = error_num + 1
        response_body = {"status": "fail", "data": return_validfile}
        return Response(json.dumps(response_body, sort_keys=True), 400, mimetype='application/json')
    entity_response = {}
    row_num = 1
    if validfile == True:
        entity_created = False
        entity_failed_to_create = False
        for item in records:
            item['lab_donor_id'] = item['lab_id']
            del item['lab_id']
            item['label'] = item['lab_name']
            del item['lab_name']
            item['protocol_url'] = item['selection_protocol']
            del item['selection_protocol']
            if group_uuid is not None:
                item['group_uuid'] = group_uuid
            r = requests.post(
                commons_file_helper.ensureTrailingSlashURL(app.config['ENTITY_WEBSERVICE_URL']) + 'entities/donor',
                headers=header, json=item)
            entity_response[row_num] = r.json()
            row_num = row_num + 1
            status_code = r.status_code
            if r.status_code > 399:
                entity_failed_to_create = True
            else:
                entity_created = True
        if entity_created and not entity_failed_to_create:
            response_status = "Success - All Entities Created Successfully"
            status_code = 201
        elif entity_failed_to_create and not entity_created:
            response_status = "Failure - None of the Entities Created Successfully"
            status_code = 500
        elif entity_created and entity_failed_to_create:
            response_status = "Partial Success - Some Entities Created Successfully"
            status_code = 207
        response = {"status": response_status, "data": entity_response}
        return Response(json.dumps(response, sort_keys=True), status_code, mimetype='application/json')


@app.route('/samples/bulk-upload', methods=['POST'])
def bulk_samples_upload_and_validate():
    token = auth_helper_instance.getAuthorizationTokens(request.headers)
    header = {'Authorization': 'Bearer ' + token}
    if 'file' not in request.files:
        bad_request_error('No file part')
    file = request.files['file']
    if file.filename == '':
        bad_request_error('No selected file')
    file.filename = file.filename.replace(" ", "_")
    try:
        temp_id = file_upload_helper_instance.save_temp_file(file)
    except Exception as e:
        bad_request_error(f"Failed to create temp_id: {e}")
    # uses csv.DictReader to add functionality to tsv file. Can do operations on rows and headers.
    records = []
    headers = []
    file.filename = utils.secure_filename(file.filename)
    file_location = commons_file_helper.ensureTrailingSlash(
        app.config['FILE_UPLOAD_TEMP_DIR']) + temp_id + os.sep + file.filename
    with open(file_location, newline='') as tsvfile:
        reader = csv.DictReader(tsvfile, delimiter='\t')
        first = True
        for row in reader:
            data_row = {}
            for key in row.keys():
                if first:
                    headers.append(key)
                data_row[key] = row[key]
            records.append(data_row)
            if first:
                first = False
    validfile = validate_samples(headers, records, header)
    if validfile == True:
        return Response(json.dumps({'temp_id': temp_id}, sort_keys=True), 201, mimetype='application/json')
    if type(validfile) == list:
        return_validfile = {}
        error_num = 0
        for item in validfile:
            return_validfile[str(error_num)] = str(item)
            error_num = error_num + 1
        response_body = {"status": "fail", "data": return_validfile}
        return Response(json.dumps(response_body, sort_keys=True), 400, mimetype='application/json')


@app.route('/samples/bulk', methods=['POST'])
def create_samples_from_bulk():
    request_data = request.get_json()
    token = auth_helper_instance.getAuthorizationTokens(request.headers)
    header = {'Authorization': 'Bearer ' + token}
    temp_id = request_data['temp_id']
    group_uuid = None
    if "group_uuid" in request_data:
        group_uuid = request_data['group_uuid']
    temp_dir = app.config['FILE_UPLOAD_TEMP_DIR']
    tsv_directory = commons_file_helper.ensureTrailingSlash(temp_dir) + temp_id + os.sep
    if not os.path.exists(tsv_directory):
        return_body = {"status": "fail", "message": f"Temporary file with id {temp_id} does not have a temp directory"}
        return Response(json.dumps(return_body, sort_keys=True), 400, mimetype='application/json')
    fcount = 0
    temp_file_name = None
    for tfile in os.listdir(tsv_directory):
        fcount = fcount + 1
        temp_file_name = tfile
    if fcount == 0:
        return Response(json.dumps({"status": "fail", "message": f"File not found in temporary directory /{temp_id}"},
                                   sort_keys=True), 400, mimetype='application/json')
    if fcount > 1:
        return Response(
            json.dumps({"status": "fail", "message": f"Multiple files found in temporary file path /{temp_id}"},
                       sort_keys=True), 400, mimetype='application/json')
    tsvfile_name = tsv_directory + temp_file_name
    records = []
    headers = []
    with open(tsvfile_name, newline='') as tsvfile:
        reader = csv.DictReader(tsvfile, delimiter='\t')
        first = True
        for row in reader:
            data_row = {}
            for key in row.keys():
                if first:
                    headers.append(key)
                data_row[key] = row[key]
            records.append(data_row)
            if first:
                first = False
    validfile = validate_samples(headers, records, header)
    if type(validfile) == list:
        return_validfile = {}
        error_num = 0
        for item in validfile:
            return_validfile[str(error_num)] = str(item)
            error_num = error_num + 1
        response_body = {"status": "fail", "data": return_validfile}
        return Response(json.dumps(response_body, sort_keys=True), 400, mimetype='application/json')
    entity_response = {}
    row_num = 1
    if validfile == True:
        entity_created = False
        entity_failed_to_create = False
        for item in records:
            item['direct_ancestor_uuid'] = item['source_id']
            del item['source_id']
            item['lab_tissue_sample_id'] = item['lab_id']
            del item['lab_id']
            
            item['organ'] = item['organ_type']
            del item['organ_type']
            item['protocol_url'] = item['sample_protocol']
            del item['sample_protocol']
            if item['organ'] == '':
                del item['organ']
            if item['rui_location'] == '':
                del item['rui_location']
            else:
                rui_location_json = json.loads(item['rui_location'])
                item['rui_location'] = rui_location_json
            if group_uuid is not None:
                item['group_uuid'] = group_uuid
            r = requests.post(
                commons_file_helper.ensureTrailingSlashURL(app.config['ENTITY_WEBSERVICE_URL']) + 'entities/sample',
                headers=header, json=item)
            entity_response[row_num] = r.json()
            row_num = row_num + 1
            if r.status_code > 399:
                entity_failed_to_create = True
            else:
                entity_created = True
        if entity_created and not entity_failed_to_create:
            response_status = "Success - All Entities Created Successfully"
            status_code = 201
        elif entity_failed_to_create and not entity_created:
            response_status = "Failure - None of the Entities Created Successfully"
            status_code = 500
        elif entity_created and entity_failed_to_create:
            response_status = "Partial Success - Some Entities Created Successfully"
            status_code = 207
        response = {"status": response_status, "data": entity_response}
        return Response(json.dumps(response, sort_keys=True), status_code, mimetype='application/json')


def validate_samples(headers, records, header):
    error_msg = []
    file_is_valid = True

    required_headers = ['source_id', 'lab_id', 'sample_category', 'organ_type', 'sample_protocol', 'description', 'rui_location']
    for field in required_headers:
        if field not in headers:
            file_is_valid = False
            error_msg.append(f"{field} is a required header. Even if a field is optional, the column and header must be present in the tsv file.")
    required_headers.append(None)
    for field in headers:
        if field == "":
            file_is_valid = False
            error_msg.append(f"<blank> is not an accepted field. Check for incorrect spaces and tabs in the header line")
        elif field not in required_headers:
            file_is_valid = False
            error_msg.append(f"{field} is not an accepted field. Check for any typo's in header row.")
    accepted_sample_categories = ["organ", "block", "section", "suspension"]

    with urllib.request.urlopen(
            'https://raw.githubusercontent.com/hubmapconsortium/search-api/main/src/search-schema/data/definitions/enums/organ_types.yaml') as urlfile:
        organ_resource_file = yaml.load(urlfile, Loader=yaml.FullLoader)

    rownum = 0
    valid_source_ids = []
    if file_is_valid is True:
        for data_row in records:
            rownum = rownum + 1

            # validate that no fields in data_row are none. If they are none, this means that there are more columns in
            #  the header than the data row and we cannot verify even if the entry we are validating is what it is
            #  supposed to be. Mark the entire row as bad if a none field exists.
            none_present = False
            for each in data_row.keys():
                if data_row[each] is None:
                    none_present = True
            if none_present:
                file_is_valid = False
                error_msg.append(
                    f"Row Number: {rownum}. This row has too few entries. Check file; verify spaces were not used where a tab should be. There should be as many entries in each column as their are headers, even if some fields are blank")
                continue

            # validate that no headers are None. This indicates that there are more columns in the data row than there
            # are columns in the header row. We cannot accurately validate the fields in this row if this is the case,
            # so mark the entire row as invalid and continue.
            if data_row.get(None) is not None:
                file_is_valid = False
                error_msg.append(f"Row Number: {rownum}. This row has too many entries. Check file; verify that there are only as many fields as there are headers")
                continue
            # validate rui_location
            rui_is_blank = True
            rui_location = data_row['rui_location']
            if len(rui_location) > 0:
                rui_is_blank = False
                if "\n" in rui_location:
                    file_is_valid = False
                    error_msg.append(f"Row Number: {rownum}. rui_location must contain no line breaks")
                try:
                    rui_location_dict = json.loads(rui_location)
                except:
                    file_is_valid = False
                    error_msg.append(f"Row Number: {rownum}. rui_location must be a valid json file")

            # validate sample_category
            sample_category = data_row['sample_category']
            if rui_is_blank is False and sample_category.lower() == 'organ':
                file_is_valid = False
                error_msg.append(f"Row Number: {rownum}. If rui_location field is not blank, sample type cannot be organ")
            if sample_category.lower() not in accepted_sample_categories:
                file_is_valid = False
                error_msg.append(f"Row Number: {rownum}. sample_category value must be a either 'organ', 'block', 'suspension', or 'section'")

            # validate organ_type
            organ_type = data_row['organ_type']
            if sample_category.lower() != "organ":
                if len(organ_type) > 0:
                    file_is_valid = False
                    error_msg.append(f"Row Number: {rownum}. organ_type field must be blank if sample_category is not 'organ'")
            if sample_category.lower() == "organ":
                if len(organ_type) < 1:
                    file_is_valid = False
                    error_msg.append(f"Row Number: {rownum}. organ_type field is required if sample_category is 'organ'")
            if len(organ_type) > 0:
                if organ_type.upper() not in organ_resource_file:
                    file_is_valid = False
                    error_msg.append(
                        f"Row Number: {rownum}. organ_type value must be a sample code listed in tissue sample type files (https://raw.githubusercontent.com/hubmapconsortium/search-api/main/src/search-schema/data/definitions/enums/organ_types.yaml)")

            # validate description
            description = data_row['description']
            if len(description) > 10000:
                file_is_valid = False
                error_msg.append(f"Row Number: {rownum}. Description must be fewer than 10,000 characters")

            # validate sample_protocol
            protocol = data_row['sample_protocol']
            selection_protocol_pattern1 = re.match('^https://dx\.doi\.org/[\d]+\.[\d]+/protocols\.io\.[\w/]*$', protocol)
            selection_protocol_pattern2 = re.match('^[\d]+\.[\d]+/protocols\.io\.[\w/]*$', protocol)
            if selection_protocol_pattern2 is None and selection_protocol_pattern1 is None:
                file_is_valid = False
                error_msg.append(
                    f"Row Number: {rownum}. sample_protocol must either be of the format https://dx.doi.org/##.####/protocols.io.* or ##.####/protocols.io.*")
            if len(protocol) < 1:
                file_is_valid = False
                error_msg.append(f"row Number: {rownum}. sample_protocol is a required filed and cannot be blank.")

            # validate lab_id
            lab_id = data_row['lab_id']
            # lab_id_pattern = re.match('^\w*$', lab_id)
            if len(lab_id) > 1024:
                file_is_valid = False
                error_msg.append(f"Row Number: {rownum}. lab_id must be fewer than 1024 characters")
            # if lab_id_pattern is None:
            #     file_is_valid = False
            #     error_msg.append(f"Row Number: {rownum}. if lab_id is given, it must be an alphanumeric string")
            if len(lab_id) < 1:
                file_is_valid = False
                error_msg.append(f"Row Number: {rownum}. lab_id value cannot be blank")

            # validate source_id
            source_id = data_row['source_id']
            # hubmap_id_pattern = re.match('[A-Z]{3}[\d]{3}\.[A-Z]{4}\.[\d]{3}', source_id)
            # hubmap_uuid_pattern = re.match('([a-f]|[0-9]){32}', source_id)
            # hubmap_doi_pattern = re.match('[\d]{2}\.[\d]{4}/[A-Z]{3}[\d]{3}\.[A-Z]{4}\.[\d]{3}', source_id)
            if len(source_id) < 1:
                file_is_valid = False
                error_msg.append(f"Row Number: {rownum}. source_id cannot be blank")
            if len(source_id) > 0:
                source_dict = {}
                source_saved = False
                resp_status_code = False
                if len(valid_source_ids) > 0:
                    for item in valid_source_ids:
                        if item['hm_uuid'] or item['hubmap_id']:
                            if source_id == item['hm_uuid'] or source_id == item['hubmap_id']:
                                source_dict = item
                                source_saved = True
                if source_saved is False:
                    url = commons_file_helper.ensureTrailingSlashURL(app.config['UUID_WEBSERVICE_URL']) + source_id
                    # url = "https://uuid-api.dev.hubmapconsortium.org/hmuuid/" + source_id
                    resp = requests.get(url, headers=header)
                    if resp.status_code == 404:
                        file_is_valid = False
                        error_msg.append(f"Row Number: {rownum}. Unable to verify source_id exists")
                    if resp.status_code == 401:
                        file_is_valid = False
                        error_msg.append(f"Row Number: {rownum}. Unauthorized. Cannot access UUID-api")
                    if resp.status_code == 400:
                        file_is_valid = False
                        error_msg.append(f"Row Number: {rownum}. {source_id} is not a valid id format")
                    if resp.status_code < 300:
                        source_dict = resp.json()
                        valid_source_ids.append(source_dict)
                        resp_status_code = True
                if source_saved or resp_status_code:
                    data_row['source_id'] = source_dict['hm_uuid']
                    if sample_category.lower() == 'organ' and source_dict['type'].lower() != 'donor':
                        file_is_valid = False
                        error_msg.append(
                            f"Row Number: {rownum}. If sample type is organ, source_id must point to a donor")
                    if sample_category.lower() != 'organ' and source_dict['type'].lower() != 'sample':
                        file_is_valid = False
                        error_msg.append(
                            f"Row Number: {rownum}. If sample type is not organ, source_id must point to a sample")
                    if rui_is_blank is False and source_dict['type'].lower() == 'donor':
                        file_is_valid = False
                        error_msg.append(f"Row Number: {rownum}. If rui_location is not blank, source_id cannot be a donor")


    if file_is_valid:
        return file_is_valid
    if file_is_valid == False:
        return error_msg


#Validates a bulk tsv file containing multiple donors. A valid tsv of donors must have certain fields, and all fields have certain accepted values. Returns "true" if valid. If invalid, returns a list of strings of various error messages
def validate_donors(headers, records):
    error_msg = []
    file_is_valid = True

    # First we validate the header line. If the header line is wrong, its not necessary to even validate the data rows.
    required_headers = ['lab_name', 'selection_protocol', 'description', 'lab_id']
    for field in required_headers:
        if field not in headers:
            file_is_valid = False
            error_msg.append(f"{field} is a required header. Even if a field is optional, the column and header must be present in the tsv file.")
    required_headers.append(None)
    for field in headers:
        if field == "":
            file_is_valid = False
            error_msg.append(f"<blank> is not an accepted field. Check for incorrect spaces and tabs in the header line")
        elif field not in required_headers:
            file_is_valid = False
            error_msg.append(f"{field} is not an accepted field. Check for any typo's in header row.")
    rownum = 0
    if file_is_valid is True:
        for data_row in records:
            rownum = rownum + 1

            # validate that no fields in data_row are none. If they are none, this means that there are more columns in
            #  the header than the data row and we cannot verify even if the entry we are validating is what it is
            #  supposed to be. Mark the entire row as bad if a none field exists.
            none_present = False
            for each in data_row.keys():
                if data_row[each] is None:
                    none_present = True
            if none_present:
                file_is_valid = False
                error_msg.append(f"Row Number: {rownum}. This row has too few entries. Check file; verify spaces were not used where a tab should be. There should be as many entries in each column as their are headers, even if some fields are blank")
                continue

            # validate that no headers are None. This indicates that there are more columns in the data row than there
            # are columns in the header row. We cannot accurately validate the fields in this row if this is the case,
            # so mark the entire row as invalid and continue.
            if data_row.get(None) is not None:
                file_is_valid = False
                error_msg.append(
                    f"Row Number: {rownum}. This row has too many entries. Check file; verify that there are only as many fields as there are headers")
                continue
            #validate lab_name
            if len(data_row['lab_name']) > 1024:
                file_is_valid = False
                error_msg.append(f"Row Number: {rownum}. lab_name must be fewer than 1024 characters")
            if len(data_row['lab_name']) < 1:
                file_is_valid = False
                error_msg.append(f"Row Number: {rownum}. lab_name must have 1 or more characters")

            #validate selection_protocol
            protocol = data_row['selection_protocol']
            selection_protocol_pattern1 = re.match('^https://dx\.doi\.org/[\d]+\.[\d]+/protocols\.io\.[\w]*$', protocol)
            selection_protocol_pattern2 = re.match('^[\d]+\.[\d]+/protocols\.io\.[\w]*$', protocol)
            if selection_protocol_pattern2 is None and selection_protocol_pattern1 is None:
                file_is_valid = False
                error_msg.append(f"Row Number: {rownum}. selection_protocol must either be of the format https://dx.doi.org/##.####/protocols.io.* or ##.####/protocols.io.*")

            #validate description
            description = data_row['description']
            if len(description) > 10000:
                file_is_valid = False
                error_msg.append(f"Row Number: {rownum}. Description must be fewer than 10,000 characters")

            #validate lab_id
            lab_id = data_row['lab_id']
            #lab_id_pattern = re.match('^\w*$', lab_id)
            if len(lab_id) > 1024:
                file_is_valid = False
                error_msg.append(f"Row Number: {rownum}. lab_id must be fewer than 1024 characters")
            #if lab_id_pattern is None:
            #    file_is_valid = False
            #    error_msg.append(f"Row Number: {rownum}. if lab_id is given, it must be an alphanumeric string")

    if file_is_valid:
        return file_is_valid
    if file_is_valid == False:
        return error_msg

####################################################################################################
## Internal Functions
####################################################################################################

# Determines if a dataset is Primary. If the list returned from the neo4j query is empty, the dataset is not primary
def dataset_is_primary(dataset_uuid):
    with neo4j_driver_instance.session() as neo_session:
        q = (f"MATCH (ds:Dataset {{uuid: '{dataset_uuid}'}})<-[:ACTIVITY_OUTPUT]-(a:Activity) WHERE NOT toLower(a.creation_action) ENDS WITH 'process' RETURN ds.uuid")
        result = neo_session.run(q).data()
        if len(result) == 0:
            return False
        return True


def run_query(query, results, i):
    logger.info(query)
    with neo4j_driver_instance.session() as session:
        results[i] = session.run(query).data()


def get_globus_url(data_access_level, group_name, uuid):
    globus_server_uuid = None
    dir_path = ''
    # public access
    if data_access_level == "public":
        globus_server_uuid = app.config['GLOBUS_PUBLIC_ENDPOINT_UUID']
        access_dir = access_level_prefix_dir(app.config['PUBLIC_DATA_SUBDIR'])
        dir_path = dir_path + access_dir + "/"
    # consortium access
    elif data_access_level == 'consortium':
        globus_server_uuid = app.config['GLOBUS_CONSORTIUM_ENDPOINT_UUID']
        access_dir = access_level_prefix_dir(app.config['CONSORTIUM_DATA_SUBDIR'])
        dir_path = dir_path + access_dir + group_name + "/"
    # protected access
    elif data_access_level == 'protected':
        globus_server_uuid = app.config['GLOBUS_PROTECTED_ENDPOINT_UUID']
        access_dir = access_level_prefix_dir(app.config['PROTECTED_DATA_SUBDIR'])
        dir_path = dir_path + access_dir + group_name + "/"

    if globus_server_uuid is not None:
        dir_path = dir_path + uuid + "/"
        dir_path = urllib.parse.quote(dir_path, safe='')

        # https://app.globus.org/file-manager?origin_id=28bb03c-a87d-4dd7-a661-7ea2fb6ea631&origin_path=2%FIEC%20Testing%20Group%20F03584b3d0f8b46de1b29f04be1568779%2F
        globus_url = commons_file_helper.ensureTrailingSlash(app.config[
                                                                 'GLOBUS_APP_BASE_URL']) + "file-manager?origin_id=" + globus_server_uuid + "&origin_path=" + dir_path

    else:
        globus_url = ""
    if uuid is None:
        globus_url = ""
    return globus_url

"""
Ensure the access level dir with leading and trailing slashes

Parameters
----------
dir_name : str
    The name of the sub directory corresponding to each access level

Returns
-------
str 
    One of the formatted dir path string: /public/, /protected/, /consortium/
"""
def access_level_prefix_dir(dir_name):
    if isBlank(dir_name):
        return ''

    return commons_file_helper.ensureTrailingSlashURL(commons_file_helper.ensureBeginningSlashURL(dir_name))


def update_datasets_datastatus():
    primary_assays_url = app.config['UBKG_WEBSERVICE_URL'] + 'assaytype?application_context=HUBMAP&primary=true'
    alt_assays_url = app.config['UBKG_WEBSERVICE_URL'] + 'assaytype?application_context=HUBMAP&primary=false'
    rui_organs_url = app.config['UBKG_WEBSERVICE_URL'] + 'organs?application_context=HUBMAP'
    primary_assay_types_list = requests.get(primary_assays_url).json().get("result")
    alt_assay_types_list = requests.get(alt_assays_url).json().get("result")
    rui_organs_list = requests.get(rui_organs_url).json()
    assay_types_dict = {item["name"].strip(): item for item in primary_assay_types_list + alt_assay_types_list}
    organ_types_url = app.config['UBKG_WEBSERVICE_URL'] + 'organs/by-code?application_context=HUBMAP'
    organ_types_dict = requests.get(organ_types_url).json()
    all_datasets_query = (
        "MATCH (ds:Dataset)<-[:ACTIVITY_OUTPUT]-(:Activity)<-[:ACTIVITY_INPUT]-(ancestor) "
        "RETURN "
        "ds.uuid AS uuid, ds.group_name AS group_name, ds.data_types AS data_types, "
        "ds.hubmap_id AS hubmap_id, ds.lab_dataset_id AS provider_experiment_id, ds.status AS status, "
        "ds.status_history AS status_history, "
        "ds.last_modified_timestamp AS last_touch, ds.data_access_level AS data_access_level, "
        "COALESCE(ds.contributors IS NOT NULL) AS has_contributors, "
        "COALESCE(ds.contacts IS NOT NULL) AS has_contacts, "
        "ancestor.entity_type AS ancestor_entity_type"
    )

    organ_query = (
        "MATCH (ds:Dataset)<-[*]-(o:Sample {sample_category: 'organ'}) "
        "WHERE (ds)<-[:ACTIVITY_OUTPUT]-(:Activity) "
        "RETURN DISTINCT "
        "ds.uuid AS uuid, o.organ AS organ, o.hubmap_id as organ_hubmap_id, o.uuid as organ_uuid"
    )

    donor_query = (
        "MATCH (ds:Dataset)<-[*]-(dn:Donor) "
        "WHERE (ds)<-[:ACTIVITY_OUTPUT]-(:Activity) "
        "RETURN DISTINCT "
        "ds.uuid AS uuid, "
        "COLLECT(DISTINCT dn.hubmap_id) AS donor_hubmap_id, COLLECT(DISTINCT dn.submission_id) AS donor_submission_id, "
        "COLLECT(DISTINCT dn.lab_donor_id) AS donor_lab_id, COALESCE(dn.metadata IS NOT NULL) AS has_donor_metadata"
    )

    descendant_datasets_query = (
        "MATCH (dds:Dataset)<-[*]-(ds:Dataset)<-[:ACTIVITY_OUTPUT]-(:Activity)<-[:ACTIVITY_INPUT]-(:Sample) "
        "RETURN DISTINCT "
        "ds.uuid AS uuid, COLLECT(DISTINCT dds.hubmap_id) AS descendant_datasets"
    )

    upload_query = (
        "MATCH (u:Upload)<-[:IN_UPLOAD]-(ds) "
        "RETURN DISTINCT "
        "ds.uuid AS uuid, COLLECT(DISTINCT u.hubmap_id) AS upload"
    )

    has_rui_query = (
        "MATCH (ds:Dataset) "
        "WHERE (ds)<-[:ACTIVITY_OUTPUT]-(:Activity) "
        "WITH ds, [(ds)<-[*]-(s:Sample) | s.rui_location] AS rui_locations "
        "RETURN "
        "ds.uuid AS uuid, any(rui_location IN rui_locations WHERE rui_location IS NOT NULL) AS has_rui_info"
    )

    displayed_fields = [
<<<<<<< HEAD
        "hubmap_id", "group_name", "status", "status_history", "organ", "provider_experiment_id", "last_touch",
        "has_contacts", "has_contributors", "data_types", "donor_hubmap_id", "donor_submission_id", "donor_lab_id",
        "has_metadata", "descendant_datasets", "upload", "has_rui_info", "globus_url", "has_data", "organ_hubmap_id"
=======
        "hubmap_id", "group_name", "status", "organ", "provider_experiment_id", "last_touch", "has_contacts",
        "has_contributors", "data_types", "donor_hubmap_id", "donor_submission_id", "donor_lab_id",
        "has_dataset_metadata", "has_donor_metadata", "descendant_datasets", "upload", "has_rui_info", "globus_url", "has_data", "organ_hubmap_id"
>>>>>>> 5d664b74
    ]

    queries = [all_datasets_query, organ_query, donor_query, descendant_datasets_query,
               upload_query, has_rui_query]
    results = [None] * len(queries)
    threads = []
    for i, query in enumerate(queries):
        thread = Thread(target=run_query, args=(query, results, i))
        thread.start()
        threads.append(thread)
    for thread in threads:
        thread.join()
    output_dict = {}
    # Here we specifically indexed the values in 'results' in case certain threads completed out of order
    all_datasets_result = results[0]
    organ_result = results[1]
    donor_result = results[2]
    descendant_datasets_result = results[3]
    upload_result = results[4]
    has_rui_result = results[5]

    for dataset in all_datasets_result:
        output_dict[dataset['uuid']] = dataset
    for dataset in organ_result:
        if output_dict.get(dataset['uuid']):
            output_dict[dataset['uuid']]['organ'] = dataset['organ']
            output_dict[dataset['uuid']]['organ_hubmap_id'] = dataset['organ_hubmap_id']
            output_dict[dataset['uuid']]['organ_uuid'] = dataset['organ_uuid']
    for dataset in donor_result:
        if output_dict.get(dataset['uuid']):
            output_dict[dataset['uuid']]['donor_hubmap_id'] = dataset['donor_hubmap_id']
            output_dict[dataset['uuid']]['donor_submission_id'] = dataset['donor_submission_id']
            output_dict[dataset['uuid']]['donor_lab_id'] = dataset['donor_lab_id']
            output_dict[dataset['uuid']]['has_donor_metadata'] = dataset['has_donor_metadata']
    for dataset in descendant_datasets_result:
        if output_dict.get(dataset['uuid']):
            output_dict[dataset['uuid']]['descendant_datasets'] = dataset['descendant_datasets']
    for dataset in upload_result:
        if output_dict.get(dataset['uuid']):
            output_dict[dataset['uuid']]['upload'] = dataset['upload']
    for dataset in has_rui_result:
        if output_dict.get(dataset['uuid']):
            output_dict[dataset['uuid']]['has_rui_info'] = dataset['has_rui_info']

    combined_results = []
    for uuid in output_dict:
        combined_results.append(output_dict[uuid])

    for dataset in combined_results:
        globus_url = get_globus_url(dataset.get('data_access_level'), dataset.get('group_name'), dataset.get('uuid'))
        dataset['globus_url'] = globus_url
        dataset['last_touch'] = str(datetime.datetime.utcfromtimestamp(dataset['last_touch'] / 1000))
        if dataset.get('ancestor_entity_type').lower() != "dataset":
            dataset['is_primary'] = "true"
        else:
            dataset['is_primary'] = "false"
        has_data = files_exist(dataset.get('uuid'), dataset.get('data_access_level'), dataset.get('group_name'))
        has_dataset_metadata = files_exist(dataset.get('uuid'), dataset.get('data_access_level'), dataset.get('group_name'), metadata=True)
        dataset['has_data'] = has_data
        dataset['has_dataset_metadata'] = has_dataset_metadata

        for prop in dataset:
            if isinstance(dataset[prop], list):
                dataset[prop] = ", ".join(dataset[prop])
            if isinstance(dataset[prop], (bool, int)):
                dataset[prop] = str(dataset[prop])
            if isinstance(dataset[prop], str) and \
                    len(dataset[prop]) >= 2 and \
                    dataset[prop][0] == "[" and dataset[prop][-1] == "]":
                dataset[prop] = dataset[prop].replace("'", '"')
                dataset[prop] = json.loads(dataset[prop])
                if len(dataset[prop]) > 0:
                    dataset[prop] = dataset[prop][0]
                else:
                    dataset[prop] = " "
            if dataset[prop] is None:
                dataset[prop] = " "
        if dataset.get('data_types') and dataset.get('data_types') in assay_types_dict:
            dataset['data_types'] = assay_types_dict[dataset['data_types']]['description'].strip()
        for field in displayed_fields:
            if dataset.get(field) is None:
                dataset[field] = " "
        if dataset.get('organ') and rui_organs_list:
            rui_codes = [organ['rui_code'] for organ in rui_organs_list]
            if dataset['organ'].upper() not in rui_codes:
                dataset['has_rui_info'] = "not-applicable"
        if dataset.get('organ') and dataset.get('organ') in organ_types_dict:
            dataset['organ'] = organ_types_dict[dataset['organ']]

    try:
        combined_results_string = json.dumps(combined_results)
    except json.JSONDecodeError as e:
        bad_request_error(e)
    redis_connection = redis.from_url(app.config['REDIS_URL'])
    cache_key = "datasets_data_status_key"
    redis_connection.set(cache_key, combined_results_string)
    return combined_results

def update_uploads_datastatus():
    """
    This will cache the 'all_uploads_query' results from Neo4J in the redis
    entry 'datasets_data_status_key' after serializing it.
    It will then return the un-serialized json.

    Returns json
    -------

    """
    all_uploads_query = (
        "MATCH (up:Upload) "
        "OPTIONAL MATCH (up)<-[:IN_UPLOAD]-(ds:Dataset) "
        "RETURN "
        "up.uuid AS uuid, up.group_name AS group_name, up.hubmap_id AS hubmap_id, "
        "up.status AS status, up.status_history AS status_history, "
        "up.title AS title, "
        "COLLECT(DISTINCT ds.uuid) AS datasets"
    )

    displayed_fields = [
        "uuid", "group_name", "hubmap_id", "status", "status_history", "title", "datasets"
    ]

    with neo4j_driver_instance.session() as session:
        results = session.run(all_uploads_query).data()
        for upload in results:
            globus_url = get_globus_url('protected', upload.get('group_name'), upload.get('uuid'))
            upload['globus_url'] = globus_url
            for prop in upload:
                if isinstance(upload[prop], list):
                    upload[prop] = ", ".join(upload[prop])
                if isinstance(upload[prop], (bool, int)):
                    upload[prop] = str(upload[prop])
                if upload[prop] and upload[prop][0] == "[" and upload[prop][-1] == "]":
                    upload[prop] = upload[prop].replace("'", '"')
                    upload[prop] = json.loads(upload[prop])
                    upload[prop] = upload[prop][0]
                if upload[prop] is None:
                    upload[prop] = " "
            for field in displayed_fields:
                if upload.get(field) is None:
                    upload[field] = " "
    try:
        results_string = json.dumps(results)
    except json.JSONDecodeError as e:
        bad_request_error(e)
    redis_connection = redis.from_url(app.config['REDIS_URL'])
    cache_key = "uploads_data_status_key"
    redis_connection.set(cache_key, results_string)
    return results


def files_exist(uuid, data_access_level, group_name, metadata=False):
    if not uuid or not data_access_level:
        return False
    if data_access_level == "public":
        absolute_path = commons_file_helper.ensureTrailingSlashURL(app.config['GLOBUS_PUBLIC_ENDPOINT_FILEPATH'])
    # consortium access
    elif data_access_level == 'consortium':
        absolute_path = commons_file_helper.ensureTrailingSlashURL(app.config['GLOBUS_CONSORTIUM_ENDPOINT_FILEPATH'] + '/' + group_name)
    # protected access
    elif data_access_level == 'protected':
        absolute_path = commons_file_helper.ensureTrailingSlashURL(app.config['GLOBUS_PROTECTED_ENDPOINT_FILEPATH'] + '/'  + group_name)

    file_path = absolute_path + uuid
    if os.path.exists(file_path) and os.path.isdir(file_path) and os.listdir(file_path):
        if not metadata:
            return True
        else:
            if any(glob.glob(os.path.join(file_path, '**', '*metadata.tsv'), recursive=True)):
                return True
            else:
                return False
    else:
        return False

scheduler = BackgroundScheduler()
scheduler.start()


scheduler.add_job(
    func=update_datasets_datastatus,
    trigger=IntervalTrigger(hours=1),
    id='update_dataset_data_status',
    name="Update Dataset Data Status Job"
)

scheduler.add_job(
    func=update_uploads_datastatus,
    trigger=IntervalTrigger(hours=1),
    id='update_upload_data_status',
    name="Update Upload Data Status Job"
)

update_datasets_datastatus()
update_uploads_datastatus()

# For local development/testing
if __name__ == '__main__':
    try:
        parser = argparse.ArgumentParser()
        parser.add_argument("-p", "--port")
        args = parser.parse_args()
        port = 8484
        if args.port:
            port = int(args.port)
        app.run(port=port, host='0.0.0.0')
    finally:
        pass<|MERGE_RESOLUTION|>--- conflicted
+++ resolved
@@ -2447,15 +2447,9 @@
     )
 
     displayed_fields = [
-<<<<<<< HEAD
-        "hubmap_id", "group_name", "status", "status_history", "organ", "provider_experiment_id", "last_touch",
+        "hubmap_id", "group_name", "status", "status_history" "organ", "provider_experiment_id", "last_touch",
         "has_contacts", "has_contributors", "data_types", "donor_hubmap_id", "donor_submission_id", "donor_lab_id",
-        "has_metadata", "descendant_datasets", "upload", "has_rui_info", "globus_url", "has_data", "organ_hubmap_id"
-=======
-        "hubmap_id", "group_name", "status", "organ", "provider_experiment_id", "last_touch", "has_contacts",
-        "has_contributors", "data_types", "donor_hubmap_id", "donor_submission_id", "donor_lab_id",
         "has_dataset_metadata", "has_donor_metadata", "descendant_datasets", "upload", "has_rui_info", "globus_url", "has_data", "organ_hubmap_id"
->>>>>>> 5d664b74
     ]
 
     queries = [all_datasets_query, organ_query, donor_query, descendant_datasets_query,
