--- conflicted
+++ resolved
@@ -1,4 +1,3 @@
-<<<<<<< HEAD
 import os
 import sys
 import time
@@ -6,29 +5,12 @@
 import requests
 import argparse
 from pathlib import Path
-=======
-import sys
-import os
-import time
-import logging
-from pathlib import Path
-import requests
-import argparse
->>>>>>> d8978b77
 from flask import Flask, g, jsonify, abort, request, session, redirect, json, Response
 from flask_cors import CORS
 from globus_sdk import AccessTokenAuthorizer, AuthClient, ConfidentialAppAuthClient
 
-<<<<<<< HEAD
 # HuBMAP commons
 from hubmap_commons import neo4j_driver
-=======
-from dataset import Dataset
-from specimen import Specimen
-from ingest_file_helper import IngestFileHelper
-
-# HuBMAP commons
->>>>>>> d8978b77
 from hubmap_commons.hm_auth import AuthHelper, secured
 from hubmap_commons.autherror import AuthError
 from hubmap_commons.exceptions import HTTPException
@@ -100,10 +82,7 @@
     # Log the full stack trace, prepend a line with our message
     logger.exception(msg)
 
-<<<<<<< HEAD
-=======
-
->>>>>>> d8978b77
+
 """
 Close the current neo4j connection at the end of every request
 """
@@ -115,10 +94,6 @@
         # Also remove neo4j_driver_instance from Flask's application context
         g.neo4j_driver_instance = None
 
-
-# Admin group UUID
-data_admin_group_uuid = app.config['HUBMAP_DATA_ADMIN_GROUP_UUID']
-<<<<<<< HEAD
 
 ####################################################################################################
 ## File upload initialization
@@ -143,9 +118,10 @@
     # Log the full stack trace, prepend a line with our message
     logger.exception(msg)
 
-=======
+# Admin group UUID
+data_admin_group_uuid = app.config['HUBMAP_DATA_ADMIN_GROUP_UUID']
 data_curator_group_uuid = app.config['HUBMAP_DATA_CURATOR_GROUP_UUID']
->>>>>>> d8978b77
+
 
 ####################################################################################################
 ## Default and Status Routes
@@ -316,7 +292,6 @@
     return redirect(globus_logout_url)
 
 
-<<<<<<< HEAD
 ####################################################################################################
 ## Register error handlers
 ####################################################################################################
@@ -331,8 +306,7 @@
 def http_internal_server_error(e):
     return jsonify(error=str(e)), 500
 
-=======
->>>>>>> d8978b77
+
 ####################################################################################################
 ## Ingest API Endpoints
 ####################################################################################################
@@ -1178,7 +1152,6 @@
 ## Internal Functions
 ####################################################################################################
 
-<<<<<<< HEAD
 """
 Always expect a json body from user request
 
@@ -1210,8 +1183,7 @@
 def internal_server_error(err_msg):
     abort(500, description = err_msg)
     
-=======
->>>>>>> d8978b77
+
 def get_user_info(token):
     auth_client = AuthClient(authorizer=AccessTokenAuthorizer(token))
     return auth_client.oauth2_userinfo()
