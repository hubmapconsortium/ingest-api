--- conflicted
+++ resolved
@@ -89,7 +89,6 @@
     # Log the full stack trace, prepend a line with our message
     logger.exception(msg)
 
-<<<<<<< HEAD
 """
 Close the current neo4j connection at the end of every request
 """
@@ -128,13 +127,6 @@
     # Log the full stack trace, prepend a line with our message
     logger.exception(msg)
 
-
-SINGLE_DATASET_QUERY = "MATCH(e:Dataset {uuid: {uuid}}) RETURN e.uuid as uuid, e.entity_type as entitytype, e.status as status, e.data_access_level as data_access_level, e.group_uuid as group_uuid"
-ALL_ANCESTORS_QUERY = "MATCH (dataset:Dataset {uuid: {uuid}})<-[:ACTIVITY_OUTPUT]-(e1)<-[r:ACTIVITY_INPUT|:ACTIVITY_OUTPUT*]-(all_ancestors:Entity) RETURN distinct all_ancestors.uuid as uuid, all_ancestors.entity_type as entity_type, all_ancestors.data_types as data_types, all_ancestors.data_access_level as data_access_level, all_ancestors.status as status"
-
-
-=======
->>>>>>> 29be3e6d
 ####################################################################################################
 ## Default and Status Routes
 ####################################################################################################
