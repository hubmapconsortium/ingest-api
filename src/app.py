import sys
import os
import time
import logging
from pathlib import Path
import requests
import argparse
from flask import Flask, g, jsonify, abort, request, session, redirect, json, Response
from flask_cors import CORS
from globus_sdk import AccessTokenAuthorizer, AuthClient, ConfidentialAppAuthClient

from dataset import Dataset
from specimen import Specimen
from ingest_file_helper import IngestFileHelper

# HuBMAP commons
from hubmap_commons.hm_auth import AuthHelper, secured
from hubmap_commons.autherror import AuthError
from hubmap_commons.exceptions import HTTPException
from hubmap_commons import string_helper
from hubmap_commons.string_helper import isBlank
from hubmap_commons import net_helper
from hubmap_commons import file_helper as commons_file_helper

# Should be deprecated/refactored but still in use
from hubmap_commons.hubmap_const import HubmapConst 

# The new neo4j_driver module from commons
from hubmap_commons import neo4j_driver

<<<<<<< HEAD
=======
# Local modules
from file_upload_helper import UploadFileHelper


import time
import logging
from pathlib import Path
>>>>>>> 12268451

# Set logging fromat and level (default is warning)
# All the API logging is forwarded to the uWSGI server and gets written into the log file `uwsgo-entity-api.log`
# Log rotation is handled via logrotate on the host system with a configuration file
# Do NOT handle log file and rotation via the Python logging to avoid issues with multi-worker processes
logging.basicConfig(format='[%(asctime)s] %(levelname)s in %(module)s: %(message)s', level=logging.DEBUG, datefmt='%Y-%m-%d %H:%M:%S')
logger = logging.getLogger(__name__)

# Specify the absolute path of the instance folder and use the config file relative to the instance path
app = Flask(__name__, instance_path=os.path.join(os.path.abspath(os.path.dirname(__file__)), 'instance'), instance_relative_config=True)
app.config.from_pyfile('app.cfg')

# Enable/disable CORS from configuration based on docker or non-docker deployment
if app.config['ENABLE_CORS']:
    CORS(app)


####################################################################################################
## AuthHelper initialization
####################################################################################################

# Initialize AuthHelper class and ensure singleton
try:
    if AuthHelper.isInitialized() == False:
        auth_helper_instance = AuthHelper.create(app.config['APP_CLIENT_ID'], 
                                                 app.config['APP_CLIENT_SECRET'])

        logger.info("Initialized AuthHelper class successfully :)")
    else:
        auth_helper_instance = AuthHelper.instance()
except Exception:
    msg = "Failed to initialize the AuthHelper class"
    # Log the full stack trace, prepend a line with our message
    logger.exception(msg)


####################################################################################################
## Neo4j connection initialization
####################################################################################################

# The neo4j_driver (from commons package) is a singleton module
# This neo4j_driver_instance will be used for application-specifc neo4j queries
# as well as being passed to the schema_manager
try:
    neo4j_driver_instance = neo4j_driver.instance(app.config['NEO4J_SERVER'], 
                                                  app.config['NEO4J_USERNAME'], 
                                                  app.config['NEO4J_PASSWORD'])

    logger.info("Initialized neo4j_driver module successfully :)")
except Exception:
    msg = "Failed to initialize the neo4j_driver module"
    # Log the full stack trace, prepend a line with our message
    logger.exception(msg)

"""
Close the current neo4j connection at the end of every request
"""
@app.teardown_appcontext
def close_neo4j_driver(error):
    if hasattr(g, 'neo4j_driver_instance'):
        # Close the driver instance
        neo4j_driver.close()
        # Also remove neo4j_driver_instance from Flask's application context
        g.neo4j_driver_instance = None


# Admin group UUID
data_admin_group_uuid = app.config['HUBMAP_DATA_ADMIN_GROUP_UUID']

<<<<<<< HEAD

# Neo4j Cypher queries to be used
SINGLE_DATASET_QUERY = "MATCH(e:Dataset {uuid: {uuid}}) RETURN e.uuid as uuid, e.entity_type as entitytype, e.status as status, e.data_access_level as data_access_level, e.group_uuid as group_uuid"
=======
####################################################################################################
## File upload initialization
####################################################################################################

try:
    # Initialize the UploadFileHelper class and ensure singleton
    if UploadFileHelper.is_initialized() == False:
        file_upload_helper_instance = UploadFileHelper.create(app.config['FILE_UPLOAD_TEMP_DIR'], 
                                                              app.config['FILE_UPLOAD_DIR'],
                                                              app.config['UUID_API_URL'])

        logger.info("Initialized UploadFileHelper class successfully :)")

        # This will delete all the temp dirs on restart
        #file_upload_helper_instance.clean_temp_dir()
    else:
        file_upload_helper_instance = UploadFileHelper.instance()
# Use a broad catch-all here
except Exception:
    msg = "Failed to initialize the UploadFileHelper class"
    # Log the full stack trace, prepend a line with our message
    logger.exception(msg)



SINGLE_DATASET_QUERY = "match(e:Dataset {uuid: {uuid}}) return e.uuid as uuid, e.entity_type as entitytype, e.status as status, e.data_access_level as data_access_level, e.group_uuid as group_uuid"
>>>>>>> 12268451
ALL_ANCESTORS_QUERY = "MATCH (dataset:Dataset {uuid: {uuid}})<-[:ACTIVITY_OUTPUT]-(e1)<-[r:ACTIVITY_INPUT|:ACTIVITY_OUTPUT*]-(all_ancestors:Entity) RETURN distinct all_ancestors.uuid as uuid, all_ancestors.entity_type as entity_type, all_ancestors.data_types as data_types, all_ancestors.data_access_level as data_access_level, all_ancestors.status as status"


####################################################################################################
## Default and Status Routes
####################################################################################################

@app.route('/', methods = ['GET'])
def index():
    return "Hello! This is HuBMAP Ingest API service :)"

# Show status of neo4j connection and optionally of the dependent web services
# to show the status of the other hubmap services that ingest-api is dependent on
# use the url parameter "?check-ws-dependencies=true
# returns a json body with the status of the neo4j service and optionally the
# status/time that it took for the dependent web services to respond
# e.g.:
#     {
#        "build": "adfadsfasf",
#        "entity_ws": 130,
#        "neo4j_connection": true,
#        "search_ws_check": 127,
#        "uuid_ws": 105,
#        "version": "1.15.4"
#     }
@app.route('/status', methods = ['GET'])
def status():
    response_code = 200
    response_data = {
        # Use strip() to remove leading and trailing spaces, newlines, and tabs
        'version': (Path(__file__).absolute().parent.parent / 'VERSION').read_text().strip(),
        'build': (Path(__file__).absolute().parent.parent / 'BUILD').read_text().strip(),
    }
    
    try:
        #if ?check-ws-dependencies=true is present in the url request params
        #set a flag to check these other web services
        check_ws_calls = string_helper.isYes(request.args.get('check-ws-dependencies'))
        
        #check the neo4j connection
        try:
            with neo4j_driver_instance.session() as session:
                recds = session.run("Match () Return 1 Limit 1")
                for recd in recds:
                    if recd[0] == 1:
                        is_connected = True
                    else:
                        is_connected = False

                is_connected = True
        #the neo4j connection will often fail via exception so
        #catch it here, flag as failure and track the returned error message
        except Exception as e:
            response_code = 500
            response_data['neo4j_error'] = str(e)
            is_connected = False
            
        if is_connected:
            response_data['neo4j_connection'] = True
        else:
            response_code = 500
            response_data['neo4j_connection'] = False
        
        #if the flag was set to check ws dependencies do it now
        #for each dependency try to connect via helper which calls the
        #service's /status method
        #The helper method will return False if the connection fails or
        #an integer with the number of milliseconds that it took to get
        #the services status
        if check_ws_calls:
            uuid_ws_url = app.config['UUID_WEBSERVICE_URL'].strip()
            if uuid_ws_url.endswith('hmuuid'): uuid_ws_url = uuid_ws_url[:len(uuid_ws_url) - 6]
            uuid_ws_check = net_helper.check_hm_ws(uuid_ws_url)
            entity_ws_check = net_helper.check_hm_ws(app.config['ENTITY_WEBSERVICE_URL'])
            search_ws_check = net_helper.check_hm_ws(app.config['SEARCH_WEBSERVICE_URL'])
            if not uuid_ws_check or not entity_ws_check or not search_ws_check: response_code = 500
            response_data['uuid_ws'] = uuid_ws_check
            response_data['entity_ws'] = entity_ws_check
            response_data['search_ws_check'] = search_ws_check
    
    #catch any unhandled exceptions
    except Exception as e:
        response_code = 500
        response_data['exception_message'] = str(e)
    finally:
        return Response(json.dumps(response_data), response_code, mimetype='application/json')
    
####################################################################################################
## Endpoints for UI Login and Logout
####################################################################################################

# Redirect users from react app login page to Globus auth login widget then redirect back
@app.route('/login')
def login():
    #redirect_uri = url_for('login', _external=True)
    redirect_uri = app.config['FLASK_APP_BASE_URI'] + 'login'

    confidential_app_auth_client = ConfidentialAppAuthClient(app.config['APP_CLIENT_ID'], app.config['APP_CLIENT_SECRET'])
    confidential_app_auth_client.oauth2_start_flow(redirect_uri, refresh_tokens=True)

    # If there's no "code" query string parameter, we're in this route
    # starting a Globus Auth login flow.
    # Redirect out to Globus Auth
    if 'code' not in request.args:                                        
        auth_uri = confidential_app_auth_client.oauth2_get_authorize_url(additional_params={"scope": "openid profile email urn:globus:auth:scope:transfer.api.globus.org:all urn:globus:auth:scope:auth.globus.org:view_identities urn:globus:auth:scope:nexus.api.globus.org:groups" })
        return redirect(auth_uri)
    # If we do have a "code" param, we're coming back from Globus Auth
    # and can start the process of exchanging an auth code for a token.
    else:
        auth_code = request.args.get('code')

        token_response = confidential_app_auth_client.oauth2_exchange_code_for_tokens(auth_code)
        
        # Get all Bearer tokens
        auth_token = token_response.by_resource_server['auth.globus.org']['access_token']
        nexus_token = token_response.by_resource_server['nexus.api.globus.org']['access_token']
        transfer_token = token_response.by_resource_server['transfer.api.globus.org']['access_token']
        # Also get the user info (sub, email, name, preferred_username) using the AuthClient with the auth token
        user_info = get_user_info(auth_token)
        
        info = {
            'name': user_info['name'],
            'email': user_info['email'],
            'globus_id': user_info['sub'],
            'auth_token': auth_token,
            'nexus_token': nexus_token,
            'transfer_token': transfer_token,
        }

        # Turns json dict into a str
        json_str = json.dumps(info)
        #print(json_str)
        
        # Store the resulting tokens in server session
        session.update(
            tokens=token_response.by_resource_server
        )
      
        # Finally redirect back to the client
        return redirect(app.config['GLOBUS_CLIENT_APP_URI'] + '?info=' + str(json_str))

   
@app.route('/logout')
def logout():
    """
    - Revoke the tokens with Globus Auth.
    - Destroy the session state.
    - Redirect the user to the Globus Auth logout page.
    """
    confidential_app_auth_client = ConfidentialAppAuthClient(app.config['APP_CLIENT_ID'], app.config['APP_CLIENT_SECRET'])

    # Revoke the tokens with Globus Auth
    if 'tokens' in session:    
        for token in (token_info['access_token']
            for token_info in session['tokens'].values()):
                confidential_app_auth_client.oauth2_revoke_token(token)

    # Destroy the session state
    session.clear()

    # build the logout URI with query params
    # there is no tool to help build this (yet!)
    globus_logout_url = (
        'https://auth.globus.org/v2/web/logout' +
        '?client={}'.format(app.config['APP_CLIENT_ID']) +
        '&redirect_uri={}'.format(app.config['GLOBUS_CLIENT_APP_URI']) +
        '&redirect_name={}'.format(app.config['GLOBUS_CLIENT_APP_NAME']))

    # Redirect the user to the Globus Auth logout page
    return redirect(globus_logout_url)


####################################################################################################
## Register error handlers
####################################################################################################

# Error handler for 400 Bad Request with custom error message
@app.errorhandler(400)
def http_bad_request(e):
    return jsonify(error=str(e)), 400

####################################################################################################
## Ingest API Endpoints
####################################################################################################


"""
File upload handling for Donor and Sample

Returns
-------
json
    A JSON containing the temp file id
"""
@app.route('/file-upload', methods=['POST'])
def upload_file():
    # Check if the post request has the file part
    if 'file' not in request.files:
        bad_request_error('No file part')

    file = request.files['file']

    if file.filename == '':
        bad_request_error('No selected file')

    try:
        temp_id = file_upload_helper_instance.save_temp_file(file)
        rspn_data = {
            "temp_file_id": temp_id
        }

        return jsonify(rspn_data), 201
    except Exception as e:
        # Log the full stack trace, prepend a line with our message
        msg = "Failed to upload files"
        logger.exception(msg)
        internal_server_error(msg)

"""
File commit triggered by Entity-api trigger method for Donor and Sample

Returns
-------
json
    A JSON containing the file uuid info
"""
@app.route('/file-commit', methods=['POST'])
def commit_file():
    # Always expect a json body
    require_json(request)

    # Parse incoming json string into json data(python dict object)
    json_data_dict = request.get_json()

    temp_file_id = json_data_dict['temp_file_id']
    entity_uuid = json_data_dict['entity_uuid']
    user_token = json_data_dict['user_token']

    file_uuid_info = file_upload_helper_instance.commit_file(temp_file_id, entity_uuid, user_token)

    return jsonify(file_uuid_info)

"""
File removal triggered by Entity-api trigger method for Donor and Sample
during entity update

Returns
-------
json
    A JSON containing the file uuid info
"""
@app.route('/file-remove', methods=['POST'])
def remove_file():
    # Always expect a json body
    require_json(request)

    # Parse incoming json string into json data(python dict object)
    json_data_dict = request.get_json()

    entity_uuid = json_data_dict['entity_uuid']
    files_info_list = json_data_dict['files_info_list']

    # `upload_dir` is already normalized with trailing slash
    entity_upload_dir = file_upload_helper_instance.upload_dir + entity_uuid + os.sep
    
    # Remove the physical files from the file system
    for file_uuid in new_data_dict[property_key]:
        # Get back the updated files_info_list
        files_info_list = schema_manager.get_file_upload_helper_instance().remove_file(entity_upload_dir, file_uuid, files_info_list)
    
    return jsonify(files_info_list)


"""
Always expect a json body from user request

request : Flask request object
    The Flask request passed from the API endpoint
"""
def require_json(request):
    if not request.is_json:
        bad_request_error("A json body and appropriate Content-Type header are required")

"""
Throws error for 400 Bad Reqeust with message

Parameters
----------
err_msg : str
    The custom error message to return to end users
"""
def bad_request_error(err_msg):
    abort(400, description = err_msg)





@app.route('/datasets/<ds_uuid>/file-system-abs-path', methods = ['GET'])
def get_file_system_absolute_path(ds_uuid):
    try:
        dset = __get_entity(ds_uuid, auth_header = request.headers.get("AUTHORIZATION"))
        ent_type = __get_dict_prop(dset, 'entity_type')
        group_uuid = __get_dict_prop(dset, 'group_uuid')
        is_phi = __get_dict_prop(dset, 'contains_human_genetic_sequences')
        if ent_type is None or not ent_type.lower().strip() == 'dataset':
            return Response(f"Entity with uuid:{ds_uuid} is not a Dataset", 400)
        if group_uuid is None:
            return Response(f"Error: Unable to find group uuid on dataset {ds_uuid}", 400)
        if is_phi is None:
            return Response(f"Error: contains_human_genetic_sequences is not set on dataset {ds_uuid}", 400)
        ingest_helper = IngestFileHelper(app.config)
        path = ingest_helper.get_dataset_directory_absolute_path(dset, group_uuid, ds_uuid)
        return jsonify ({'path': path}), 200    
    except HTTPException as hte:
        return Response(f"Error while getting file-system-abs-path for {ds_uuid}: " + hte.get_description(), hte.get_status_code())
    except Exception as e:
        logger.error(e, exc_info=True)
        return Response(f"Unexpected error while retrieving entity {ds_uuid}: " + str(e), 500)

#passthrough method to call mirror method on entity-api
#this is need by ingest-pipeline that can only call 
#methods via http (running on the same machine for security reasons)
#and ingest-api will for the foreseeable future run on the same 
#machine
@app.route('/entities/<entity_uuid>', methods = ['GET'])
#@secured(groups="HuBMAP-read")
def get_entity(entity_uuid):
    try:
        entity = __get_entity(entity_uuid, auth_header = request.headers.get("AUTHORIZATION"))
        return jsonify (entity), 200    
    except HTTPException as hte:
        return Response(hte.get_description(), hte.get_status_code())
    except Exception as e:
        logger.error(e, exc_info=True)
        return Response(f"Unexpected error while retrieving entity {entity_uuid}: " + str(e), 500)


# Create derived dataset
"""
Input JSON example:
{
"source_dataset_uuid":"e517ce652d3c4f22ace7f21fd64208ac",
"derived_dataset_name":"Test derived dataset 1",
"derived_dataset_types":["QX11", "xxx"]
}

Output JSON example:
{
    "derived_dataset_uuid": "2ecc257c3fd1875be08a12ff654f1264",
    "group_display_name": "IEC Testing Group",
    "group_uuid": "5bd084c8-edc2-11e8-802f-0e368f3075e8"
}
"""
@app.route('/datasets/derived', methods=['POST'])
#@secured(groups="HuBMAP-read")
def create_derived_dataset():
    if not request.is_json:
        abort(400, jsonify( { 'error': 'This request requires json in the body' } ))
    
    json_data = request.get_json()
    logger.info("++++++++++Calling /datasets/derived")
    logger.info("++++++++++Request:" + json.dumps(json_data))

    if 'source_dataset_uuid' not in json_data:
        abort(400, jsonify( { 'error': "The 'source_dataset_uuid' property is required." } ))
    
    if 'derived_dataset_name' not in json_data:
        abort(400, jsonify( { 'error': "The 'derived_dataset_name' property is required." } ))

    if 'derived_dataset_types' not in json_data:
        abort(400, jsonify( { 'error': "The 'derived_dataset_types' property is required." } ))

    # Ensure the data types is an array
    if not isinstance(json_data['derived_dataset_types'], list):
        abort(400, jsonify( { 'error': "The 'derived_dataset_types' values must be an json array" } ))

    try:
        dataset = Dataset(app.config)

        # Note: the user who can create the derived dataset doesn't have to be the same person who created the source dataset
        # Get the nexus token from request headers
        nexus_token = None
        try:
            nexus_token = AuthHelper.parseAuthorizationTokens(request.headers)
        except:
            raise ValueError("Unable to parse globus token from request header")

        new_record = dataset.create_derived_datastage(nexus_token, json_data)
        return jsonify( new_record ), 201
    except HTTPException as hte:
        return Response(hte.get_description(), hte.get_status_code())
    except Exception as e:
        logger.error(e, exc_info=True)
        return Response("Unexpected error while creating derived dataset: " + str(e), 500)        


@app.route('/datasets', methods=['POST'])
def create_datastage():
    if not request.is_json:
        return Response("json request required", 400)    
    try:
        dataset_request = request.json
        auth_helper = AuthHelper.configured_instance(app.config['APP_CLIENT_ID'], app.config['APP_CLIENT_SECRET'])
        auth_tokens = auth_helper.getAuthorizationTokens(request.headers)
        if isinstance(auth_tokens, Response):
            return(auth_tokens)
        elif isinstance(auth_tokens, str):
            token = auth_tokens
        elif 'nexus_token' in auth_tokens:
            token = auth_tokens['nexus_token']
        else:
            return(Response("Valid nexus auth token required", 401))
        
        requested_group_uuid = None
        if 'group_uuid' in dataset_request:
            requested_group_uuid = dataset_request['group_uuid']
        
        ingest_helper = IngestFileHelper(app.config)
        requested_group_uuid = auth_helper.get_write_group_uuid(token, requested_group_uuid)
        dataset_request['group_uuid'] = requested_group_uuid            
        post_url = commons_file_helper.ensureTrailingSlashURL(app.config['ENTITY_WEBSERVICE_URL']) + '/entities/dataset'
        response = requests.post(post_url, json = dataset_request, headers = {'Authorization': 'Bearer ' + token, 'X-Hubmap-Application':'ingest-api' }, verify = False)
        if response.status_code != 200:
            return Response(response.text, response.status_code)
        new_dataset = response.json()
        
        ingest_helper.create_dataset_directory(new_dataset, requested_group_uuid, new_dataset['uuid'])

        return jsonify(new_dataset)
    except HTTPException as hte:
        return Response(hte.get_description(), hte.get_status_code())
    except Exception as e:
        logger.error(e, exc_info=True)
        return Response("Unexpected error while creating a dataset: " + str(e) + "  Check the logs", 500)        


@app.route('/datasets/<identifier>/publish', methods = ['PUT'])
@secured(groups="HuBMAP-read")
def publish_datastage(identifier):
    try:
        auth_helper = AuthHelper.configured_instance(app.config['APP_CLIENT_ID'], app.config['APP_CLIENT_SECRET'])
        user_info = auth_helper.getUserInfoUsingRequest(request, getGroups = True)
        if user_info is None:
            return Response("Unable to obtain user information for auth token", 401)
        if isinstance(user_info, Response):
            return user_info
        
        if not 'hmgroupids' in user_info:
            return Response("User has no valid group information to authorize publication.", 403)
        if not data_admin_group_uuid in user_info['hmgroupids']:
            return Response("User must be a member of the HuBMAP Data Admin group to publish data.", 403)


        if identifier == None or len(identifier) == 0:
            abort(400, jsonify( { 'error': 'identifier parameter is required to publish a dataset' } ))


        r = requests.get(app.config['UUID_WEBSERVICE_URL'] + "/" + identifier, headers={'Authorization': request.headers["AUTHORIZATION"]})
        if r.ok == False:
            raise ValueError("Cannot find specimen with identifier: " + identifier)
        dataset_uuid = json.loads(r.text)['hm_uuid']

        suspend_indexing_and_acls = string_helper.isYes(request.args.get('suspend-indexing-and-acls'))
        no_indexing_and_acls = False
        if suspend_indexing_and_acls: no_indexing_and_acls = True 

        donors_to_reindex = []
        with neo4j_driver_instance.session() as neo_session:
            #recds = session.run("Match () Return 1 Limit 1")
            #for recd in recds:
            #    if recd[0] == 1:
            #        is_connected = True
            #    else:
            #        is_connected = False

            #look at all of the ancestors
            #gather uuids of ancestors that need to be switched to public access_level
            #grab the id of the donor ancestor to use for reindexing
            rval = neo_session.run(ALL_ANCESTORS_QUERY, uuid=dataset_uuid).data()
            uuids_for_public = []
            donor_uuid = None
            for node in rval:
                uuid = node['uuid']
                entity_type = node['entity_type']
                data_access_level = node['data_access_level']
                status = node['status']
                if entity_type == 'Sample':                        
                    #if this sample is already set to public, no need to set again
                    if not data_access_level == 'public':
                        uuids_for_public.append(uuid)
                elif entity_type == 'Donor':
                    donor_uuid = uuid
                    donors_to_reindex.append(uuid)
                    if not data_access_level == 'public':
                        uuids_for_public.append(uuid)
                elif entity_type == 'Dataset':
                    if not status == 'Published':
                        return Response(f"{dataset_uuid} has an ancestor dataset that has not been Published. Will not Publish. Ancestor dataset is: {uuid}", 400)
            
            if donor_uuid is None:
                return Response(f"{dataset_uuid}: no donor found for dataset, will not Publish")
            
            #get info for the dataset to be published
            rval = neo_session.run(SINGLE_DATASET_QUERY, uuid=dataset_uuid).data()
            dataset_status = rval[0]['status']
            dataset_entitytype = rval[0]['entitytype']
            dataset_data_access_level = rval[0]['data_access_level']
            dataset_group_uuid = rval[0]['group_uuid']
            if dataset_entitytype != 'Dataset':
                return Response(f"{dataset_uuid} is not a dataset will not Publish, entity type is {dataset_entitytype}", 400)
            if not dataset_status == 'QA':
                return Response(f"{dataset_uuid} is not in QA state will not Publish, status is {dataset_status}", 400)
            
            ingest_helper = IngestFileHelper(app.config)
            
            data_access_level = dataset_data_access_level
            #if consortium access level convert to public dataset, if protected access leave it protected
            if dataset_data_access_level == 'consortium':
                #before moving check to see if there is currently a link for the dataset in the assets directory
                asset_dir = ingest_helper.dataset_asset_directory_absolute_path(dataset_uuid)
                asset_dir_exists = os.path.exists(asset_dir)
                ingest_helper.move_dataset_files_for_publishing(dataset_uuid, dataset_group_uuid, 'consortium')
                uuids_for_public.append(dataset_uuid)
                data_access_level = 'public'
                if asset_dir_exists:
                    ingest_helper.relink_to_public(dataset_uuid)
            
            acls_cmd = ingest_helper.set_dataset_permissions(dataset_uuid, dataset_group_uuid, data_access_level, True, no_indexing_and_acls)
            
            #set dataset status to published and set the last modified user info and user who published
            update_q = "match (e:Entity {uuid:'" + dataset_uuid + "'}) set e.status = 'Published', e.last_modified_user_sub = '" + user_info['sub'] + "', e.last_modified_user_email = '" + user_info['email'] + "', e.last_modified_user_displayname = '" + user_info['name'] + "', e.last_modified_timestamp = TIMESTAMP(), e.published_timestamp = TIMESTAMP(), e.published_user_email = '" + user_info['email'] + "', e.published_user_sub = '" + user_info['sub'] + "', e.published_user_displayname = '" + user_info['name'] + "'"
            logger.info(dataset_uuid + "\t" + dataset_uuid + "\tNEO4J-update-base-dataset\t" + update_q)
            neo_session.run(update_q)
    
            #if all else worked set the list of ids to public that need to be public
            if len(uuids_for_public) > 0:
                id_list = string_helper.listToCommaSeparated(uuids_for_public, quoteChar = "'")
                update_q = "match (e:Entity) where e.uuid in [" + id_list + "] set e.data_access_level = 'public'"
                logger.info(identifier + "\t" + dataset_uuid + "\tNEO4J-update-ancestors\t" + update_q)
                neo_session.run(update_q)
                    
        if no_indexing_and_acls:
            r_val = {'acl_cmd': acls_cmd, 'donors_for_indexing': donors_to_reindex}
        else:
            r_val = {'acl_cmd': '', 'donors_for_indexing': []}

        if not no_indexing_and_acls:
            for donor_uuid in donors_to_reindex:
                try:
                    rspn = requests.put(app.config['SEARCH_WEBSERVICE_URL'] + "/reindex/" + donor_uuid, headers={'Authorization': request.headers["AUTHORIZATION"]})
                    logger.info(f"Publishing {identifier} indexed donor {donor_uuid} with status {rspn.status_code}")
                except:
                    logger.exception(f"While publishing {identifier} Error happened when calling reindex web service for donor {donor_uuid}")
                        
        return Response(json.dumps(r_val), 200, mimetype='application/json')                    

    except HTTPException as hte:
        return Response(hte.get_description(), hte.get_status_code())
    except Exception as e:
        logger.error(e, exc_info=True)
        return Response("Unexpected error while creating a dataset: " + str(e) + "  Check the logs", 500)    

    
    return Response("This method is not implemented. Use manual publication script", 501)

             
@app.route('/datasets/<uuid>/status/<new_status>', methods = ['PUT'])
#@secured(groups="HuBMAP-read")
def update_dataset_status(uuid, new_status):
    if uuid == None or len(uuid) == 0:
        abort(400, jsonify( { 'error': 'uuid parameter is required to change a dataset status' } ))
    if str(new_status) not in HubmapConst.DATASET_STATUS_OPTIONS:
        abort(400, jsonify( { 'error': 'dataset status: ' + str(new_status) + ' is not a valid status.' } ))
    conn = None
    try:
        logger.info(f"++++++++++Called /datasets/{uuid}/{new_status}")

        dataset = Dataset(app.config)
        status_obj = dataset.set_status(neo4j_driver_instance, uuid, new_status)
        conn.close()

        print('Before reindex call in update_dataset_status')
        try:
            auth_headers = {'Authorization': request.headers["AUTHORIZATION"]}
            #reindex this node in elasticsearch
            rspn = requests.put(app.config['SEARCH_WEBSERVICE_URL'] + "/reindex/" + uuid, headers=auth_headers)
        except:
            print('Error occurred when call the reindex web service')

        return jsonify( { 'result' : status_obj } ), 200
    
    except ValueError as ve:
        print('ERROR: ' + str(ve))
        abort(404, jsonify( { 'error': str(ve) } ))
        
    except:
        msg = 'An error occurred: '
        for x in sys.exc_info():
            msg += str(x)
        print (msg)
        abort(400, msg)
    # finally:
    #     if conn != None:
    #         if conn.get_driver().closed() == False:
    #             conn.close()
    
@app.route('/datasets/status', methods = ['PUT'])
# @secured(groups="HuBMAP-read")
def update_ingest_status():
    if not request.json:
        abort(400, jsonify( { 'error': 'no data found cannot process update' } ))
    
    try:
        dataset = Dataset(app.config)
        ds_request = request.json
        logger.info("++++++++++Calling /datasets/status")
        logger.info("++++++++++Request:" + json.dumps(ds_request))
        # expecting something like this:
        #{'dataset_id' : '287d61b60b806fdf54916e3b7795ad5a', 'status': '<', 'message': 'the process ran', 'metadata': [maybe some metadata stuff]}
        updated_ds = dataset.get_dataset_ingest_update_record(ds_request)

        headers = {'Authorization': request.headers["AUTHORIZATION"], 'Content-Type': 'application/json', 'X-Hubmap-Application':'ingest-api'}
        entity_uuid = ds_request['dataset_id']
        update_url = commons_file_helper.ensureTrailingSlashURL(app.config['ENTITY_WEBSERVICE_URL']) + 'entities/' + entity_uuid
        
        response = requests.put(update_url, json = updated_ds, headers = headers, verify = False)
        if response.status_code != 200:
            err_msg = f"Error while calling {update_url} status code:{response.status_code}  message:{response.text}"
            logger.error(err_msg)
            logger.error("Sent: " + json.dumps(updated_ds))
            return Response(response.text, response.status_code)
        return jsonify( { 'result' : response.json() } ), response.status_code
    
    except HTTPException as hte:
        return Response(hte.get_description(), hte.get_status_code())
    
    except ValueError as ve:
        logger.error(str(ve))
        return jsonify({'error' : str(ve)}), 400
        
    except Exception as e:
        logger.error(e, exc_info=True)
        return Response("Unexpected error while saving dataset: " + str(e), 500)        


@app.route('/datasets/<uuid>/submit', methods = ['PUT'])
def submit_dataset(uuid):
    if not request.is_json:
        return Response("json request required", 400)
    try:
        dataset_request = request.json
        auth_helper = AuthHelper.configured_instance(app.config['APP_CLIENT_ID'], app.config['APP_CLIENT_SECRET'])
        ingest_helper = IngestFileHelper(app.config)
        auth_tokens = auth_helper.getAuthorizationTokens(request.headers)
        if isinstance(auth_tokens, Response):
            return(auth_tokens)
        elif isinstance(auth_tokens, str):
            token = auth_tokens
        elif 'nexus_token' in auth_tokens:
            token = auth_tokens['nexus_token']
        else:
            return(Response("Valid nexus auth token required", 401))
 
        if 'group_uuid' in dataset_request:
            return Response("Cannot specify group_uuid.  The group ownership cannot be changed after an entity has been created.", 400)
      
        with neo4j_driver_instance.session() as session:
            #query Neo4j db to get the group_uuid
            stmt = "match (d:Dataset {uuid:'" + uuid.strip() + "'}) return d.group_uuid as group_uuid"
            recds = session.run(stmt)
            #this assumes there is only one result returned, but we use the for loop
            #here because standard list (len, [idx]) operators don't work with
            #the neo4j record list object
            count = 0
            group_uuid = None
            for record in recds:
                count = count + 1
                group_uuid = record.get('group_uuid', None) 
                if group_uuid == None:
                    return Response(f"Unable to process submit.  group_uuid not found on entity:{uuid}", 400)
            if count == 0: return Response(f"Dataset with uuid:{uuid} not found.", 404) 
 
        user_info = auth_helper.getUserInfo(token, getGroups=True)
        if isinstance(user_info, Response): return user_info
        if not 'hmgroupids' in user_info:
            return Response("user not authorized to submit data, unable to retrieve any group information", 403)
        if not data_admin_group_uuid in user_info['hmgroupids']:
            return Response("user not authorized to submit data, must be a member of the HuBMAP-Data-Admin group", 403)

        pipeline_url = commons_file_helper.ensureTrailingSlashURL(app.config['INGEST_PIPELINE_URL']) + 'request_ingest'
        r = requests.post(pipeline_url, json={"submission_id" : "{uuid}".format(uuid=uuid),
                                     "process" : app.config['INGEST_PIPELINE_DEFAULT_PROCESS'],
                                              "full_path": ingest_helper.get_dataset_directory_absolute_path(dataset_request, group_uuid, uuid),
                                     "provider": "{group_name}".format(group_name=AuthHelper.getGroupDisplayName(group_uuid))}, 
                                          headers={'Content-Type':'application/json', 'Authorization': 'Bearer {token}'.format(token=AuthHelper.instance().getProcessSecret() )}, verify=False)
        if r.ok == True:
            """expect data like this:
            {"ingest_id": "abc123", "run_id": "run_657-xyz", "overall_file_count": "99", "top_folder_contents": "["IMS", "processed_microscopy","raw_microscopy","VAN0001-RK-1-spatial_meta.txt"]"}
            """
            data = json.loads(r.content.decode())
            submission_data = data['response']
            dataset_request[HubmapConst.DATASET_INGEST_ID_ATTRIBUTE] = submission_data['ingest_id']
            dataset_request[HubmapConst.DATASET_RUN_ID] = submission_data['run_id']
        else:
            logger.error('Failed call to AirFlow HTTP Response: ' + str(r.status_code) + ' msg: ' + str(r.text)) 
            return Response("Ingest pipeline failed: " + str(r.text), r.status_code)
        
        dataset_request['status'] = 'Processing'
        put_url = commons_file_helper.ensureTrailingSlashURL(app.config['ENTITY_WEBSERVICE_URL']) + 'entities/' + uuid
        response = requests.put(put_url, json = dataset_request, headers = {'Authorization': 'Bearer ' + token, 'X-Hubmap-Application':'ingest-api' }, verify = False)
        if not response.status_code == 200:
            logger.error(f"call to {put_url} failed with code:{response.status_code} message:" + response.text)
            return Response(response.text, response.status_code)
        updated_dataset = response.json()
        return jsonify(updated_dataset)
    except HTTPException as hte:
        return Response(hte.get_description(), hte.get_status_code())
    except Exception as e:
        logger.error(e, exc_info=True)
        return Response("Unexpected error while creating a dataset: " + str(e) + "  Check the logs", 500)        
 

####################################################################################################
## Uploads API Endpoints
####################################################################################################

# This creates a new protected Uploads folder once a user creates a new Uploads datagroup
#
#
# example url:  https://my.endpoint.server/uploads
# inputs:
#      - The title of the new folder
#      - The UUID
#      - A valid nexus token in a authorization bearer header
#
# returns
#      200 json with Details about the new folder (@TODO: paste in once authed again)
#      400 if invalid json sent
#      401 if user does not have hubmap read access or the token is invalid
#
# Example json response: 
#                  {{
#                         "created_by_user_displayname": "Eris Pink",
#                         "created_by_user_email": "mycoolemail@aolonline.co",
#                         "created_by_user_sub": "12345678-abba-2468-wdwa-6484IDKSGGFF",
#                         "created_timestamp": 1587414020,
#                         "entity_type": "Upload",
#                         "group_name": "IEC Testing Group",
#                         "group_uuid": "UUID-OF-GROUP-HERE-0e006b0001e9",
#                         "hubmap_id": "HBM420.LTRS.999",
#                         "last_modified_timestamp": 1587414020,
#                         "last_modified_user_displayname": "E Pink",
#                         "last_modified_user_email": "Jmycoolemail@aolonline.co",
#                         "last_modified_user_sub": "76f777all-abba-6971-hehe-125ea519865",
#                         "status": "New",
#                         "title": "TestTitle",
#                         "uuid": "4a583209bfe9ad6cda851d913ac44833915"
#                    }

@app.route('/uploads', methods=['POST'])
def create_uploadstage():
    if not request.is_json:
        return Response("json request required", 400)    
    try:
        upload_request = request.json
        auth_helper = AuthHelper.configured_instance(app.config['APP_CLIENT_ID'], app.config['APP_CLIENT_SECRET'])
        auth_tokens = auth_helper.getAuthorizationTokens(request.headers)
        if isinstance(auth_tokens, Response):
            return(auth_tokens)
        elif isinstance(auth_tokens, str):
            token = auth_tokens
        elif 'nexus_token' in auth_tokens:
            token = auth_tokens['nexus_token']
        else:
            return(Response("Valid nexus auth token required", 401))
        
        requested_group_uuid = None
        if 'group_uuid' in upload_request:
            requested_group_uuid = upload_request['group_uuid']
        
        ingest_helper = IngestFileHelper(app.config)
        requested_group_uuid = auth_helper.get_write_group_uuid(token, requested_group_uuid)
        upload_request['group_uuid'] = requested_group_uuid            
        post_url = commons_file_helper.ensureTrailingSlashURL(app.config['ENTITY_WEBSERVICE_URL']) + '/entities/upload'
        response = requests.post(post_url, json = upload_request, headers = {'Authorization': 'Bearer ' + token, 'X-Hubmap-Application':'ingest-api' }, verify = False)
        if response.status_code != 200:
            return Response(response.text, response.status_code)
        new_upload = response.json()
        ingest_helper.create_upload_directory(new_upload, requested_group_uuid, new_upload['uuid'])
        return jsonify(new_upload)
    except HTTPException as hte:
        return Response(hte.get_description(), hte.get_status_code())
    except Exception as e:
        logger.error(e, exc_info=True)
        return Response("Unexpected error while creating a upload: " + str(e) + "  Check the logs", 500)        

#method to validate an Upload
#saves the upload then calls the validate workflow via
#AirFlow interface 
@app.route('/uploads/<upload_uuid>/validate', methods=['PUT'])
def validate_upload(upload_uuid):
    if not request.is_json:
        return Response("json request required", 400)

    upload_changes = request.json()
    
    #get auth info to use in other calls
    #add the app specific header info
    auth_headers = {'Authorization': request.headers["AUTHORIZATION"], 'X-Hubmap-Application':'ingest-api'} 

    #update the Upload with any changes from the request
    #and change the status to "Processing", the validate
    #pipeline will update the status when finished
    upload_changes['status'] = 'Processing'
    update_url = commons_file_helper.ensureTrailingSlashURL(app.config['ENTITY_WEBSERVICE_URL']) + 'entities/' + upload_uuid
    resp = requests.put(update_url, headers=auth_headers)
    if resp.status_code >= 300:
        return Response(resp.text, resp.status_code)
    
    #call the AirFlow validation workflow
    validate_url = commons_file_helper.ensureTrailingSlashURL(app.config['INGEST_PIPELINE_URL']) + 'uploads/' + upload_uuid + "/validate"
    resp = requests.put(validate_url, headers=auth_headers)
    if resp.status_code >= 300:
        return Response(resp.text, resp.status_code)
    

@app.route('/metadata/usergroups', methods = ['GET'])
@secured(groups="HuBMAP-read")
def user_group_list():
    token = str(request.headers["AUTHORIZATION"])[7:]
    try:
        auth_helper = AuthHelper.configured_instance(app.config['APP_CLIENT_ID'], app.config['APP_CLIENT_SECRET'])        
        group_list = auth_helper.get_user_groups_deprecated(token)
        return jsonify( {'groups' : group_list}), 200
    except HTTPException as hte:
        return Response(hte.get_description(), hte.get_status_code())
    except Exception as e:
        logger.error(e, exc_info=True)
        return Response("Unexpected error while creating a dataset: " + str(e) + "  Check the logs", 500)        

@app.route('/metadata/userroles', methods = ['GET'])
@secured(groups="HuBMAP-read")
def user_role_list():
    token = str(request.headers["AUTHORIZATION"])[7:]
    try:
        auth_helper = AuthHelper.configured_instance(app.config['APP_CLIENT_ID'], app.config['APP_CLIENT_SECRET'])                
        role_list = auth_helper.get_user_roles_deprecated(token)
        
        #temp code!!
        #role_list = []
        
        return jsonify( {'roles' : role_list}), 200
    except HTTPException as hte:
        return Response(hte.get_description(), hte.get_status_code())
    except Exception as e:
        logger.error(e, exc_info=True)
        return Response("Unexpected error while creating a dataset: " + str(e) + "  Check the logs", 500)        


@app.route('/specimens/<identifier>/ingest-group-ids', methods=['GET'])
@secured(groups="HuBMAP-read")
def get_specimen_ingest_group_ids(identifier):
    if identifier == None:
        abort(400)
    if len(identifier) == 0:
        abort(400)

    conn = None
    try:
        token = str(request.headers["AUTHORIZATION"])[7:]
        r = requests.get(app.config['UUID_WEBSERVICE_URL'] + "/" + identifier, headers={'Authorization': 'Bearer ' + token })
        if r.ok == False:
            raise ValueError("Cannot find specimen with identifier: " + identifier)
        uuid = json.loads(r.text)['hm_uuid']

        siblingid_list = Specimen.get_ingest_group_list(neo4j_driver_instance, uuid)
        return jsonify({'ingest_group_ids': siblingid_list}), 200 

    except AuthError as e:
        print(e)
        return Response('token is invalid', 401)
    except:
        msg = 'An error occurred: '
        for x in sys.exc_info():
            msg += str(x)
        abort(400, msg)
    # finally:
    #     if conn != None:
    #         if conn.get_driver().closed() == False:
    #             conn.close()



#given a hubmap uuid and a valid Globus token returns, as json the attribute has_write_priv with
#value true if the user has write access to the entity.
#   has_write_priv- denotes if user has write permission for a given entity
#                   true if a user is a member of the group that the entity is a member of or
#                   the user is a member of the Data Admin group, except in the case where
#                   the entity is public or has been published, in which case no one can write
#  has_submit_priv- denotes if a user has permission to submit a dataset.
#                   true only if the Dataset is in the New state and the user is a member of the
#                   Data Admin group
# has_publish_priv- denotes if a user has permission to publish a Dataset
#                   true only if the Dataset is in the QA state and the user is a member of the
#                   Data Admin group
#
# example url:  https://my.endpoint.server/entities/a5659553c04f6ccbe54ff073b071f349/allowable-edit-states
# inputs:
#      - The uuid of a HuBMAP entity (Donor, Sample or Dataset) as a URL path parameter
#      - A valid nexus token in a authorization bearer header
#
# returns
#      200 json with attributes for has_write_priv, has_submit_priv and has_publish_priv each true
#          if the user can perform the specific function for the provided entity id
#      400 if invalid hubmap uuid provided or no group_uuid found for the entity
#      401 if user does not have hubmap read access or the token is invalid
#      404 if the uuid is not found
#
# Example json response: 
#                  {
#                      "has_write_priv": true,
#                      "has_submit_priv": false,
#                      "has_publish_priv": false
#                  }

@app.route('/entities/<hmuuid>/allowable-edit-states', methods = ['GET'])
@secured(groups="HuBMAP-read")
def allowable_edit_states(hmuuid):
    #if no uuid provided send back a 400
    if hmuuid == None or len(hmuuid) == 0:
        abort(400, jsonify( { 'error': 'hmuuid (HuBMAP UUID) parameter is required.' } ))

    try:
        #the Globus nexus auth token will be in the AUTHORIZATION section of the header
        token = str(request.headers["AUTHORIZATION"])[7:]
        
        #get a connection to Neo4j db
        with neo4j_driver_instance.session() as session:
            #query Neo4j db to find the entity
            stmt = "match (e:Entity {uuid:'" + hmuuid.strip() + "'}) return e.group_uuid, e.entity_type, e.data_access_level, e.status"
            recds = session.run(stmt)
            #this assumes there is only one result returned, but we use the for loop
            #here because standard list (len, [idx]) operators don't work with
            #the neo4j record list object
            count = 0
            r_val = {"has_write_priv":False, "has_submit_priv":False, "has_publish_priv":False }
            for record in recds:
                count = count + 1
                if record.get('e.group_uuid', None) != None:
                    #get user info, make sure it has group information associated
                    user_info = auth_helper_instance.getUserInfo(token, True)
                    if user_info is None:
                        return Response("Unable to obtain user information for auth token", 401)
                    if not 'hmgroupids' in user_info:
                        return Response(json.dumps(r_val), 200, mimetype='application/json')
                    group_uuid = record.get('e.group_uuid', None)
                    data_access_level = record.get('e.data_access_level', None)
                    entity_type = record.get('e.entity_type', None)
                    status = record.get('e.status', None)
                                        
                    if isBlank(group_uuid) or isBlank(data_access_level) or isBlank(entity_type):
                        msg = f"ERROR: unable to obtain a group_uuid, data_access_level or entity_type from database for entity uuid:{hmuuid} during a call to allowable-edit-states"
                        logger.error(msg)
                        return Response(msg, 500)
                    

                    data_access_level = data_access_level.lower().strip()
                    entity_type = entity_type.lower().strip()                          
                    #if it is published, no write allowed
                    if entity_type == 'dataset':
                        if isBlank(status):
                            msg = f"ERROR: unable to obtain status field from db for dataset with uuid:{hmuuid} during a call to allowable-edit-states"
                            logger.error(msg)
                            return Response(msg, 500)
                        status = status.lower().strip()
                        if status == 'published':
                            return Response(json.dumps(r_val), 200, mimetype='application/json')
                    #if the entity is public, no write allowed
                    elif entity_type in ['sample', 'donor']:
                        if data_access_level == 'public':
                            return Response(json.dumps(r_val), 200, mimetype='application/json')
                    else:
                        return Response("Invalid data type " + entity_type + ".", 400)

                    #compare the group_uuid in the entity to the users list of groups
                    #if the user is a member of the HuBMAP-Data-Admin group,
                    #they have write access to everything and the ability to submit datasets
                    if data_admin_group_uuid in user_info['hmgroupids']:
                        r_val['has_write_priv'] = True
                        if entity_type == 'dataset':
                            if status == 'new':
                                r_val['has_submit_priv'] = True
                            elif status == 'qa':
                                r_val['has_publish_priv'] = True
                    #if in the users list of groups return true otherwise false
                    elif group_uuid in user_info['hmgroupids']:
                        r_val['has_write_priv'] = True
                    else:
                        r_val['has_write_priv'] = False
                else:
                    return Response("Entity group uuid not found", 400)
                
            #if we fall through to here without entering the loop the entity was not found
            if count == 0:
                return Response("Entity not found", 404)
            else:
                return Response(json.dumps(r_val), 200, mimetype='application/json')
            
    except AuthError as e:
        print(e)
        return Response('token is invalid', 401)
    except:
        msg = 'An error occurred: '
        for x in sys.exc_info():
            msg += str(x)
        abort(400, msg)
 #   finally:
 #       if conn != None:
 #           if conn.get_driver().closed() == False:
 #               conn.close()


####################################################################################################
## Internal Functions
####################################################################################################

def get_user_info(token):
    auth_client = AuthClient(authorizer=AccessTokenAuthorizer(token))
    return auth_client.oauth2_userinfo()

def __get_dict_prop(dic, prop_name):
    if not prop_name in dic: return None
    val = dic[prop_name]
    if isinstance(val, str) and val.strip() == '': return None
    return val

def __get_entity(entity_uuid, auth_header = None):
    if auth_header is None:
        headers = None
    else:
        headers = {'Authorization': auth_header, 'Accept': 'application/json', 'Content-Type': 'application/json'}
    get_url = commons_file_helper.ensureTrailingSlashURL(app.config['ENTITY_WEBSERVICE_URL']) + 'entities/' + entity_uuid

    response = requests.get(get_url, headers = headers, verify = False)
    if response.status_code != 200:
        err_msg = f"Error while calling {get_url} status code:{response.status_code}  message:{response.text}"
        logger.error(err_msg)
        raise HTTPException(err_msg, response.status_code)

    return response.json()



# For local development/testing
if __name__ == '__main__':
    try:
        parser = argparse.ArgumentParser()
        parser.add_argument("-p", "--port")
        args = parser.parse_args()
        port = 5000
        if args.port:
            port = int(args.port)
        app.run(port=port, host='0.0.0.0')
    finally:
        pass<|MERGE_RESOLUTION|>--- conflicted
+++ resolved
@@ -28,8 +28,6 @@
 # The new neo4j_driver module from commons
 from hubmap_commons import neo4j_driver
 
-<<<<<<< HEAD
-=======
 # Local modules
 from file_upload_helper import UploadFileHelper
 
@@ -37,7 +35,6 @@
 import time
 import logging
 from pathlib import Path
->>>>>>> 12268451
 
 # Set logging fromat and level (default is warning)
 # All the API logging is forwarded to the uWSGI server and gets written into the log file `uwsgo-entity-api.log`
@@ -107,11 +104,6 @@
 # Admin group UUID
 data_admin_group_uuid = app.config['HUBMAP_DATA_ADMIN_GROUP_UUID']
 
-<<<<<<< HEAD
-
-# Neo4j Cypher queries to be used
-SINGLE_DATASET_QUERY = "MATCH(e:Dataset {uuid: {uuid}}) RETURN e.uuid as uuid, e.entity_type as entitytype, e.status as status, e.data_access_level as data_access_level, e.group_uuid as group_uuid"
-=======
 ####################################################################################################
 ## File upload initialization
 ####################################################################################################
@@ -136,9 +128,7 @@
     logger.exception(msg)
 
 
-
-SINGLE_DATASET_QUERY = "match(e:Dataset {uuid: {uuid}}) return e.uuid as uuid, e.entity_type as entitytype, e.status as status, e.data_access_level as data_access_level, e.group_uuid as group_uuid"
->>>>>>> 12268451
+SINGLE_DATASET_QUERY = "MATCH(e:Dataset {uuid: {uuid}}) RETURN e.uuid as uuid, e.entity_type as entitytype, e.status as status, e.data_access_level as data_access_level, e.group_uuid as group_uuid"
 ALL_ANCESTORS_QUERY = "MATCH (dataset:Dataset {uuid: {uuid}})<-[:ACTIVITY_OUTPUT]-(e1)<-[r:ACTIVITY_INPUT|:ACTIVITY_OUTPUT*]-(all_ancestors:Entity) RETURN distinct all_ancestors.uuid as uuid, all_ancestors.entity_type as entity_type, all_ancestors.data_types as data_types, all_ancestors.data_access_level as data_access_level, all_ancestors.status as status"
 
 
