<<<<<<< HEAD
import datetime
=======
from datetime import datetime
>>>>>>> 43a4d294
import os
import sys
import logging
import urllib.request
import requests
import re
import json
from uuid import UUID
import yaml
import csv
from typing import List
import time
from threading import Thread
from hubmap_sdk import EntitySdk
from queue import Queue
# Don't confuse urllib (Python native library) with urllib3 (3rd-party library, requests also uses urllib3)
from requests.packages.urllib3.exceptions import InsecureRequestWarning
import argparse
from pathlib import Path
from flask import Flask, g, jsonify, abort, request, json, Response
from flask_cors import CORS
from flask_mail import Mail, Message

# HuBMAP commons
from hubmap_commons import neo4j_driver
from hubmap_commons.hm_auth import AuthHelper, secured
from hubmap_commons.autherror import AuthError
from hubmap_commons.exceptions import HTTPException
from hubmap_commons import string_helper
from hubmap_commons.string_helper import isBlank
from hubmap_commons import net_helper
from hubmap_commons import file_helper as commons_file_helper

# Should be deprecated/refactored but still in use
from hubmap_commons.hubmap_const import HubmapConst

# Local modules
from specimen import Specimen
from ingest_file_helper import IngestFileHelper
from file_upload_helper import UploadFileHelper
import app_manager
from dataset import Dataset
from datacite_doi_helper_object import DataCiteDoiHelper

from app_utils.request_validation import require_json
from app_utils.error import unauthorized_error, not_found_error, internal_server_error, bad_request_error
from app_utils.misc import __get_dict_prop
from app_utils.entity import __get_entity, get_entity_type_instanceof
from app_utils.task_queue import TaskQueue
from werkzeug import utils

from routes.auth import auth_blueprint
from routes.datasets import datasets_blueprint
from routes.file import file_blueprint

# Set logging format and level (default is warning)
# All the API logging is forwarded to the uWSGI server and gets written into the log file `uwsgi-ingest-api.log`
# Log rotation is handled via logrotate on the host system with a configuration file
# Do NOT handle log file and rotation via the Python logging to avoid issues with multi-worker processes
logging.basicConfig(format='[%(asctime)s] %(levelname)s in %(module)s: %(message)s',
                    level=logging.DEBUG,
                    datefmt='%Y-%m-%d %H:%M:%S')
logger = logging.getLogger(__name__)

# Specify the absolute path of the instance folder and use the config file relative to the instance path
app = Flask(__name__,
            instance_path=os.path.join(os.path.abspath(os.path.dirname(__file__)), 'instance'),
            instance_relative_config=True)
app.config.from_pyfile('app.cfg')

app.register_blueprint(auth_blueprint)
app.register_blueprint(datasets_blueprint)
app.register_blueprint(file_blueprint)

# Suppress InsecureRequestWarning warning when requesting status on https with ssl cert verify disabled
requests.packages.urllib3.disable_warnings(category=InsecureRequestWarning)

# Enable/disable CORS from configuration based on docker or non-docker deployment
if app.config['ENABLE_CORS']:
    CORS(app)

# Instantiate the Flask Mail instance
try:
    if  'MAIL_SERVER' not in app.config or not app.config['MAIL_SERVER'] or \
        'MAIL_PORT' not in app.config or not isinstance(app.config['MAIL_PORT'], int) or \
        'MAIL_USE_TLS' not in app.config or not isinstance(app.config['MAIL_USE_TLS'], bool) or \
        'MAIL_USERNAME' not in app.config or not app.config['MAIL_USERNAME'] or \
        'MAIL_PASSWORD' not in app.config or not app.config['MAIL_PASSWORD'] or \
        'MAIL_DEBUG' not in app.config or not isinstance(app.config['MAIL_DEBUG'], bool) or \
        'MAIL_DEFAULT_SENDER' not in app.config or not isinstance(app.config['MAIL_DEFAULT_SENDER'], tuple) or \
        len(app.config['MAIL_DEFAULT_SENDER']) != 2 or \
        not app.config['MAIL_DEFAULT_SENDER'][0] or not app.config['MAIL_DEFAULT_SENDER'][1]:
            logger.fatal(f"Flask Mail settings are not correct.")
    if 'MAIL_ADMIN_LIST' not in app.config or not isinstance(app.config['MAIL_ADMIN_LIST'], list) or \
        len(app.config['MAIL_ADMIN_LIST']) < 1 or \
        not app.config['MAIL_ADMIN_LIST'][0]:
            # Admin emails, not part of Flask-Mail configuration
            logger.fatal(f"ingest-api custom email setting for MAIL_ADMIN_LIST are not correct.")

    flask_mail = Mail(app)
except Exception as e:
    logger.fatal(f"An error occurred configuring the app to email. {str(e)}")

####################################################################################################
## Register error handlers
####################################################################################################

# Error handler for 400 Bad Request with custom error message
@app.errorhandler(400)
def http_bad_request(e):
    return jsonify(error=str(e)), 400

# Error handler for 401 Unauthorized with custom error message
@app.errorhandler(401)
def http_unauthorized(e):
    return jsonify(error=str(e)), 401

# Error handler for 404 Not Found with custom error message
@app.errorhandler(404)
def http_not_found(e):
    return jsonify(error=str(e)), 404

# Error handler for 500 Internal Server Error with custom error message
@app.errorhandler(500)
def http_internal_server_error(e):
    return jsonify(error=str(e)), 500


####################################################################################################
## AuthHelper initialization
####################################################################################################

# Initialize AuthHelper class and ensure singleton
try:
    if AuthHelper.isInitialized() == False:
        auth_helper_instance = AuthHelper.create(app.config['APP_CLIENT_ID'],
                                                 app.config['APP_CLIENT_SECRET'])

        logger.info("Initialized AuthHelper class successfully :)")
    else:
        auth_helper_instance = AuthHelper.instance()
except Exception:
    msg = "Failed to initialize the AuthHelper class"
    # Log the full stack trace, prepend a line with our message
    logger.exception(msg)


####################################################################################################
## Neo4j connection initialization
####################################################################################################

# The neo4j_driver (from commons package) is a singleton module
# This neo4j_driver_instance will be used for application-specific neo4j queries
# as well as being passed to the schema_manager
try:
    neo4j_driver_instance = neo4j_driver.instance(app.config['NEO4J_SERVER'],
                                                  app.config['NEO4J_USERNAME'],
                                                  app.config['NEO4J_PASSWORD'])

    logger.info("Initialized neo4j_driver module successfully :)")
except Exception:
    msg = "Failed to initialize the neo4j_driver module"
    # Log the full stack trace, prepend a line with our message
    logger.exception(msg)


"""
Close the current neo4j connection at the end of every request
"""
@app.teardown_appcontext
def close_neo4j_driver(error):
    if hasattr(g, 'neo4j_driver_instance'):
        # Close the driver instance
        neo4j_driver.close()
        # Also remove neo4j_driver_instance from Flask's application context
        g.neo4j_driver_instance = None


####################################################################################################
## File upload initialization
####################################################################################################

try:
    # Initialize the UploadFileHelper class and ensure singleton
    if UploadFileHelper.is_initialized() == False:
        file_upload_helper_instance = UploadFileHelper.create(app.config['FILE_UPLOAD_TEMP_DIR'],
                                                              app.config['FILE_UPLOAD_DIR'],
                                                              app.config['UUID_WEBSERVICE_URL'])

        logger.info("Initialized UploadFileHelper class successfully :)")

        # This will delete all the temp dirs on restart
        #file_upload_helper_instance.clean_temp_dir()
    else:
        file_upload_helper_instance = UploadFileHelper.instance()
# Use a broad catch-all here
except Exception:
    msg = "Failed to initialize the UploadFileHelper class"
    # Log the full stack trace, prepend a line with our message
    logger.exception(msg)

# Admin group UUID
data_admin_group_uuid = app.config['HUBMAP_DATA_ADMIN_GROUP_UUID']
data_curator_group_uuid = app.config['HUBMAP_DATA_CURATOR_GROUP_UUID']

####################################################################################################
## Task Queue initialization
####################################################################################################
try:
    redis_url = app.config['REDIS_URL']
    logger.info(f'Initializing TaskQueue class successfully :) REDIS_URL={redis_url}')
    TaskQueue.create(redis_url, 'Cell Type Count Processing')
except Exception:
    logger.exception("Failed to Initializing class TaskQueue")

####################################################################################################
## Default and Status Routes
####################################################################################################

@app.route('/', methods=['GET'])
def index():
    return "Hello! This is HuBMAP Ingest API service :)"

# Show status of neo4j connection and optionally of the dependent web services
# to show the status of the other hubmap services that ingest-api is dependent on
# use the url parameter "?check-ws-dependencies=true
# returns a json body with the status of the neo4j service and optionally the
# status/time that it took for the dependent web services to respond
# e.g.:
#     {
#        "build": "adfadsfasf",
#        "entity_ws": 130,
#        "neo4j_connection": true,
#        "search_ws_check": 127,
#        "uuid_ws": 105,
#        "version": "1.15.4"
#     }
@app.route('/status', methods=['GET'])
def status():
    response_code = 200
    response_data = {
        # Use strip() to remove leading and trailing spaces, newlines, and tabs
        'version': (Path(__file__).absolute().parent.parent / 'VERSION').read_text().strip(),
        'build': (Path(__file__).absolute().parent.parent / 'BUILD').read_text().strip(),
    }

    try:
        #if ?check-ws-dependencies=true is present in the url request params
        #set a flag to check these other web services
        check_ws_calls = string_helper.isYes(request.args.get('check-ws-dependencies'))

        #check the neo4j connection
        try:
            with neo4j_driver_instance.session() as session:
                recds = session.run("Match () Return 1 Limit 1")
                for recd in recds:
                    if recd[0] == 1:
                        is_connected = True
                    else:
                        is_connected = False

                is_connected = True
        #the neo4j connection will often fail via exception so
        #catch it here, flag as failure and track the returned error message
        except Exception as e:
            response_code = 500
            response_data['neo4j_error'] = str(e)
            is_connected = False

        if is_connected:
            response_data['neo4j_connection'] = True
        else:
            response_code = 500
            response_data['neo4j_connection'] = False

        #if the flag was set to check ws dependencies do it now
        #for each dependency try to connect via helper which calls the
        #service's /status method
        #The helper method will return False if the connection fails or
        #an integer with the number of milliseconds that it took to get
        #the services status
        if check_ws_calls:
            uuid_ws_url = app.config['UUID_WEBSERVICE_URL'].strip()
            if uuid_ws_url.endswith('hmuuid'): uuid_ws_url = uuid_ws_url[:len(uuid_ws_url) - 6]
            uuid_ws_check = net_helper.check_hm_ws(uuid_ws_url)
            entity_ws_check = net_helper.check_hm_ws(app.config['ENTITY_WEBSERVICE_URL'])
            search_ws_check = net_helper.check_hm_ws(app.config['SEARCH_WEBSERVICE_URL'])
            if not uuid_ws_check or not entity_ws_check or not search_ws_check: response_code = 500
            response_data['uuid_ws'] = uuid_ws_check
            response_data['entity_ws'] = entity_ws_check
            response_data['search_ws_check'] = search_ws_check

    #catch any unhandled exceptions
    except Exception as e:
        response_code = 500
        response_data['exception_message'] = str(e)
    finally:
        return Response(json.dumps(response_data), response_code, mimetype='application/json')


####################################################################################################
## Slack Notification
####################################################################################################

# Send an email with the specified text in the body and the specified subject line to
# the  data curation/ingest staff email addresses specified in the app.cfg MAIL_ADMIN_LIST entry.
def email_admin_list(message_text, subject):
    msg = Message(  body=message_text
                    ,recipients=app.config['MAIL_ADMIN_LIST']
                    ,subject=subject)
    flask_mail.send(msg)

"""
Notify data curation/ingest staff of events during the data ingest process by sending a message to the 
target Slack channel, with an option to email the same message to addresses in the MAIL_ADMIN_LIST value
of app.cfg. HuBMAP-Read access is required in the "old gateway" used by ingest-api, running on a PSC VM.

Input
--------
POST request body data is a JSON object containing the following fields:
    message : str
        The message to be sent to the channel. Required.
    channel : str
        The target Slack channel. Optional, with default from configuration used if not specified.
    send_to_email : bool
        Indication if the message should also be sent via email to addresses configured in MAIL_ADMIN_LIST.
        Optional, defaulting to False when not in the JSON.
Returns
--------
dict
    Dictionary with separate dictionary entries for 'Slack' and 'Email', each containing a summary of the notification.
"""
@app.route('/notify', methods=['POST'])
def notify():
    channel = app.config['SLACK_DEFAULT_CHANNEL']
    user_name = ''
    user_email = ''

    # Get user info based on token
    # At this point we should have a valid token since the gateway already checked the auth
    user_info = auth_helper_instance.getUserInfo(AuthHelper.parseAuthorizationTokens(request.headers))
    if user_info is None:
        unauthorized_error("Unable to obtain user information for groups token")
    elif isinstance(user_info, Response) and user_info.status_code in [400, 401, 403]:
        unauthorized_error(f"Unable to dispatch notifications with the groups token presented.")
    else:
        try:
            user_name = user_info['name']
            user_email = user_info['email']
        except Exception as e:
            logger.error(f"An exception occurred authorizing the user for notification dispatching. {str(e)}")
            unauthorized_error(f"An error occurred authorizing the notification.  See logs.")

    require_json(request)
    json_data = request.json

    logger.debug(f"======notify() Request json:======")
    logger.debug(json_data)

    if 'channel' in json_data:
        if not isinstance(json_data['channel'], str):
            bad_request_error("The value of 'channel' must be a string")
        # Use the user provided channel rather than the configured default value
        channel = json_data['channel']

    if 'message' not in json_data:
        bad_request_error("The 'message' field is required.")

    if not isinstance(json_data['message'], str):
        bad_request_error("The value of 'message' must be a string")

    # Send message to Slack
    target_url = 'https://slack.com/api/chat.postMessage'
    request_header = {
        "Authorization": f"Bearer {app.config['SLACK_CHANNEL_TOKEN']}"
    }
    json_to_post = {
        "channel": channel,
        "text": f"From {user_name} ({user_email}):\n{json_data['message']}"
    }

    logger.debug("======notify() json_to_post======")
    logger.debug(json_to_post)

    response = requests.post(url = target_url, headers = request_header, json = json_to_post, verify = False)

    notification_results = {'Slack': None, 'Email': None}
    # Note: Slack API wraps the error response in the 200 response instead of using non-200 status code
    # Callers should always check the value of the 'ok' params in the response
    if response.status_code == 200:
        result = response.json()
        # 'ok' filed is boolean value
        if 'ok' in result:
            if result['ok']:
                output = {
                    "channel": channel,
                    "message": json_data['message'],
                    "user_name": user_name,
                    "user_email": user_email
                }

                logger.debug("======notify() Sent Notification Summary======")
                logger.info(output)

                notification_results['Slack'] = output
            else:
                logger.error(f"Unable to notify Slack channel: {channel} with the message: {json_data['message']}")
                logger.debug("======notify() response json from Slack API======")
                logger.debug(result)

                # https://api.slack.com/methods/chat.postMessage#errors
                if 'error' in result:
                    bad_request_error(result['error'])
                else:
                    internal_server_error("Slack API unable to process the request, 'error' param/field missing from Slack API response json")
        else:
            internal_server_error("The 'ok' param/field missing from Slack API response json")
    else:
        internal_server_error("Failed to send a request to Slack API")

    logger.debug(json_data['send_to_email'])
    if json_data['send_to_email']:
        try:
            subject_line = app.config['MAIL_SUBJECT_LINE'].format(  channel=channel
                                                                    ,sent_dt=str(datetime.now().strftime("%c")))
            email_admin_list(   message_text=json_data['message']
                                ,subject=subject_line)
            output = {
                "email_recipient_list": str(app.config['MAIL_ADMIN_LIST']),
                "message": json_data['message'],
                "user_name": user_name,
                "user_email": user_email
            }

            logger.debug("======notify() Sent Email Summary======")
            logger.info(output)

            notification_results['Email'] = output
        except Exception as e:
            logger.error(f"Failed to send email message. {str(e)}", exc_info=True)
            return jsonify( f"Failed to send email message, after Slack notification resulted in"
                            f" {notification_results['Slack']}"), 400

    return jsonify(notification_results)

####################################################################################################
## Ingest API Endpoints
####################################################################################################

"""
Retrieve the path of Datasets or Uploads relative to the Globus endpoint mount point give from a list of entity uuids
This is a public endpoint, not authorization token is required.
Input
--------
Input is via POST request body data as a Json array of Upload or Dataset HuBMAP IDs or UUIDs.
Traditionally this would be a GET method as it isn't posting/creating anything, but we need to
use the ability to send request body data with this method, even though GET can support a 
request body with data we've found that our Gateway service (AWS API Gateway) doesn't support
GET with data.
ds_uuid_list : list
    ds_uuid : str
        The HuBMAP ID (e.g. HBM123.ABCD.456) or UUID of target dataset or upload
Example: ["HBM123.ABCD.456", "HBM939.ZYES.733", "a9382ce928b32839dbe83746f383ea8"]
Returns
--------
out_list : json array of json objects with information about the individual
           entities where the json objects have the following properties:
                                 id: the id of the dataset as sent in the input
                        entity_type: The type of entity ("Upload" or "Dataset")
                           rel_path: the path on the file system where the data for the entity sits relative to the mount point of the Globus endpoint
               globus_endpoint_uuid: The Globus id of the endpoint where the data can be downloaded
Example:
   [{
       "id":"HBM123.ABCD.4564",
       "entity_type":"Dataset",
       "hubmap_id":"HBM123.ABCD.4564",
       "rel_path":"/consortium/IEC Testing/db382ce928b32839dbe83746f384e354"
       "globus_endpoint_uuid":"a935-ce928b328-39dbe83746f3-84bdae",
       "uuid", "db382ce928b32839dbe83746f384e354"
    },
    {
       "id":"HBM478.BYRE.7748",
       "entity_type":"Dataset",
       "rel_path":"/consortium/IEC Testing/db382ce928b32839dbe83746f384e354"
       "globus_endpoint_uuid":"a935-ce928b328-39dbe83746f3-84bdae"
    }]
"""
@app.route('/entities/file-system-rel-path', methods=['POST'])
def get_file_system_relative_path():
    ds_uuid_list = request.json
    out_list = []
    error_id_list = []
    for ds_uuid in ds_uuid_list:
        try:
            ent_recd = {}
            ent_recd['id'] = ds_uuid
            dset = __get_entity(ds_uuid, auth_header="Bearer " + auth_helper_instance.getProcessSecret())
            ent_type_m = __get_dict_prop(dset, 'entity_type')
            ent_recd['entity_type'] = ent_type_m
            group_uuid = __get_dict_prop(dset, 'group_uuid')
            if ent_type_m is None or ent_type_m.strip() == '':
                error_id = {'id': ds_uuid, 'message': 'id not for Dataset, Publication or Upload', 'status_code': 400}
                error_id_list.append(error_id)
            ent_type = ent_type_m.lower().strip()
            ingest_helper = IngestFileHelper(app.config)
            if ent_type == 'upload':
                path = ingest_helper.get_upload_directory_relative_path(group_uuid=group_uuid, upload_uuid=dset['uuid'])
            elif get_entity_type_instanceof(ent_type, 'Dataset', auth_header="Bearer " + auth_helper_instance.getProcessSecret()):
                is_phi = __get_dict_prop(dset, 'contains_human_genetic_sequences')
                if group_uuid is None:
                    error_id = {'id': ds_uuid, 'message': 'Unable to find group uuid on dataset', 'status_code': 400}
                    error_id_list.append(error_id)
                if is_phi is None:
                    error_id = {'id': ds_uuid,
                                'message': f"contains_human_genetic_sequences is not set on {ent_type} dataset",
                                'status_code': 400}
                    error_id_list.append(error_id)
                path = ingest_helper.get_dataset_directory_relative_path(dset, group_uuid, dset['uuid'])
            else:
                error_id = {'id': ds_uuid, 'message': f'Unhandled entity type, must be Upload, Publication or Dataset, '
                                                      f'found {ent_type_m}', 'status_code': 400}
                error_id_list.append(error_id)
            ent_recd['rel_path'] = path['rel_path']
            ent_recd['globus_endpoint_uuid'] = path['globus_endpoint_uuid']
            ent_recd['uuid'] = (__get_dict_prop(dset, 'uuid'))
            ent_recd['hubmap_id'] = (__get_dict_prop(dset, 'hubmap_id'))
            out_list.append(ent_recd)
        except HTTPException as hte:
            error_id = {'id': ds_uuid, 'message': hte.get_description(), 'status_code': hte.get_status_code()}
            error_id_list.append(error_id)
        except Exception as e:
            logger.error(e, exc_info=True)
            error_id = {'id': ds_uuid, 'message': str(e), 'status_code': 500}
            error_id_list.append(error_id)
    if len(error_id_list) > 0:
        status_code = 400
        for each in error_id_list:
            if each['status_code'] == 500:
                status_code = 500
        return jsonify(error_id_list), status_code
    return jsonify(out_list), 200

#passthrough method to call mirror method on entity-api
#this is need by ingest-pipeline that can only call
#methods via http (running on the same machine for security reasons)
#and ingest-api will for the foreseeable future run on the same
#machine
@app.route('/entities/<entity_uuid>', methods = ['GET'])
#@secured(groups="HuBMAP-read")
def get_entity(entity_uuid):
    try:
        entity = __get_entity(entity_uuid, auth_header = request.headers.get("AUTHORIZATION"))
        return jsonify (entity), 200
    except HTTPException as hte:
        return Response(hte.get_description(), hte.get_status_code())
    except Exception as e:
        logger.error(e, exc_info=True)
        return Response(f"Unexpected error while retrieving entity {entity_uuid}: " + str(e), 500)


# Create derived dataset
"""
Input JSON example with "source_dataset_uuid" being an array of uuids:
{
"source_dataset_uuid":["6e24ba7b41725e4b06630192476f8364", "hyt0tse652d3c4f22ace7f21fd64208ac"],
"derived_dataset_name":"Test derived dataset 1",
"derived_dataset_types":["QX11", "xxx"]
}

OR with "source_dataset_uuid" being a single uuid string to support past cases:

{
"source_dataset_uuid": "6e24ba7b41725e4b06630192476f8364",
"derived_dataset_name":"Test derived dataset 1",
"derived_dataset_types":["QX11", "xxx"]
}

Output JSON example:
{
    "derived_dataset_uuid": "78462470866bdda77deaaebe21ae7151",
    "full_path": "/hive/hubmap-dev/data/consortium/IEC Testing Group/78462470866bdda77deaaebe21ae7151",
    "group_display_name": "IEC Testing Group",
    "group_uuid": "5bd084c8-edc2-11e8-802f-0e368f3075e8"
}
"""
@app.route('/datasets/derived', methods=['POST'])
#@secured(groups="HuBMAP-read")
def create_derived_dataset():
    # Token is required
    nexus_token = None
    try:
        nexus_token = AuthHelper.parseAuthorizationTokens(request.headers)
    except Exception:
        internal_server_error("Unable to parse globus token from request header")

    require_json(request)

    json_data = request.json

    logger.info("++++++++++Calling /datasets/derived")
    logger.info("++++++++++Request:" + json.dumps(json_data))

    if 'source_dataset_uuids' not in json_data:
        bad_request_error("The 'source_dataset_uuids' property is required.")

    if 'derived_dataset_name' not in json_data:
        bad_request_error("The 'derived_dataset_name' property is required.")

    if 'derived_dataset_types' not in json_data:
        bad_request_error("The 'derived_dataset_types' property is required.")

    # source_dataset_uuids can either be a single uuid string OR a json array
    if not isinstance(json_data['source_dataset_uuids'], (str, list)):
        bad_request_error("The 'source_dataset_uuids' must either be a json string or an array")

    # Ensure the derived_dataset_types is json array
    if not isinstance(json_data['derived_dataset_types'], list):
        bad_request_error("The 'derived_dataset_types' must be a json array")

    # Ensure the arrays are not empty
    if isinstance(json_data['source_dataset_uuids'], list) and len(json_data['source_dataset_uuids']) == 0:
        bad_request_error("The 'source_dataset_uuids' can not be an empty array")

    if len(json_data['derived_dataset_types']) == 0:
        bad_request_error("The 'derived_dataset_types' can not be an empty array")

    try:
        dataset = Dataset(app.config)
        new_record = dataset.create_derived_datastage(nexus_token, json_data)

        return jsonify( new_record ), 201
    except HTTPException as hte:
        status_code = hte.get_status_code()
        response_text = hte.get_description()

        if status_code == 400:
            bad_request_error(response_text)
        elif status_code == 401:
            unauthorized_error(response_text)
        elif status_code == 404:
            not_found_error(response_text)
        elif status_code == 500:
            internal_server_error(response_text)
        else:
            return Response(response_text, status_code)
    except Exception as e:
        logger.error(e, exc_info=True)
        internal_server_error("Unexpected error while creating derived dataset: " + str(e))


@app.route('/datasets', methods=['POST'])
@app.route('/publications', methods=['POST'])
def create_datastage():
    if not request.is_json:
        return Response("json request required", 400)
    if request.path.lower() == '/datasets':
        entity_type = "dataset"
    elif request.path.lower() == '/publications':
        entity_type = "publication"
    try:
        dataset_request = request.json
        auth_helper = AuthHelper.configured_instance(app.config['APP_CLIENT_ID'], app.config['APP_CLIENT_SECRET'])
        auth_tokens = auth_helper.getAuthorizationTokens(request.headers)
        if isinstance(auth_tokens, Response):
            return(auth_tokens)
        elif isinstance(auth_tokens, str):
            token = auth_tokens
        elif 'nexus_token' in auth_tokens:
            token = auth_tokens['nexus_token']
        else:
            return(Response("Valid nexus auth token required", 401))

        requested_group_uuid = None
        if 'group_uuid' in dataset_request:
            requested_group_uuid = dataset_request['group_uuid']

        ingest_helper = IngestFileHelper(app.config)
        requested_group_uuid = auth_helper.get_write_group_uuid(token, requested_group_uuid)
        dataset_request['group_uuid'] = requested_group_uuid
        post_url = commons_file_helper.ensureTrailingSlashURL(app.config['ENTITY_WEBSERVICE_URL']) + f'entities/{entity_type}'
        response = requests.post(post_url, json = dataset_request, headers = {'Authorization': 'Bearer ' + token, 'X-Hubmap-Application':'ingest-api' }, verify = False)
        if response.status_code != 200:
            return Response(response.text, response.status_code)
        new_dataset = response.json()

        ingest_helper.create_dataset_directory(new_dataset, requested_group_uuid, new_dataset['uuid'])

        return jsonify(new_dataset)
    except HTTPException as hte:
        return Response(hte.get_description(), hte.get_status_code())
    except Exception as e:
        logger.error(e, exc_info=True)
        return Response("Unexpected error while creating a dataset: " + str(e) + "  Check the logs", 500)


def get_data_type_of_external_dataset_providers(ubkg_base_url: str) -> List[str]:
    """
    The web service call will return a list of dictionaries having the following keys:
    'alt-names', 'contains-pii', 'data_type', 'dataset_provider', 'description',
     'primary', 'vis-only', 'vitessce-hints'.

     This will only return a list of strings that are the 'data_type's.
    """

    url = f"{ubkg_base_url.rstrip('/')}/datasets?application_context=HUBMAP&dataset_provider=external"
    resp = requests.get(url)
    if resp.status_code != 200:
        return {}
    return [x['data_type'].strip() for x in resp.json()]


# Needs to be triggered in the workflow or manually?!
@app.route('/datasets/<identifier>/publish', methods = ['PUT'])
@secured(groups="HuBMAP-read")
def publish_datastage(identifier):
    try:
        auth_helper = AuthHelper.configured_instance(app.config['APP_CLIENT_ID'], app.config['APP_CLIENT_SECRET'])
        user_info = auth_helper.getUserInfoUsingRequest(request, getGroups = True)
        if user_info is None:
            return Response("Unable to obtain user information for auth token", 401)
        if isinstance(user_info, Response):
            return user_info

        if 'hmgroupids' not in user_info:
            return Response("User has no valid group information to authorize publication.", 403)
        if data_admin_group_uuid not in user_info['hmgroupids']:
            return Response("User must be a member of the HuBMAP Data Admin group to publish data.", 403)

        if identifier is None or len(identifier) == 0:
            abort(400, jsonify( { 'error': 'identifier parameter is required to publish a dataset' } ))
        r = requests.get(app.config['UUID_WEBSERVICE_URL'] + "/" + identifier, headers={'Authorization': request.headers["AUTHORIZATION"]})
        if r.ok is False:
            raise ValueError("Cannot find specimen with identifier: " + identifier)
        dataset_uuid = json.loads(r.text)['hm_uuid']
        is_primary = dataset_is_primary(dataset_uuid)
        suspend_indexing_and_acls = string_helper.isYes(request.args.get('suspend-indexing-and-acls'))
        no_indexing_and_acls = False
        if suspend_indexing_and_acls:
            no_indexing_and_acls = True

        donors_to_reindex = []
        with neo4j_driver_instance.session() as neo_session:
            #recds = session.run("Match () Return 1 Limit 1")
            #for recd in recds:
            #    if recd[0] == 1:
            #        is_connected = True
            #    else:
            #        is_connected = False

            #look at all of the ancestors
            #gather uuids of ancestors that need to be switched to public access_level
            #grab the id of the donor ancestor to use for reindexing
            q = f"MATCH (dataset:Dataset {{uuid: '{dataset_uuid}'}})<-[:ACTIVITY_OUTPUT]-(e1)<-[:ACTIVITY_INPUT|ACTIVITY_OUTPUT*]-(all_ancestors:Entity) RETURN distinct all_ancestors.uuid as uuid, all_ancestors.entity_type as entity_type, all_ancestors.data_types as data_types, all_ancestors.data_access_level as data_access_level, all_ancestors.status as status, all_ancestors.metadata as metadata"
            rval = neo_session.run(q).data()
            uuids_for_public = []
            has_donor = False
            for node in rval:
                uuid = node['uuid']
                entity_type = node['entity_type']
                data_access_level = node['data_access_level']
                status = node['status']
                metadata = node.get("metadata")
                if entity_type == 'Sample':
                    if data_access_level != 'public':
                        uuids_for_public.append(uuid)
                elif entity_type == 'Donor':
                    has_donor = True
                    if is_primary:
                        if metadata is None or metadata.strip() == '':
                            return jsonify({"error": f"donor.metadata is missing for {dataset_uuid}"}), 400
                        metadata = metadata.replace("'", '"')
                        metadata_dict = json.loads(metadata)
                        living_donor = True
                        organ_donor = True
                        if metadata_dict.get('organ_donor_data') is None:
                            living_donor = False
                        if metadata_dict.get('living_donor_data') is None:
                            organ_donor = False
                        if (organ_donor and living_donor) or (not organ_donor and not living_donor):
                            return jsonify({"error": f"donor.metadata.organ_donor_data or "
                                                     f"donor.metadata.living_donor_data required. "
                                                     f"Both cannot be None. Both cannot be present. Only one."}), 400
                    donors_to_reindex.append(uuid)
                    if data_access_level != 'public':
                        uuids_for_public.append(uuid)
                elif entity_type == 'Dataset':
                    if status != 'Published':
                        return Response(f"{dataset_uuid} has an ancestor dataset that has not been Published. Will not Publish. Ancestor dataset is: {uuid}", 400)

            if has_donor is False:
                return Response(f"{dataset_uuid}: no donor found for dataset, will not Publish")

            #get info for the dataset to be published
            q = f"MATCH (e:Dataset {{uuid: '{dataset_uuid}'}}) RETURN e.uuid as uuid, e.entity_type as entitytype, e.status as status, e.data_access_level as data_access_level, e.group_uuid as group_uuid, e.contacts as contacts, e.contributors as contributors"
            rval = neo_session.run(q).data()
            dataset_status = rval[0]['status']
            dataset_entitytype = rval[0]['entitytype']
            dataset_data_access_level = rval[0]['data_access_level']
            dataset_group_uuid = rval[0]['group_uuid']
            dataset_contacts = rval[0]['contacts']
            dataset_contributors = rval[0]['contributors']
            if not get_entity_type_instanceof(entity_type, 'Dataset', auth_header="Bearer " + auth_helper_instance.getProcessSecret()):
                return Response(f"{dataset_uuid} is not a dataset will not Publish, entity type is {dataset_entitytype}", 400)
            if not dataset_status == 'QA':
                return Response(f"{dataset_uuid} is not in QA state will not Publish, status is {dataset_status}", 400)

            auth_tokens = auth_helper.getAuthorizationTokens(request.headers)
            entity_instance = EntitySdk(token=auth_tokens, service_url=app.config['ENTITY_WEBSERVICE_URL'])
            entity = entity_instance.get_entity_by_id(dataset_uuid)
            entity_dict: dict = vars(entity)
            data_type_edp: List[str] = \
                get_data_type_of_external_dataset_providers(app.config['UBKG_WEBSERVICE_URL'])
            entity_lab_processed_data_types: List[str] =\
                [i for i in entity_dict.get('data_types') if i in data_type_edp]
            has_entity_lab_processed_data_type: bool = len(entity_lab_processed_data_types) > 0

            logger.info(f'is_primary: {is_primary}; has_entity_lab_processed_data_type: {has_entity_lab_processed_data_type}')

            if is_primary or has_entity_lab_processed_data_type:
                if dataset_contacts is None or dataset_contributors is None:
                    return jsonify({"error": f"{dataset_uuid} missing contacts or contributors. Must have at least one of each"}), 400
                dataset_contacts = dataset_contacts.replace("'", '"')
                dataset_contributors = dataset_contributors.replace("'", '"')
                if len(json.loads(dataset_contacts)) < 1 or len(json.loads(dataset_contributors)) < 1:
                    return jsonify({"error": f"{dataset_uuid} missing contacts or contributors. Must have at least one of each"}), 400
            ingest_helper = IngestFileHelper(app.config)

            data_access_level = dataset_data_access_level
            #if consortium access level convert to public dataset, if protected access leave it protected
            if dataset_data_access_level == 'consortium':
                #before moving check to see if there is currently a link for the dataset in the assets directory
                asset_dir = ingest_helper.dataset_asset_directory_absolute_path(dataset_uuid)
                asset_dir_exists = os.path.exists(asset_dir)
                ingest_helper.move_dataset_files_for_publishing(dataset_uuid, dataset_group_uuid, 'consortium')
                uuids_for_public.append(dataset_uuid)
                data_access_level = 'public'
                if asset_dir_exists:
                    ingest_helper.relink_to_public(dataset_uuid)

            acls_cmd = ingest_helper.set_dataset_permissions(dataset_uuid, dataset_group_uuid, data_access_level,
                                                             True, no_indexing_and_acls)


            auth_tokens = auth_helper.getAuthorizationTokens(request.headers)
            entity_instance = EntitySdk(token=auth_tokens, service_url=app.config['ENTITY_WEBSERVICE_URL'])

            # Generating DOI's for lab processed/derived data as well as IEC/pipeline/airflow processed/derived data).
            if is_primary or has_entity_lab_processed_data_type:
                # DOI gets generated here
                # Note: moved dataset title auto generation to entity-api - Zhou 9/29/2021
                datacite_doi_helper = DataCiteDoiHelper()


                entity = entity_instance.get_entity_by_id(dataset_uuid)
                entity_dict = vars(entity)

                try:
                    datacite_doi_helper.create_dataset_draft_doi(entity_dict, check_publication_status=False)
                except Exception as e:
                    return jsonify({"error": f"Error occurred while trying to create a draft doi for{dataset_uuid}. {e}"}), 500
                # This will make the draft DOI created above 'findable'....
                try:
                    datacite_doi_helper.move_doi_state_from_draft_to_findable(entity_dict, auth_tokens)
                except Exception as e:
                    return jsonify({"error": f"Error occurred while trying to change doi draft state to findable doi for{dataset_uuid}. {e}"}), 500

            # set dataset status to published and set the last modified user info and user who published
            update_q = "match (e:Entity {uuid:'" + dataset_uuid + "'}) set e.status = 'Published', e.last_modified_user_sub = '" + \
                       user_info['sub'] + "', e.last_modified_user_email = '" + user_info[
                           'email'] + "', e.last_modified_user_displayname = '" + user_info[
                           'name'] + "', e.last_modified_timestamp = TIMESTAMP(), e.published_timestamp = TIMESTAMP(), e.published_user_email = '" + \
                       user_info['email'] + "', e.published_user_sub = '" + user_info[
                           'sub'] + "', e.published_user_displayname = '" + user_info['name'] + "'"
            logger.info(dataset_uuid + "\t" + dataset_uuid + "\tNEO4J-update-base-dataset\t" + update_q)
            neo_session.run(update_q)
            out = entity_instance.clear_cache(dataset_uuid)

            # if all else worked set the list of ids to public that need to be public
            if len(uuids_for_public) > 0:
                id_list = string_helper.listToCommaSeparated(uuids_for_public, quoteChar="'")
                update_q = "match (e:Entity) where e.uuid in [" + id_list + "] set e.data_access_level = 'public'"
                logger.info(identifier + "\t" + dataset_uuid + "\tNEO4J-update-ancestors\t" + update_q)
                neo_session.run(update_q)
                for e_id in uuids_for_public:
                    out = entity_instance.clear_cache(e_id)

        if no_indexing_and_acls:
            r_val = {'acl_cmd': acls_cmd, 'donors_for_indexing': donors_to_reindex}
        else:
            r_val = {'acl_cmd': '', 'donors_for_indexing': []}

        if not no_indexing_and_acls:
            for donor_uuid in donors_to_reindex:
                try:
                    rspn = requests.put(app.config['SEARCH_WEBSERVICE_URL'] + "/reindex/" + donor_uuid, headers={'Authorization': request.headers["AUTHORIZATION"]})
                    logger.info(f"Publishing {identifier} indexed donor {donor_uuid} with status {rspn.status_code}")
                except:
                    logger.exception(f"While publishing {identifier} Error happened when calling reindex web service for donor {donor_uuid}")

        return Response(json.dumps(r_val), 200, mimetype='application/json')                    

    except HTTPException as hte:
        return Response(hte.get_description(), hte.get_status_code())
    except Exception as e:
        logger.error(e, exc_info=True)
        return Response("Unexpected error while creating a dataset: " + str(e) + "  Check the logs", 500)
             
@app.route('/datasets/<uuid>/status/<new_status>', methods = ['PUT'])
#@secured(groups="HuBMAP-read")
def update_dataset_status(uuid, new_status):
    if uuid == None or len(uuid) == 0:
        abort(400, jsonify( { 'error': 'uuid parameter is required to change a dataset status' } ))
    if str(new_status) not in HubmapConst.DATASET_STATUS_OPTIONS:
        abort(400, jsonify( { 'error': 'dataset status: ' + str(new_status) + ' is not a valid status.' } ))
    conn = None
    try:
        logger.info(f"++++++++++Called /datasets/{uuid}/{new_status}")

        dataset = Dataset(app.config)
        status_obj = dataset.set_status(neo4j_driver_instance, uuid, new_status)
        conn.close()

        print('Before reindex call in update_dataset_status')
        try:
            auth_headers = {'Authorization': request.headers["AUTHORIZATION"]}
            #reindex this node in elasticsearch
            rspn = requests.put(app.config['SEARCH_WEBSERVICE_URL'] + "/reindex/" + uuid, headers=auth_headers)
        except:
            print('Error occurred when call the reindex web service')

        return jsonify( { 'result' : status_obj } ), 200

    except ValueError as ve:
        print('ERROR: ' + str(ve))
        abort(404, jsonify( { 'error': str(ve) } ))

    except:
        msg = 'An error occurred: '
        for x in sys.exc_info():
            msg += str(x)
        print (msg)
        abort(400, msg)
    # finally:
    #     if conn != None:
    #         if conn.get_driver().closed() == False:
    #             conn.close()


@app.route('/datasets/<uuid>/verifytitleinfo', methods=['GET'])
# @secured(groups="HuBMAP-read")
def verify_dataset_title_info(uuid: str) -> object:
    try:
        UUID(uuid)
    except ValueError:
        abort(400, jsonify({'error': 'parameter uuid of dataset is required'}))
    try:
        result_array = app_manager.verify_dataset_title_info(uuid, request.headers)
        return jsonify({'verification_errors': result_array}), 200

    except HTTPException as hte:
        return Response(hte.get_description(), hte.get_status_code())

    except ValueError as ve:
        logger.error(str(ve))
        return jsonify({'error': str(ve)}), 400

    except Exception as e:
        logger.error(e, exc_info=True)
        return Response("Unexpected error: " + str(e), 500)


# Called by "data ingest pipeline" to update status of dataset...
@app.route('/datasets/status', methods = ['PUT'])
# @secured(groups="HuBMAP-read")
def update_ingest_status():
    if not request.json:
        abort(400, jsonify( { 'error': 'no data found cannot process update' } ))
    
    try:
        entity_api = EntitySdk(token=app_manager.groups_token_from_request_headers(request.headers),
                               service_url=commons_file_helper.removeTrailingSlashURL(
                                   app.config['ENTITY_WEBSERVICE_URL']))

        return app_manager.update_ingest_status_title_thumbnail(app.config, 
                                                                request.json, 
                                                                request.headers, 
                                                                entity_api,
                                                                file_upload_helper_instance)
    except HTTPException as hte:
        return Response(hte.get_description(), hte.get_status_code())
    except ValueError as ve:
        logger.error(str(ve))
        return jsonify({'error' : str(ve)}), 400
    except Exception as e:
        logger.error(e, exc_info=True)
        return Response("Unexpected error while saving dataset: " + str(e), 500)     


@app.route('/datasets/<uuid>/submit', methods = ['PUT'])
def submit_dataset(uuid):
    if not request.is_json:
        return Response("json request required", 400)
    try:
        dataset_request = request.json
        auth_helper = AuthHelper.configured_instance(app.config['APP_CLIENT_ID'], app.config['APP_CLIENT_SECRET'])
        ingest_helper = IngestFileHelper(app.config)
        auth_tokens = auth_helper.getAuthorizationTokens(request.headers)
        if isinstance(auth_tokens, Response):
            return(auth_tokens)
        elif isinstance(auth_tokens, str):
            token = auth_tokens
        elif 'nexus_token' in auth_tokens:
            token = auth_tokens['nexus_token']
        else:
            return(Response("Valid nexus auth token required", 401))
 
        if 'group_uuid' in dataset_request:
            return Response("Cannot specify group_uuid.  The group ownership cannot be changed after an entity has been created.", 400)
      
        with neo4j_driver_instance.session() as session:
            #query Neo4j db to get the group_uuid
            stmt = "match (d:Dataset {uuid:'" + uuid.strip() + "'}) return d.group_uuid as group_uuid"
            recds = session.run(stmt)
            #this assumes there is only one result returned, but we use the for loop
            #here because standard list (len, [idx]) operators don't work with
            #the neo4j record list object
            count = 0
            group_uuid = None
            for record in recds:
                count = count + 1
                group_uuid = record.get('group_uuid', None) 
                if group_uuid == None:
                    return Response(f"Unable to process submit.  group_uuid not found on entity:{uuid}", 400)
            if count == 0: return Response(f"Dataset with uuid:{uuid} not found.", 404) 
 
        user_info = auth_helper.getUserInfo(token, getGroups=True)
        if isinstance(user_info, Response): return user_info
        if not 'hmgroupids' in user_info:
            return Response("user not authorized to submit data, unable to retrieve any group information", 403)
        if not data_admin_group_uuid in user_info['hmgroupids']:
            return Response("user not authorized to submit data, must be a member of the HuBMAP-Data-Admin group", 403)

        # TODO: Temp fix till we can get this in the "Validation Pipeline"... add the validation code here... If it returns any errors fail out of this. Return 412 Precondition Failed with the errors in the description.
        pipeline_url = commons_file_helper.ensureTrailingSlashURL(app.config['INGEST_PIPELINE_URL']) + 'request_ingest'
    except Exception as e:
        logger.error(e, exc_info=True)
        return Response("Unexpected error while creating a dataset: " + str(e) + "  Check the logs", 500)
    try:
        put_url = commons_file_helper.ensureTrailingSlashURL(app.config['ENTITY_WEBSERVICE_URL']) + 'entities/' + uuid
        dataset_request['status'] = 'Processing'
        response = requests.put(put_url, json=dataset_request,
                                headers={'Authorization': 'Bearer ' + token, 'X-Hubmap-Application': 'ingest-api'},
                                verify=False)
        if not response.status_code == 200:
            error_msg = f"call to {put_url} failed with code:{response.status_code} message:" + response.text
            logger.error(error_msg)
            return Response(error_msg, response.status_code)
    except HTTPException as hte:
        logger.error(hte)
        return Response("Unexpected error while updating dataset: " + str(e) + "  Check the logs", 500)
    def call_airflow():
        try:
            r = requests.post(pipeline_url, json={"submission_id" : "{uuid}".format(uuid=uuid), "process" : app.config['INGEST_PIPELINE_DEFAULT_PROCESS'],"full_path": ingest_helper.get_dataset_directory_absolute_path(dataset_request, group_uuid, uuid),"provider": "{group_name}".format(group_name=AuthHelper.getGroupDisplayName(group_uuid))}, headers={'Content-Type':'application/json', 'Authorization': 'Bearer {token}'.format(token=AuthHelper.instance().getProcessSecret() )}, verify=False)
            if r.ok == True:
                """expect data like this:
                {"ingest_id": "abc123", "run_id": "run_657-xyz", "overall_file_count": "99", "top_folder_contents": "["IMS", "processed_microscopy","raw_microscopy","VAN0001-RK-1-spatial_meta.txt"]"}
                """
                data = json.loads(r.content.decode())
                submission_data = data['response']
                dataset_request['ingest_id'] = submission_data['ingest_id']
                dataset_request['run_id'] = submission_data['run_id']
            else:
                error_message = 'Failed call to AirFlow HTTP Response: ' + str(r.status_code) + ' msg: ' + str(r.text)
                logger.error(error_message)
                dataset_request['status'] = 'Error'
                dataset_request['pipeline_message'] = error_message
            response = requests.put(put_url, json=dataset_request,
                                    headers={'Authorization': 'Bearer ' + token, 'X-Hubmap-Application': 'ingest-api'},
                                    verify=False)
            if not response.status_code == 200:
                error_msg = f"call to {put_url} failed with code:{response.status_code} message:" + response.text
                logger.error(error_msg)
        except HTTPException as hte:
            logger.error(hte)
        except Exception as e:
            logger.error(e, exc_info=True)
    thread = Thread(target=call_airflow)
    thread.start()
    return Response("Request of Dataset Submisssion Accepted", 202)

####################################################################################################
## Uploads API Endpoints
####################################################################################################

# This creates a new protected Uploads folder once a user creates a new Uploads datagroup
#
#
# example url:  https://my.endpoint.server/uploads
# inputs:
#      - The title of the new folder
#      - The UUID
#      - A valid nexus token in a authorization bearer header
#
# returns
#      200 json with Details about the new folder (@TODO: paste in once authed again)
#      400 if invalid json sent
#      401 if user does not have hubmap read access or the token is invalid
#
# Example json response:
#                  {{
#                         "created_by_user_displayname": "Eris Pink",
#                         "created_by_user_email": "mycoolemail@aolonline.co",
#                         "created_by_user_sub": "12345678-abba-2468-wdwa-6484IDKSGGFF",
#                         "created_timestamp": 1587414020,
#                         "entity_type": "Upload",
#                         "group_name": "IEC Testing Group",
#                         "group_uuid": "UUID-OF-GROUP-HERE-0e006b0001e9",
#                         "hubmap_id": "HBM420.LTRS.999",
#                         "last_modified_timestamp": 1587414020,
#                         "last_modified_user_displayname": "E Pink",
#                         "last_modified_user_email": "Jmycoolemail@aolonline.co",
#                         "last_modified_user_sub": "76f777all-abba-6971-hehe-125ea519865",
#                         "status": "New",
#                         "title": "TestTitle",
#                         "uuid": "4a583209bfe9ad6cda851d913ac44833915"
#                    }

@app.route('/uploads', methods=['POST'])
def create_uploadstage():
    if not request.is_json:
        return Response("json request required", 400)    
    try:
        upload_request = request.json
        auth_helper = AuthHelper.configured_instance(app.config['APP_CLIENT_ID'], app.config['APP_CLIENT_SECRET'])
        auth_tokens = auth_helper.getAuthorizationTokens(request.headers)
        if isinstance(auth_tokens, Response):
            return(auth_tokens)
        elif isinstance(auth_tokens, str):
            token = auth_tokens
        elif 'groups_token' in auth_tokens:
            token = auth_tokens['groups_token']
        else:
            return(Response("Valid nexus auth token required", 401))
        
        requested_group_uuid = None
        if 'group_uuid' in upload_request:
            requested_group_uuid = upload_request['group_uuid']
        
        ingest_helper = IngestFileHelper(app.config)
        requested_group_uuid = auth_helper.get_write_group_uuid(token, requested_group_uuid)
        upload_request['group_uuid'] = requested_group_uuid            
        post_url = commons_file_helper.ensureTrailingSlashURL(app.config['ENTITY_WEBSERVICE_URL']) + 'entities/upload'
        response = requests.post(post_url, json = upload_request, headers = {'Authorization': 'Bearer ' + token, 'X-Hubmap-Application':'ingest-api' }, verify = False)
        if response.status_code != 200:
            return Response(response.text, response.status_code)
        new_upload = response.json()
        ingest_helper.create_upload_directory(requested_group_uuid, new_upload['uuid'])
        return jsonify(new_upload)
    except HTTPException as hte:
        return Response(hte.get_description(), hte.get_status_code())
    except Exception as e:
        logger.error(e, exc_info=True)
        return Response("Unexpected error while creating a upload: " + str(e) + "  Check the logs", 500)        


#method to change the status of an Upload to "submitted"
#will also save any changes to title or description that are passed in
@app.route('/uploads/<upload_uuid>/submit', methods=['PUT'])
def submit_upload(upload_uuid):
    if not request.is_json:
        return Response("json request required", 400)

    upload_changes = request.json
    upload_changes['status'] = 'Submitted'
    
    #get auth info to use in other calls
    #add the app specific header info
    http_headers = {
        'Authorization': request.headers["AUTHORIZATION"], 
        'Content-Type': 'application/json',
        'X-Hubmap-Application':'ingest-api'
    } 

    update_url = commons_file_helper.ensureTrailingSlashURL(app.config['ENTITY_WEBSERVICE_URL']) + 'entities/' + upload_uuid
    # Disable ssl certificate verification
    resp = requests.put(update_url, headers=http_headers, json=upload_changes, verify = False)
    if resp.status_code >= 300:
        return Response(resp.text, resp.status_code)
    
    #disable validations stuff for now...
    ##call the AirFlow validation workflow
    #validate_url = commons_file_helper.ensureTrailingSlashURL(app.config['INGEST_PIPELINE_URL']) + 'uploads/' + upload_uuid + "/validate"
    ## Disable ssl certificate verification
    #resp = requests.put(validate_url, headers=http_headers, json=upload_changes, verify = False)
    #if resp.status_code >= 300:
    #    return Response(resp.text, resp.status_code)

    return(Response("Upload updated successfully", 200))

#method to validate an Upload
#saves the upload then calls the validate workflow via
#AirFlow interface 
@app.route('/uploads/<upload_uuid>/validate', methods=['PUT'])
def validate_upload(upload_uuid):
    if not request.is_json:
        return Response("json request required", 400)

    upload_changes = request.json
    
    #get auth info to use in other calls
    #add the app specific header info
    http_headers = {
        'Authorization': request.headers["AUTHORIZATION"], 
        'Content-Type': 'application/json',
        'X-Hubmap-Application':'ingest-api'
    } 

    #update the Upload with any changes from the request
    #and change the status to "Processing", the validate
    #pipeline will update the status when finished

    #run the pipeline validation
    upload_changes['status'] = 'Processing'
    update_url = commons_file_helper.ensureTrailingSlashURL(app.config['ENTITY_WEBSERVICE_URL']) + 'entities/' + upload_uuid
    
    # Disable ssl certificate verification
    resp = requests.put(update_url, headers=http_headers, json=upload_changes, verify = False)
    if resp.status_code >= 300:
        return Response(resp.text, resp.status_code)
    
    #disable validations stuff for now...
    ##call the AirFlow validation workflow
    validate_url = commons_file_helper.ensureTrailingSlashURL(app.config['INGEST_PIPELINE_URL']) + 'uploads/' + upload_uuid + "/validate"
    ## Disable ssl certificate verification
    resp = requests.put(validate_url, headers=http_headers, json=upload_changes, verify = False)
    if resp.status_code >= 300:
        return Response(resp.text, resp.status_code)

    return(Response("Upload updated successfully", 200))
    
#method to reorganize an Upload
#saves the upload then calls the reorganize workflow via
#AirFlow interface 
@app.route('/uploads/<upload_uuid>/reorganize', methods=['PUT'])
def reorganize_upload(upload_uuid):
    
    #get auth info to use in other calls
    #add the app specific header info
    http_headers = {
        'Authorization': request.headers["AUTHORIZATION"], 
        'Content-Type': 'application/json',
        'X-Hubmap-Application':'ingest-api'
    } 

    #update the Upload with any changes from the request
    #and change the status to "Processing", the validate
    #pipeline will update the status when finished
    upload_changes = {}
    upload_changes['status'] = 'Processing'
    update_url = commons_file_helper.ensureTrailingSlashURL(app.config['ENTITY_WEBSERVICE_URL']) + 'entities/' + upload_uuid
    
    # Disable ssl certificate verification
    resp = requests.put(update_url, headers=http_headers, json=upload_changes, verify = False)
    if resp.status_code >= 300:
        return Response(resp.text, resp.status_code)
    
    #disable validations stuff for now...
    ##call the AirFlow validation workflow
    validate_url = commons_file_helper.ensureTrailingSlashURL(app.config['INGEST_PIPELINE_URL']) + 'uploads/' + upload_uuid + "/reorganize"
    ## Disable ssl certificate verification
    resp = requests.put(validate_url, headers=http_headers, json=upload_changes, verify = False)
    if resp.status_code >= 300:
        return Response(resp.text, resp.status_code)

    return(Response("Upload reorganize started successfully", 200))



@app.route('/metadata/usergroups', methods = ['GET'])
@secured(groups="HuBMAP-read")
def user_group_list():
    token = str(request.headers["AUTHORIZATION"])[7:]
    try:
        auth_helper = AuthHelper.configured_instance(app.config['APP_CLIENT_ID'], app.config['APP_CLIENT_SECRET'])        
        group_list = auth_helper.get_user_groups_deprecated(token)
        return jsonify( {'groups' : group_list}), 200
    except HTTPException as hte:
        return Response(hte.get_description(), hte.get_status_code())
    except Exception as e:
        logger.error(e, exc_info=True)
        return Response("Unexpected error while creating a dataset: " + str(e) + "  Check the logs", 500)        

@app.route('/metadata/userroles', methods = ['GET'])
@secured(groups="HuBMAP-read")
def user_role_list():
    token = str(request.headers["AUTHORIZATION"])[7:]
    try:
        auth_helper = AuthHelper.configured_instance(app.config['APP_CLIENT_ID'], app.config['APP_CLIENT_SECRET'])                
        role_list = auth_helper.get_user_roles_deprecated(token)
        
        #temp code!!
        #role_list = []
        
        return jsonify( {'roles' : role_list}), 200
    except HTTPException as hte:
        return Response(hte.get_description(), hte.get_status_code())
    except Exception as e:
        logger.error(e, exc_info=True)
        return Response("Unexpected error while creating a dataset: " + str(e) + "  Check the logs", 500)        


@app.route('/specimens/<identifier>/ingest-group-ids', methods=['GET'])
@secured(groups="HuBMAP-read")
def get_specimen_ingest_group_ids(identifier):
    if identifier == None:
        abort(400)
    if len(identifier) == 0:
        abort(400)

    conn = None
    try:
        token = str(request.headers["AUTHORIZATION"])[7:]
        r = requests.get(app.config['UUID_WEBSERVICE_URL'] + "/" + identifier, headers={'Authorization': 'Bearer ' + token })
        if r.ok == False:
            raise ValueError("Cannot find specimen with identifier: " + identifier)
        uuid = json.loads(r.text)['hm_uuid']

        siblingid_list = Specimen.get_ingest_group_list(neo4j_driver_instance, uuid)
        return jsonify({'ingest_group_ids': siblingid_list}), 200 

    except AuthError as e:
        print(e)
        return Response('token is invalid', 401)
    except:
        msg = 'An error occurred: '
        for x in sys.exc_info():
            msg += str(x)
        abort(400, msg)
    # finally:
    #     if conn != None:
    #         if conn.get_driver().closed() == False:
    #             conn.close()



#given a hubmap uuid and a valid Globus token returns, as json the attribute has_write_priv with
#value true if the user has write access to the entity.
#   has_write_priv- denotes if user has write permission for a given entity
#                   true if a user is a member of the group that the entity is a member of or
#                   the user is a member of the Data Admin group, except in the case where
#                   the entity is public or has been published, in which case no one can write
#                   in the case of a data Upload, this denotes the ability to save and validate the data.
#  has_submit_priv- denotes if a user has permission to submit a dataset or data Upload.
#                   true only if the Dataset is in the New state and the user is a member of the
#                   Data Admin group
# has_publish_priv- denotes if a user has permission to publish a Dataset
#                   true only if the Dataset is in the QA state and the user is a member of the
#                   Data Admin group
#
# example url:  https://my.endpoint.server/entities/a5659553c04f6ccbe54ff073b071f349/allowable-edit-states
# inputs:
#      - The uuid of a HuBMAP entity (Donor, Sample or Dataset) as a URL path parameter
#      - A valid nexus token in a authorization bearer header
#
# returns
#      200 json with attributes for has_write_priv, has_submit_priv and has_publish_priv each true
#          if the user can perform the specific function for the provided entity id
#      400 if invalid hubmap uuid provided or no group_uuid found for the entity
#      401 if user does not have hubmap read access or the token is invalid
#      404 if the uuid is not found
#
# Example json response:
#                  {
#                      "has_write_priv": true,
#                      "has_submit_priv": false,
#                      "has_publish_priv": false,
#                      "has_admin_priv": false
#                  }

@app.route('/entities/<hmuuid>/allowable-edit-states', methods = ['GET'])
@secured(groups="HuBMAP-read")
def allowable_edit_states(hmuuid):
    #if no uuid provided send back a 400
    if hmuuid == None or len(hmuuid) == 0:
        abort(400, jsonify( { 'error': 'hmuuid (HuBMAP UUID) parameter is required.' } ))
    accepted_arguments = ["ignore-publication-status"]
    ignore_publication_status = False
    if bool(request.args):
        for argument in request.args:
            if argument.lower() not in accepted_arguments:
                bad_request_error(f"{argument} is an unrecognized argument.")
        ignore_publication = request.args.get('ignore-publication-status')
        if ignore_publication is not None:
            if ignore_publication.lower() == "true":
                ignore_publication_status = True
            elif ignore_publication.lower() == "false":
                ignore_publication_status = False
            else:
                bad_request_error(f"The only accepted values for ignore-publication-status are 'true' or 'false'")
    try:
        #the Globus nexus auth token will be in the AUTHORIZATION section of the header
        token = str(request.headers["AUTHORIZATION"])[7:]

        #get a connection to Neo4j db
        with neo4j_driver_instance.session() as session:
            #query Neo4j db to find the entity
            stmt = "match (e:Entity {uuid:'" + hmuuid.strip() + "'}) return e.group_uuid, e.entity_type, e.data_access_level, e.status"
            recds = session.run(stmt)
            #this assumes there is only one result returned, but we use the for loop
            #here because standard list (len, [idx]) operators don't work with
            #the neo4j record list object
            count = 0
            r_val = {"has_write_priv":False, "has_submit_priv":False, "has_publish_priv":False, "has_admin_priv":False  }
            for record in recds:
                count = count + 1
                if record.get('e.group_uuid', None) != None:
                    #get user info, make sure it has group information associated
                    user_info = auth_helper_instance.getUserInfo(token, True)
                    if user_info is None:
                        return Response("Unable to obtain user information for auth token", 401)
                    if not 'hmgroupids' in user_info:
                        return Response(json.dumps(r_val), 200, mimetype='application/json')
                    group_uuid = record.get('e.group_uuid', None)
                    data_access_level = record.get('e.data_access_level', None)
                    entity_type = record.get('e.entity_type', None)
                    status = record.get('e.status', None)

                    # if user is in the data admin group
                    if data_admin_group_uuid in user_info['hmgroupids']:
                        r_val['has_admin_priv'] = True
                                        
                    if isBlank(group_uuid):
                        msg = f"ERROR: unable to obtain a group_uuid from database for entity uuid:{hmuuid} during a call to allowable-edit-states"
                        logger.error(msg)
                        return Response(msg, 500)
                    
                    if isBlank(entity_type):
                        msg = f"ERROR: unable to obtain an entity_type from database for entity uuid:{hmuuid} during a call to allowable-edit-states"
                        logger.error(msg)
                        return Response(msg, 500)
                    
                    entity_type = entity_type.lower().strip()                          
                    if not entity_type == 'upload':
                        if isBlank(data_access_level): 
                            msg = f"ERROR: unable to obtain a data_access_level from database for entity uuid:{hmuuid} during a call to allowable-edit-states"
                            logger.error(msg)
                            return Response(msg, 500)                        
                        else:
                            data_access_level = data_access_level.lower().strip()
                    else:
                        data_access_level = 'protected'
        
                    #if it is published, no write allowed
                    if entity_type in ['upload'] or\
                            get_entity_type_instanceof(entity_type, 'Dataset', auth_header="Bearer " + auth_helper_instance.getProcessSecret()):
                        if isBlank(status):
                            msg = f"ERROR: unable to obtain status field from db for {entity_type} with uuid:{hmuuid} during a call to allowable-edit-states"
                            logger.error(msg)
                            return Response(msg, 500)
                        status = status.lower().strip()
                        if ignore_publication_status is False:
                            if status == 'published' or status == 'reorganized':
                                return Response(json.dumps(r_val), 200, mimetype='application/json')
                    #if the entity is public, no write allowed
                    elif entity_type in ['sample', 'donor']:
                        if data_access_level == 'public':
                            return Response(json.dumps(r_val), 200, mimetype='application/json')

                    else:
                        return Response("Invalid data type " + entity_type + ".", 400)

                    #compare the group_uuid in the entity to the users list of groups
                    #if the user is a member of the HuBMAP-Data-Admin group,
                    #they have write access to everything and the ability to submit datasets and uploads
                    if data_admin_group_uuid in user_info['hmgroupids']:
                        if not status == 'processing':
                            r_val['has_write_priv'] = True
                        if entity_type == 'dataset':
                            if status == 'new':
                                r_val['has_submit_priv'] = True
                            elif status == 'qa':
                                r_val['has_publish_priv'] = True
                        if entity_type == 'upload':
                            if status in ['new', 'invalid', 'valid', 'error']:
                                r_val['has_submit_priv'] = True
                    #if in the users list of groups return true otherwise false
                    elif group_uuid in user_info['hmgroupids']:
                        if not status == 'processing':
                            r_val['has_write_priv'] = True
                    #if the user is a data_curator they are allowed to save/validate Uploads
                    elif data_curator_group_uuid in user_info['hmgroupids'] and entity_type == 'upload' and not status == 'processing':
                        r_val['has_write_priv'] = True
                    else:
                        r_val['has_write_priv'] = False
                else:
                    return Response("Entity group uuid not found", 400)

            #if we fall through to here without entering the loop the entity was not found
            if count == 0:
                return Response("Entity not found", 404)
            else:
                return Response(json.dumps(r_val), 200, mimetype='application/json')

    except AuthError as e:
        print(e)
        return Response('token is invalid', 401)
    except:
        msg = 'An error occurred: '
        for x in sys.exc_info():
            msg += str(x)
        abort(400, msg)


"""
Description
"""
@app.route('/datasets/data-status', methods=['GET'])
def dataset_data_status():
    primary_assays_url = app.config['UBKG_WEBSERVICE_URL'] + 'assaytype?application_context=HUBMAP&primary=true'
    alt_assays_url = app.config['UBKG_WEBSERVICE_URL'] + 'assaytype?application_context=HUBMAP&primary=false'
    primary_assay_types_list = requests.get(primary_assays_url).json().get("result")
    alt_assay_types_list = requests.get(alt_assays_url).json().get("result")
    assay_types_dict = {item["name"].strip(): item for item in primary_assay_types_list + alt_assay_types_list}
    organ_types_url = app.config['UBKG_WEBSERVICE_URL'] + 'organs/by-code?application_context=HUBMAP'
    organ_types_dict = requests.get(organ_types_url).json()
    all_datasets_query = (
        "MATCH (ds:Dataset)<-[:ACTIVITY_OUTPUT]-(:Activity)<-[:ACTIVITY_INPUT]-(ancestor) "
        "RETURN ds.uuid AS uuid, ds.group_name AS group_name, ds.data_types AS data_types, "
        "ds.hubmap_id AS hubmap_id, ds.lab_dataset_id AS provider_experiment_id, ds.status AS status, "
        "ds.last_modified_timestamp AS last_touch, ds.data_access_level AS data_access_level, " 
        "COALESCE(ds.contributors IS NOT NULL) AS has_contributors, COALESCE(ds.contacts IS NOT NULL) AS has_contacts, "
        "ancestor.entity_type AS ancestor_entity_type"
    )

    organ_query = (
        "MATCH (ds:Dataset)<-[*]-(o:Sample {sample_category: 'organ'}) "
        "WHERE (ds)<-[:ACTIVITY_OUTPUT]-(:Activity) "
        "RETURN DISTINCT ds.uuid AS uuid, o.organ AS organ, o.hubmap_id as organ_hubmap_id, o.uuid as organ_uuid "
    )

    donor_query = (
        "MATCH (ds:Dataset)<-[*]-(dn:Donor) "
        "WHERE (ds)<-[:ACTIVITY_OUTPUT]-(:Activity) "
        "RETURN DISTINCT ds.uuid AS uuid, "
        "COLLECT(DISTINCT dn.hubmap_id) AS donor_hubmap_id, COLLECT(DISTINCT dn.submission_id) AS donor_submission_id, "
        "COLLECT(DISTINCT dn.lab_donor_id) AS donor_lab_id, COALESCE(dn.metadata IS NOT NULL) AS has_metadata"
    )

    descendant_datasets_query = (
        "MATCH (dds:Dataset)<-[*]-(ds:Dataset)<-[:ACTIVITY_OUTPUT]-(:Activity)<-[:ACTIVITY_INPUT]-(:Sample) "
        "RETURN DISTINCT ds.uuid AS uuid, COLLECT(DISTINCT dds.hubmap_id) AS descendant_datasets"
    )

    upload_query = (
        "MATCH (u:Upload)<-[:IN_UPLOAD]-(ds) "
        "RETURN DISTINCT ds.uuid AS uuid, COLLECT(DISTINCT u.hubmap_id) AS upload"
    )

    has_rui_query = (
        "MATCH (ds:Dataset) "
        "WHERE (ds)<-[:ACTIVITY_OUTPUT]-(:Activity) "
        "WITH ds, [(ds)<-[*]-(s:Sample) | s.rui_location] AS rui_locations "
        "RETURN ds.uuid AS uuid, any(rui_location IN rui_locations WHERE rui_location IS NOT NULL) AS has_rui_info"
    )

    displayed_fields = [
        "hubmap_id", "group_name", "status", "organ", "provider_experiment_id", "last_touch", "has_contacts",
        "has_contributors", "data_types", "donor_hubmap_id", "donor_submission_id", "donor_lab_id",
        "has_metadata", "descendant_datasets", "upload", "has_rui_info", "globus_url", "portal_url", "ingest_url",
        "has_data", "organ_hubmap_id"
    ]

    queries = [all_datasets_query, organ_query, donor_query, descendant_datasets_query,
               upload_query, has_rui_query]
    results = [None] * len(queries)
    threads = []
    for i, query in enumerate(queries):
        thread = Thread(target=run_query, args=(query, results, i))
        thread.start()
        threads.append(thread)
    for thread in threads:
        thread.join()
    output_dict = {}
    # Here we specifically indexed the values in 'results' in case certain threads completed out of order
    all_datasets_result = results[0]
    organ_result = results[1]
    donor_result = results[2]
    descendant_datasets_result = results[3]
    upload_result = results[4]
    has_rui_result = results[5]

    for dataset in all_datasets_result:
        output_dict[dataset['uuid']] = dataset
    for dataset in organ_result:
        if output_dict.get(dataset['uuid']):
            output_dict[dataset['uuid']]['organ'] = dataset['organ']
            output_dict[dataset['uuid']]['organ_hubmap_id'] = dataset['organ_hubmap_id']
            output_dict[dataset['uuid']]['organ_uuid'] = dataset['organ_uuid']
    for dataset in donor_result:
        if output_dict.get(dataset['uuid']):
            output_dict[dataset['uuid']]['donor_hubmap_id'] = dataset['donor_hubmap_id']
            output_dict[dataset['uuid']]['donor_submission_id'] = dataset['donor_submission_id']
            output_dict[dataset['uuid']]['donor_lab_id'] = dataset['donor_lab_id']
            output_dict[dataset['uuid']]['has_metadata'] = dataset['has_metadata']
    for dataset in descendant_datasets_result:
        if output_dict.get(dataset['uuid']):
            output_dict[dataset['uuid']]['descendant_datasets'] = dataset['descendant_datasets']
    for dataset in upload_result:
        if output_dict.get(dataset['uuid']):
            output_dict[dataset['uuid']]['upload'] = dataset['upload']
    for dataset in has_rui_result:
        if output_dict.get(dataset['uuid']):
            output_dict[dataset['uuid']]['has_rui_info'] = dataset['has_rui_info']

    combined_results = []
    for uuid in output_dict:
        combined_results.append(output_dict[uuid])

    for dataset in combined_results:
        globus_url = get_globus_url(dataset.get('data_access_level'), dataset.get('group_name'), dataset.get('uuid'))
        dataset['globus_url'] = globus_url
        portal_url = commons_file_helper.ensureTrailingSlashURL(app.config['PORTAL_URL']) + 'dataset' + '/' + dataset[
            'uuid']
        dataset['portal_url'] = portal_url
        ingest_url = commons_file_helper.ensureTrailingSlashURL(app.config['INGEST_URL']) + 'dataset' + '/' + dataset[
            'uuid']
        dataset['ingest_url'] = ingest_url
        if dataset.get('organ_uuid'):
            organ_portal_url = commons_file_helper.ensureTrailingSlashURL(app.config['PORTAL_URL']) + 'sample' + '/' + dataset['organ_uuid']
            dataset['organ_portal_url'] = organ_portal_url
        else:
            dataset['organ_portal_url'] = ""
        dataset['last_touch'] = str(datetime.datetime.utcfromtimestamp(dataset['last_touch']/1000))
        if dataset.get('ancestor_entity_type').lower() != "dataset":
            dataset['is_primary'] = "true"
        else:
            dataset['is_primary'] = "false"
        has_data = files_exist(dataset.get('uuid'), dataset.get('data_access_level'))
        dataset['has_data'] = has_data

        for prop in dataset:
            if isinstance(dataset[prop], list):
                dataset[prop] = ", ".join(dataset[prop])
            if isinstance(dataset[prop], (bool, int)):
                dataset[prop] = str(dataset[prop])
            if dataset[prop] and dataset[prop][0] == "[" and dataset[prop][-1] == "]":
                dataset[prop] = dataset[prop].replace("'",'"')
                dataset[prop] = json.loads(dataset[prop])
                dataset[prop] = dataset[prop][0]
            if dataset[prop] is None:
                dataset[prop] = " "
        if dataset.get('data_types') and dataset.get('data_types') in assay_types_dict:
            dataset['data_types'] = assay_types_dict[dataset['data_types']]['description'].strip()
        for field in displayed_fields:
            if dataset.get(field) is None:
                dataset[field] = " "
        if dataset.get('organ') and dataset.get('organ') in organ_types_dict:
            dataset['organ'] = organ_types_dict[dataset['organ']]
        if dataset.get('organ') and dataset['organ'].upper() not in ['HT', 'LV', 'LN', 'RK', 'LK']:
            dataset['has_rui_info'] = "not-applicable"

    return jsonify(combined_results)


"""
Description
"""
@app.route('/uploads/data-status', methods=['GET'])
def upload_data_status():
    all_uploads_query = (
        "MATCH (up:Upload) "
        "OPTIONAL MATCH (up)<-[:IN_UPLOAD]-(ds:Dataset) "
        "RETURN up.uuid AS uuid, up.group_name AS group_name, up.hubmap_id AS hubmap_id, up.status AS status, "
        "up.title AS title, COLLECT(DISTINCT ds.uuid) AS datasets "
    )

    displayed_fields = [
        "uuid", "group_name", "hubmap_id", "status", "title", "datasets"
    ]

    with neo4j_driver_instance.session() as session:
        results = session.run(all_uploads_query).data()
        for upload in results:
        #     globus_url = get_globus_url(upload.get('data_access_level'), upload.get('group_name'), upload.get('uuid'))
        #     upload['globus_url'] = globus_url
            ingest_url = commons_file_helper.ensureTrailingSlashURL(app.config['INGEST_URL']) + 'upload' + '/' + upload[
            'uuid']
            upload['ingest_url'] = ingest_url
            for prop in upload:
                if isinstance(upload[prop], list):
                    upload[prop] = ", ".join(upload[prop])
                if isinstance(upload[prop], (bool, int)):
                    upload[prop] = str(upload[prop])
                if upload[prop] and upload[prop][0] == "[" and upload[prop][-1] == "]":
                    upload[prop] = upload[prop].replace("'",'"')
                    upload[prop] = json.loads(upload[prop])
                    upload[prop] = upload[prop][0]
                if upload[prop] is None:
                    upload[prop] = " "
            for field in displayed_fields:
                if upload.get(field) is None:
                    upload[field] = " "
    # TODO: Once url parameters are implemented in the front-end for the data-status dashboard, we'll need to return a
    # TODO: link to the datasets page only displaying datasets belonging to a given upload.
    return jsonify(results)


@app.route('/donors/bulk-upload', methods=['POST'])
def bulk_donors_upload_and_validate():
    if 'file' not in request.files:
        bad_request_error('No file part')
    file = request.files['file']
    if file.filename == '':
        bad_request_error('No selected file')
    file.filename = file.filename.replace(" ", "_")
    try:
        temp_id = file_upload_helper_instance.save_temp_file(file)
    except Exception as e:
        bad_request_error(f"Failed to create temp_id: {e}")
    # uses csv.DictReader to add functionality to tsv file. Can do operations on rows and headers.
    records = []
    headers = []
    file.filename = utils.secure_filename(file.filename)
    file_location = commons_file_helper.ensureTrailingSlash(app.config['FILE_UPLOAD_TEMP_DIR']) + temp_id + os.sep + file.filename
    with open(file_location, newline='') as tsvfile:
        reader = csv.DictReader(tsvfile, delimiter='\t')
        first = True
        for row in reader:
            data_row = {}
            for key in row.keys():
                if first:
                    headers.append(key)
                data_row[key] = row[key]
            records.append(data_row)
            if first:
                first = False
    validfile = validate_donors(headers, records)
    if validfile == True:
        return Response(json.dumps({'temp_id': temp_id}, sort_keys=True), 201, mimetype='application/json')
    if type(validfile) == list:
        return_validfile = {}
        error_num = 0
        for item in validfile:
            return_validfile[str(error_num)] = str(item)
            error_num = error_num + 1
        response_body = {"status": "fail", "data": return_validfile}
        return Response(json.dumps(response_body, sort_keys=True), 400,
                        mimetype='application/json')  # The exact format of the return to be determined


@app.route('/donors/bulk', methods=['POST'])
def create_donors_from_bulk():
    request_data = request.get_json()
    token = auth_helper_instance.getAuthorizationTokens(request.headers)
    header = {'Authorization': 'Bearer ' + token}
    temp_id = request_data['temp_id']
    group_uuid = None
    if "group_uuid" in request_data:
        group_uuid = request_data['group_uuid']
    temp_dir = app.config['FILE_UPLOAD_TEMP_DIR']
    tsv_directory = commons_file_helper.ensureTrailingSlash(temp_dir) + temp_id + os.sep
    if not os.path.exists(tsv_directory):
        return_body = {"status": "fail", "message": f"Temporary file with id {temp_id} does not have a temp directory"}
        return Response(json.dumps(return_body, sort_keys=True), 400, mimetype='application/json')
    fcount = 0
    temp_file_name = None
    for tfile in os.listdir(tsv_directory):
        fcount = fcount + 1
        temp_file_name = tfile
    if fcount == 0:
        return Response(json.dumps({"status": "fail", "message": f"File not found in temporary directory /{temp_id}"},
                                   sort_keys=True), 400, mimetype='application/json')
    if fcount > 1:
        return Response(
            json.dumps({"status": "fail", "message": f"Multiple files found in temporary file path /{temp_id}"},
                       sort_keys=True), 400, mimetype='application/json')
    tsvfile_name = tsv_directory + temp_file_name
    records = []
    headers = []
    with open(tsvfile_name, newline='') as tsvfile:
        reader = csv.DictReader(tsvfile, delimiter='\t')
        first = True
        for row in reader:
            data_row = {}
            for key in row.keys():
                if first:
                    headers.append(key)
                data_row[key] = row[key]
            records.append(data_row)
            if first:
                first = False
    validfile = validate_donors(headers, records)
    if type(validfile) == list:
        return_validfile = {}
        error_num = 0
        for item in validfile:
            return_validfile[str(error_num)] = str(item)
            error_num = error_num + 1
        response_body = {"status": "fail", "data": return_validfile}
        return Response(json.dumps(response_body, sort_keys=True), 400, mimetype='application/json')
    entity_response = {}
    row_num = 1
    if validfile == True:
        entity_created = False
        entity_failed_to_create = False
        for item in records:
            item['lab_donor_id'] = item['lab_id']
            del item['lab_id']
            item['label'] = item['lab_name']
            del item['lab_name']
            item['protocol_url'] = item['selection_protocol']
            del item['selection_protocol']
            if group_uuid is not None:
                item['group_uuid'] = group_uuid
            r = requests.post(
                commons_file_helper.ensureTrailingSlashURL(app.config['ENTITY_WEBSERVICE_URL']) + 'entities/donor',
                headers=header, json=item)
            entity_response[row_num] = r.json()
            row_num = row_num + 1
            status_code = r.status_code
            if r.status_code > 399:
                entity_failed_to_create = True
            else:
                entity_created = True
        if entity_created and not entity_failed_to_create:
            response_status = "Success - All Entities Created Successfully"
            status_code = 201
        elif entity_failed_to_create and not entity_created:
            response_status = "Failure - None of the Entities Created Successfully"
            status_code = 500
        elif entity_created and entity_failed_to_create:
            response_status = "Partial Success - Some Entities Created Successfully"
            status_code = 207
        response = {"status": response_status, "data": entity_response}
        return Response(json.dumps(response, sort_keys=True), status_code, mimetype='application/json')


@app.route('/samples/bulk-upload', methods=['POST'])
def bulk_samples_upload_and_validate():
    token = auth_helper_instance.getAuthorizationTokens(request.headers)
    header = {'Authorization': 'Bearer ' + token}
    if 'file' not in request.files:
        bad_request_error('No file part')
    file = request.files['file']
    if file.filename == '':
        bad_request_error('No selected file')
    file.filename = file.filename.replace(" ", "_")
    try:
        temp_id = file_upload_helper_instance.save_temp_file(file)
    except Exception as e:
        bad_request_error(f"Failed to create temp_id: {e}")
    # uses csv.DictReader to add functionality to tsv file. Can do operations on rows and headers.
    records = []
    headers = []
    file.filename = utils.secure_filename(file.filename)
    file_location = commons_file_helper.ensureTrailingSlash(
        app.config['FILE_UPLOAD_TEMP_DIR']) + temp_id + os.sep + file.filename
    with open(file_location, newline='') as tsvfile:
        reader = csv.DictReader(tsvfile, delimiter='\t')
        first = True
        for row in reader:
            data_row = {}
            for key in row.keys():
                if first:
                    headers.append(key)
                data_row[key] = row[key]
            records.append(data_row)
            if first:
                first = False
    validfile = validate_samples(headers, records, header)
    if validfile == True:
        return Response(json.dumps({'temp_id': temp_id}, sort_keys=True), 201, mimetype='application/json')
    if type(validfile) == list:
        return_validfile = {}
        error_num = 0
        for item in validfile:
            return_validfile[str(error_num)] = str(item)
            error_num = error_num + 1
        response_body = {"status": "fail", "data": return_validfile}
        return Response(json.dumps(response_body, sort_keys=True), 400, mimetype='application/json')


@app.route('/samples/bulk', methods=['POST'])
def create_samples_from_bulk():
    request_data = request.get_json()
    token = auth_helper_instance.getAuthorizationTokens(request.headers)
    header = {'Authorization': 'Bearer ' + token}
    temp_id = request_data['temp_id']
    group_uuid = None
    if "group_uuid" in request_data:
        group_uuid = request_data['group_uuid']
    temp_dir = app.config['FILE_UPLOAD_TEMP_DIR']
    tsv_directory = commons_file_helper.ensureTrailingSlash(temp_dir) + temp_id + os.sep
    if not os.path.exists(tsv_directory):
        return_body = {"status": "fail", "message": f"Temporary file with id {temp_id} does not have a temp directory"}
        return Response(json.dumps(return_body, sort_keys=True), 400, mimetype='application/json')
    fcount = 0
    temp_file_name = None
    for tfile in os.listdir(tsv_directory):
        fcount = fcount + 1
        temp_file_name = tfile
    if fcount == 0:
        return Response(json.dumps({"status": "fail", "message": f"File not found in temporary directory /{temp_id}"},
                                   sort_keys=True), 400, mimetype='application/json')
    if fcount > 1:
        return Response(
            json.dumps({"status": "fail", "message": f"Multiple files found in temporary file path /{temp_id}"},
                       sort_keys=True), 400, mimetype='application/json')
    tsvfile_name = tsv_directory + temp_file_name
    records = []
    headers = []
    with open(tsvfile_name, newline='') as tsvfile:
        reader = csv.DictReader(tsvfile, delimiter='\t')
        first = True
        for row in reader:
            data_row = {}
            for key in row.keys():
                if first:
                    headers.append(key)
                data_row[key] = row[key]
            records.append(data_row)
            if first:
                first = False
    validfile = validate_samples(headers, records, header)
    if type(validfile) == list:
        return_validfile = {}
        error_num = 0
        for item in validfile:
            return_validfile[str(error_num)] = str(item)
            error_num = error_num + 1
        response_body = {"status": "fail", "data": return_validfile}
        return Response(json.dumps(response_body, sort_keys=True), 400, mimetype='application/json')
    entity_response = {}
    row_num = 1
    if validfile == True:
        entity_created = False
        entity_failed_to_create = False
        for item in records:
            item['direct_ancestor_uuid'] = item['source_id']
            del item['source_id']
            item['lab_tissue_sample_id'] = item['lab_id']
            del item['lab_id']
            
            item['organ'] = item['organ_type']
            del item['organ_type']
            item['protocol_url'] = item['sample_protocol']
            del item['sample_protocol']
            if item['organ'] == '':
                del item['organ']
            if item['rui_location'] == '':
                del item['rui_location']
            else:
                rui_location_json = json.loads(item['rui_location'])
                item['rui_location'] = rui_location_json
            if group_uuid is not None:
                item['group_uuid'] = group_uuid
            r = requests.post(
                commons_file_helper.ensureTrailingSlashURL(app.config['ENTITY_WEBSERVICE_URL']) + 'entities/sample',
                headers=header, json=item)
            entity_response[row_num] = r.json()
            row_num = row_num + 1
            if r.status_code > 399:
                entity_failed_to_create = True
            else:
                entity_created = True
        if entity_created and not entity_failed_to_create:
            response_status = "Success - All Entities Created Successfully"
            status_code = 201
        elif entity_failed_to_create and not entity_created:
            response_status = "Failure - None of the Entities Created Successfully"
            status_code = 500
        elif entity_created and entity_failed_to_create:
            response_status = "Partial Success - Some Entities Created Successfully"
            status_code = 207
        response = {"status": response_status, "data": entity_response}
        return Response(json.dumps(response, sort_keys=True), status_code, mimetype='application/json')


def validate_samples(headers, records, header):
    error_msg = []
    file_is_valid = True

    required_headers = ['source_id', 'lab_id', 'sample_category', 'organ_type', 'sample_protocol', 'description', 'rui_location']
    for field in required_headers:
        if field not in headers:
            file_is_valid = False
            error_msg.append(f"{field} is a required header. Even if a field is optional, the column and header must be present in the tsv file.")
    required_headers.append(None)
    for field in headers:
        if field == "":
            file_is_valid = False
            error_msg.append(f"<blank> is not an accepted field. Check for incorrect spaces and tabs in the header line")
        elif field not in required_headers:
            file_is_valid = False
            error_msg.append(f"{field} is not an accepted field. Check for any typo's in header row.")
    accepted_sample_categories = ["organ", "block", "section", "suspension"]

    with urllib.request.urlopen(
            'https://raw.githubusercontent.com/hubmapconsortium/search-api/main/src/search-schema/data/definitions/enums/organ_types.yaml') as urlfile:
        organ_resource_file = yaml.load(urlfile, Loader=yaml.FullLoader)

    rownum = 0
    valid_source_ids = []
    if file_is_valid is True:
        for data_row in records:
            rownum = rownum + 1

            # validate that no fields in data_row are none. If they are none, this means that there are more columns in
            #  the header than the data row and we cannot verify even if the entry we are validating is what it is
            #  supposed to be. Mark the entire row as bad if a none field exists.
            none_present = False
            for each in data_row.keys():
                if data_row[each] is None:
                    none_present = True
            if none_present:
                file_is_valid = False
                error_msg.append(
                    f"Row Number: {rownum}. This row has too few entries. Check file; verify spaces were not used where a tab should be. There should be as many entries in each column as their are headers, even if some fields are blank")
                continue

            # validate that no headers are None. This indicates that there are more columns in the data row than there
            # are columns in the header row. We cannot accurately validate the fields in this row if this is the case,
            # so mark the entire row as invalid and continue.
            if data_row.get(None) is not None:
                file_is_valid = False
                error_msg.append(f"Row Number: {rownum}. This row has too many entries. Check file; verify that there are only as many fields as there are headers")
                continue
            # validate rui_location
            rui_is_blank = True
            rui_location = data_row['rui_location']
            if len(rui_location) > 0:
                rui_is_blank = False
                if "\n" in rui_location:
                    file_is_valid = False
                    error_msg.append(f"Row Number: {rownum}. rui_location must contain no line breaks")
                try:
                    rui_location_dict = json.loads(rui_location)
                except:
                    file_is_valid = False
                    error_msg.append(f"Row Number: {rownum}. rui_location must be a valid json file")

            # validate sample_category
            sample_category = data_row['sample_category']
            if rui_is_blank is False and sample_category.lower() == 'organ':
                file_is_valid = False
                error_msg.append(f"Row Number: {rownum}. If rui_location field is not blank, sample type cannot be organ")
            if sample_category.lower() not in accepted_sample_categories:
                file_is_valid = False
                error_msg.append(f"Row Number: {rownum}. sample_category value must be a either 'organ', 'block', 'suspension', or 'section'")

            # validate organ_type
            organ_type = data_row['organ_type']
            if sample_category.lower() != "organ":
                if len(organ_type) > 0:
                    file_is_valid = False
                    error_msg.append(f"Row Number: {rownum}. organ_type field must be blank if sample_category is not 'organ'")
            if sample_category.lower() == "organ":
                if len(organ_type) < 1:
                    file_is_valid = False
                    error_msg.append(f"Row Number: {rownum}. organ_type field is required if sample_category is 'organ'")
            if len(organ_type) > 0:
                if organ_type.upper() not in organ_resource_file:
                    file_is_valid = False
                    error_msg.append(
                        f"Row Number: {rownum}. organ_type value must be a sample code listed in tissue sample type files (https://raw.githubusercontent.com/hubmapconsortium/search-api/main/src/search-schema/data/definitions/enums/organ_types.yaml)")

            # validate description
            description = data_row['description']
            if len(description) > 10000:
                file_is_valid = False
                error_msg.append(f"Row Number: {rownum}. Description must be fewer than 10,000 characters")

            # validate sample_protocol
            protocol = data_row['sample_protocol']
            selection_protocol_pattern1 = re.match('^https://dx\.doi\.org/[\d]+\.[\d]+/protocols\.io\.[\w]*$', protocol)
            selection_protocol_pattern2 = re.match('^[\d]+\.[\d]+/protocols\.io\.[\w]*$', protocol)
            if selection_protocol_pattern2 is None and selection_protocol_pattern1 is None:
                file_is_valid = False
                error_msg.append(
                    f"Row Number: {rownum}. sample_protocol must either be of the format https://dx.doi.org/##.####/protocols.io.* or ##.####/protocols.io.*")
            if len(protocol) < 1:
                file_is_valid = False
                error_msg.append(f"row Number: {rownum}. sample_protocol is a required filed and cannot be blank.")

            # validate lab_id
            lab_id = data_row['lab_id']
            # lab_id_pattern = re.match('^\w*$', lab_id)
            if len(lab_id) > 1024:
                file_is_valid = False
                error_msg.append(f"Row Number: {rownum}. lab_id must be fewer than 1024 characters")
            # if lab_id_pattern is None:
            #     file_is_valid = False
            #     error_msg.append(f"Row Number: {rownum}. if lab_id is given, it must be an alphanumeric string")
            if len(lab_id) < 1:
                file_is_valid = False
                error_msg.append(f"Row Number: {rownum}. lab_id value cannot be blank")

            # validate source_id
            source_id = data_row['source_id']
            # hubmap_id_pattern = re.match('[A-Z]{3}[\d]{3}\.[A-Z]{4}\.[\d]{3}', source_id)
            # hubmap_uuid_pattern = re.match('([a-f]|[0-9]){32}', source_id)
            # hubmap_doi_pattern = re.match('[\d]{2}\.[\d]{4}/[A-Z]{3}[\d]{3}\.[A-Z]{4}\.[\d]{3}', source_id)
            if len(source_id) < 1:
                file_is_valid = False
                error_msg.append(f"Row Number: {rownum}. source_id cannot be blank")
            if len(source_id) > 0:
                source_dict = {}
                source_saved = False
                resp_status_code = False
                if len(valid_source_ids) > 0:
                    for item in valid_source_ids:
                        if item['hm_uuid'] or item['hubmap_id']:
                            if source_id == item['hm_uuid'] or source_id == item['hubmap_id']:
                                source_dict = item
                                source_saved = True
                if source_saved is False:
                    url = commons_file_helper.ensureTrailingSlashURL(app.config['UUID_WEBSERVICE_URL']) + source_id
                    # url = "https://uuid-api.dev.hubmapconsortium.org/hmuuid/" + source_id
                    resp = requests.get(url, headers=header)
                    if resp.status_code == 404:
                        file_is_valid = False
                        error_msg.append(f"Row Number: {rownum}. Unable to verify source_id exists")
                    if resp.status_code == 401:
                        file_is_valid = False
                        error_msg.append(f"Row Number: {rownum}. Unauthorized. Cannot access UUID-api")
                    if resp.status_code == 400:
                        file_is_valid = False
                        error_msg.append(f"Row Number: {rownum}. {source_id} is not a valid id format")
                    if resp.status_code < 300:
                        source_dict = resp.json()
                        valid_source_ids.append(source_dict)
                        resp_status_code = True
                if source_saved or resp_status_code:
                    data_row['source_id'] = source_dict['hm_uuid']
                    if sample_category.lower() == 'organ' and source_dict['type'].lower() != 'donor':
                        file_is_valid = False
                        error_msg.append(
                            f"Row Number: {rownum}. If sample type is organ, source_id must point to a donor")
                    if sample_category.lower() != 'organ' and source_dict['type'].lower() != 'sample':
                        file_is_valid = False
                        error_msg.append(
                            f"Row Number: {rownum}. If sample type is not organ, source_id must point to a sample")
                    if rui_is_blank is False and source_dict['type'].lower() == 'donor':
                        file_is_valid = False
                        error_msg.append(f"Row Number: {rownum}. If rui_location is not blank, source_id cannot be a donor")


    if file_is_valid:
        return file_is_valid
    if file_is_valid == False:
        return error_msg


#Validates a bulk tsv file containing multiple donors. A valid tsv of donors must have certain fields, and all fields have certain accepted values. Returns "true" if valid. If invalid, returns a list of strings of various error messages
def validate_donors(headers, records):
    error_msg = []
    file_is_valid = True

    # First we validate the header line. If the header line is wrong, its not necessary to even validate the data rows.
    required_headers = ['lab_name', 'selection_protocol', 'description', 'lab_id']
    for field in required_headers:
        if field not in headers:
            file_is_valid = False
            error_msg.append(f"{field} is a required header. Even if a field is optional, the column and header must be present in the tsv file.")
    required_headers.append(None)
    for field in headers:
        if field == "":
            file_is_valid = False
            error_msg.append(f"<blank> is not an accepted field. Check for incorrect spaces and tabs in the header line")
        elif field not in required_headers:
            file_is_valid = False
            error_msg.append(f"{field} is not an accepted field. Check for any typo's in header row.")
    rownum = 0
    if file_is_valid is True:
        for data_row in records:
            rownum = rownum + 1

            # validate that no fields in data_row are none. If they are none, this means that there are more columns in
            #  the header than the data row and we cannot verify even if the entry we are validating is what it is
            #  supposed to be. Mark the entire row as bad if a none field exists.
            none_present = False
            for each in data_row.keys():
                if data_row[each] is None:
                    none_present = True
            if none_present:
                file_is_valid = False
                error_msg.append(f"Row Number: {rownum}. This row has too few entries. Check file; verify spaces were not used where a tab should be. There should be as many entries in each column as their are headers, even if some fields are blank")
                continue

            # validate that no headers are None. This indicates that there are more columns in the data row than there
            # are columns in the header row. We cannot accurately validate the fields in this row if this is the case,
            # so mark the entire row as invalid and continue.
            if data_row.get(None) is not None:
                file_is_valid = False
                error_msg.append(
                    f"Row Number: {rownum}. This row has too many entries. Check file; verify that there are only as many fields as there are headers")
                continue
            #validate lab_name
            if len(data_row['lab_name']) > 1024:
                file_is_valid = False
                error_msg.append(f"Row Number: {rownum}. lab_name must be fewer than 1024 characters")
            if len(data_row['lab_name']) < 1:
                file_is_valid = False
                error_msg.append(f"Row Number: {rownum}. lab_name must have 1 or more characters")

            #validate selection_protocol
            protocol = data_row['selection_protocol']
            selection_protocol_pattern1 = re.match('^https://dx\.doi\.org/[\d]+\.[\d]+/protocols\.io\.[\w]*$', protocol)
            selection_protocol_pattern2 = re.match('^[\d]+\.[\d]+/protocols\.io\.[\w]*$', protocol)
            if selection_protocol_pattern2 is None and selection_protocol_pattern1 is None:
                file_is_valid = False
                error_msg.append(f"Row Number: {rownum}. selection_protocol must either be of the format https://dx.doi.org/##.####/protocols.io.* or ##.####/protocols.io.*")

            #validate description
            description = data_row['description']
            if len(description) > 10000:
                file_is_valid = False
                error_msg.append(f"Row Number: {rownum}. Description must be fewer than 10,000 characters")

            #validate lab_id
            lab_id = data_row['lab_id']
            #lab_id_pattern = re.match('^\w*$', lab_id)
            if len(lab_id) > 1024:
                file_is_valid = False
                error_msg.append(f"Row Number: {rownum}. lab_id must be fewer than 1024 characters")
            #if lab_id_pattern is None:
            #    file_is_valid = False
            #    error_msg.append(f"Row Number: {rownum}. if lab_id is given, it must be an alphanumeric string")

    if file_is_valid:
        return file_is_valid
    if file_is_valid == False:
        return error_msg

####################################################################################################
## Internal Functions
####################################################################################################

# Determines if a dataset is Primary. If the list returned from the neo4j query is empty, the dataset is not primary
def dataset_is_primary(dataset_uuid):
    with neo4j_driver_instance.session() as neo_session:
        q = (f"MATCH (ds:Dataset {{uuid: '{dataset_uuid}'}})<-[:ACTIVITY_OUTPUT]-(:Activity)<-[:ACTIVITY_INPUT]-(s:Sample) RETURN ds.uuid")
        result = neo_session.run(q).data()
        if len(result) == 0:
            return False
        return True


def run_query(query, results, i):
    logger.info(query)
    with neo4j_driver_instance.session() as session:
        results[i] = session.run(query).data()


def get_globus_url(data_access_level, group_name, uuid):
    globus_server_uuid = None
    dir_path = " "
    # public access
    if data_access_level == "public":
        globus_server_uuid = app.config['GLOBUS_PUBLIC_ENDPOINT_UUID']
        access_dir = commons_file_helper.ensureTrailingSlashURL(app.config['PUBLIC_DATA_SUBDIR'])
        dir_path = dir_path + access_dir + "/"
    # consortium access
    elif data_access_level == 'consortium':
        globus_server_uuid = app.config['GLOBUS_CONSORTIUM_ENDPOINT_UUID']
        access_dir = commons_file_helper.ensureTrailingSlashURL(app.config['CONSORTIUM_DATA_SUBDIR'])
        dir_path = dir_path + access_dir + group_name + "/"
    # protected access
    elif data_access_level == 'protected':
        globus_server_uuid = app.config['GLOBUS_PROTECTED_ENDPOINT_UUID']
        access_dir = commons_file_helper.ensureTrailingSlashURL(app.config['PROTECTED_DATA_SUBDIR'])
        dir_path = dir_path + access_dir + group_name + "/"

    if globus_server_uuid is not None:
        dir_path = dir_path + uuid + "/"
        dir_path = urllib.parse.quote(dir_path, safe='')

        # https://app.globus.org/file-manager?origin_id=28bb03c-a87d-4dd7-a661-7ea2fb6ea631&origin_path=2%FIEC%20Testing%20Group%20F03584b3d0f8b46de1b29f04be1568779%2F
        globus_url = commons_file_helper.ensureTrailingSlash(app.config[
                                                                 'GLOBUS_APP_BASE_URL']) + "file-manager?origin_id=" + globus_server_uuid + "&origin_path=" + dir_path

    else:
        globus_url = ""
    if uuid is None:
        globus_url = ""
    return globus_url


def files_exist(uuid, data_access_level):
    if not uuid or not data_access_level:
        return False
    if data_access_level == "public":
        absolute_path = commons_file_helper.ensureTrailingSlashURL(app.config['GLOBUS_PUBLIC_ENDPOINT_FILEPATH'])
    # consortium access
    elif data_access_level == 'consortium':
        absolute_path = commons_file_helper.ensureTrailingSlashURL(app.config['GLOBUS_CONSORTIUM_ENDPOINT_FILEPATH'])
    # protected access
    elif data_access_level == 'protected':
        absolute_path = commons_file_helper.ensureTrailingSlashURL(app.config['GLOBUS_PROTECTED_ENDPOINT_FILEPATH'])

    file_path = absolute_path + uuid
    if os.path.exists(file_path) and os.path.isdir(file_path) and os.listdir(file_path):
        return True
    else:
        return False



# For local development/testing
if __name__ == '__main__':
    try:
        parser = argparse.ArgumentParser()
        parser.add_argument("-p", "--port")
        args = parser.parse_args()
        port = 8484
        if args.port:
            port = int(args.port)
        app.run(port=port, host='0.0.0.0')
    finally:
        pass<|MERGE_RESOLUTION|>--- conflicted
+++ resolved
@@ -1,8 +1,4 @@
-<<<<<<< HEAD
-import datetime
-=======
 from datetime import datetime
->>>>>>> 43a4d294
 import os
 import sys
 import logging
