import os
import sys
import logging
import urllib.request
import requests
import re
import json
from uuid import UUID
import yaml
import csv
import requests
import argparse
from pathlib import Path
from shutil import rmtree # Used by file removal
from flask import Flask, g, jsonify, abort, request, session, redirect, json, Response
from flask_cors import CORS
from globus_sdk import AccessTokenAuthorizer, AuthClient, ConfidentialAppAuthClient

# HuBMAP commons
from hubmap_commons import neo4j_driver
from hubmap_commons.hm_auth import AuthHelper, secured
from hubmap_commons.autherror import AuthError
from hubmap_commons.exceptions import HTTPException
from hubmap_commons import string_helper
from hubmap_commons.string_helper import isBlank
from hubmap_commons import net_helper
from hubmap_commons import file_helper as commons_file_helper

# Should be deprecated/refactored but still in use
from hubmap_commons.hubmap_const import HubmapConst

# Local modules
from specimen import Specimen
from ingest_file_helper import IngestFileHelper
from file_upload_helper import UploadFileHelper
import app_manager
from api.entity_api import EntityApi
from dataset import Dataset
from dataset_helper_object import DatasetHelper
from datacite_doi_helper_object import DataCiteDoiHelper


# Set logging format and level (default is warning)
# All the API logging is forwarded to the uWSGI server and gets written into the log file `uwsgi-ingest-api.log`
# Log rotation is handled via logrotate on the host system with a configuration file
# Do NOT handle log file and rotation via the Python logging to avoid issues with multi-worker processes
logging.basicConfig(format='[%(asctime)s] %(levelname)s in %(module)s: %(message)s', level=logging.DEBUG, datefmt='%Y-%m-%d %H:%M:%S')
logger = logging.getLogger(__name__)

# Specify the absolute path of the instance folder and use the config file relative to the instance path
app = Flask(__name__, instance_path=os.path.join(os.path.abspath(os.path.dirname(__file__)), 'instance'), instance_relative_config=True)
app.config.from_pyfile('app.cfg')

# Enable/disable CORS from configuration based on docker or non-docker deployment
if app.config['ENABLE_CORS']:
    CORS(app)

####################################################################################################
## Register error handlers
####################################################################################################

# Error handler for 400 Bad Request with custom error message
@app.errorhandler(400)
def http_bad_request(e):
    return jsonify(error=str(e)), 400

# Error handler for 401 Unauthorized with custom error message
@app.errorhandler(401)
def http_unauthorized(e):
    return jsonify(error=str(e)), 401

# Error handler for 404 Not Found with custom error message
@app.errorhandler(404)
def http_not_found(e):
    return jsonify(error=str(e)), 404

# Error handler for 500 Internal Server Error with custom error message
@app.errorhandler(500)
def http_internal_server_error(e):
    return jsonify(error=str(e)), 500


####################################################################################################
## AuthHelper initialization
####################################################################################################

# Initialize AuthHelper class and ensure singleton
try:
    if AuthHelper.isInitialized() == False:
        auth_helper_instance = AuthHelper.create(app.config['APP_CLIENT_ID'], 
                                                 app.config['APP_CLIENT_SECRET'])

        logger.info("Initialized AuthHelper class successfully :)")
    else:
        auth_helper_instance = AuthHelper.instance()
except Exception:
    msg = "Failed to initialize the AuthHelper class"
    # Log the full stack trace, prepend a line with our message
    logger.exception(msg)


####################################################################################################
## Neo4j connection initialization
####################################################################################################

# The neo4j_driver (from commons package) is a singleton module
# This neo4j_driver_instance will be used for application-specific neo4j queries
# as well as being passed to the schema_manager
try:
    neo4j_driver_instance = neo4j_driver.instance(app.config['NEO4J_SERVER'], 
                                                  app.config['NEO4J_USERNAME'], 
                                                  app.config['NEO4J_PASSWORD'])

    logger.info("Initialized neo4j_driver module successfully :) " + app.config['NEO4J_SERVER'])
except Exception:
    msg = "Failed to initialize the neo4j_driver module"
    # Log the full stack trace, prepend a line with our message
    logger.exception(msg)


"""
Close the current neo4j connection at the end of every request
"""
@app.teardown_appcontext
def close_neo4j_driver(error):
    if hasattr(g, 'neo4j_driver_instance'):
        # Close the driver instance
        neo4j_driver.close()
        # Also remove neo4j_driver_instance from Flask's application context
        g.neo4j_driver_instance = None


####################################################################################################
## File upload initialization
####################################################################################################

try:
    # Initialize the UploadFileHelper class and ensure singleton
    if UploadFileHelper.is_initialized() == False:
        file_upload_helper_instance = UploadFileHelper.create(app.config['FILE_UPLOAD_TEMP_DIR'], 
                                                              app.config['FILE_UPLOAD_DIR'],
                                                              app.config['UUID_WEBSERVICE_URL'])

        logger.info("Initialized UploadFileHelper class successfully :)")

        # This will delete all the temp dirs on restart
        #file_upload_helper_instance.clean_temp_dir()
    else:
        file_upload_helper_instance = UploadFileHelper.instance()
# Use a broad catch-all here
except Exception:
    msg = "Failed to initialize the UploadFileHelper class"
    # Log the full stack trace, prepend a line with our message
    logger.exception(msg)

# Admin group UUID
data_admin_group_uuid = app.config['HUBMAP_DATA_ADMIN_GROUP_UUID']
data_curator_group_uuid = app.config['HUBMAP_DATA_CURATOR_GROUP_UUID']

####################################################################################################
## Default and Status Routes
####################################################################################################

@app.route('/', methods = ['GET'])
def index():
    return "Hello! This is HuBMAP Ingest API service :)"

# Show status of neo4j connection and optionally of the dependent web services
# to show the status of the other hubmap services that ingest-api is dependent on
# use the url parameter "?check-ws-dependencies=true
# returns a json body with the status of the neo4j service and optionally the
# status/time that it took for the dependent web services to respond
# e.g.:
#     {
#        "build": "adfadsfasf",
#        "entity_ws": 130,
#        "neo4j_connection": true,
#        "search_ws_check": 127,
#        "uuid_ws": 105,
#        "version": "1.15.4"
#     }
@app.route('/status', methods = ['GET'])
def status():
    response_code = 200
    response_data = {
        # Use strip() to remove leading and trailing spaces, newlines, and tabs
        'version': (Path(__file__).absolute().parent.parent / 'VERSION').read_text().strip(),
        'build': (Path(__file__).absolute().parent.parent / 'BUILD').read_text().strip(),
    }
    
    try:
        #if ?check-ws-dependencies=true is present in the url request params
        #set a flag to check these other web services
        check_ws_calls = string_helper.isYes(request.args.get('check-ws-dependencies'))
        
        #check the neo4j connection
        try:
            with neo4j_driver_instance.session() as session:
                recds = session.run("Match () Return 1 Limit 1")
                for recd in recds:
                    if recd[0] == 1:
                        is_connected = True
                    else:
                        is_connected = False

                is_connected = True
        #the neo4j connection will often fail via exception so
        #catch it here, flag as failure and track the returned error message
        except Exception as e:
            response_code = 500
            response_data['neo4j_error'] = str(e)
            is_connected = False
            
        if is_connected:
            response_data['neo4j_connection'] = True
        else:
            response_code = 500
            response_data['neo4j_connection'] = False
        
        #if the flag was set to check ws dependencies do it now
        #for each dependency try to connect via helper which calls the
        #service's /status method
        #The helper method will return False if the connection fails or
        #an integer with the number of milliseconds that it took to get
        #the services status
        if check_ws_calls:
            uuid_ws_url = app.config['UUID_WEBSERVICE_URL'].strip()
            if uuid_ws_url.endswith('hmuuid'): uuid_ws_url = uuid_ws_url[:len(uuid_ws_url) - 6]
            uuid_ws_check = net_helper.check_hm_ws(uuid_ws_url)
            entity_ws_check = net_helper.check_hm_ws(app.config['ENTITY_WEBSERVICE_URL'])
            search_ws_check = net_helper.check_hm_ws(app.config['SEARCH_WEBSERVICE_URL'])
            if not uuid_ws_check or not entity_ws_check or not search_ws_check: response_code = 500
            response_data['uuid_ws'] = uuid_ws_check
            response_data['entity_ws'] = entity_ws_check
            response_data['search_ws_check'] = search_ws_check
    
    #catch any unhandled exceptions
    except Exception as e:
        response_code = 500
        response_data['exception_message'] = str(e)
    finally:
        return Response(json.dumps(response_data), response_code, mimetype='application/json')
    
####################################################################################################
## Endpoints for UI Login and Logout
####################################################################################################

# Redirect users from react app login page to Globus auth login widget then redirect back
@app.route('/login')
def login():
    #redirect_uri = url_for('login', _external=True)
    redirect_uri = app.config['FLASK_APP_BASE_URI'] + 'login'

    confidential_app_auth_client = ConfidentialAppAuthClient(app.config['APP_CLIENT_ID'], app.config['APP_CLIENT_SECRET'])
    confidential_app_auth_client.oauth2_start_flow(redirect_uri, refresh_tokens=True)

    # If there's no "code" query string parameter, we're in this route
    # starting a Globus Auth login flow.
    # Redirect out to Globus Auth
    if 'code' not in request.args:                                        
        auth_uri = confidential_app_auth_client.oauth2_get_authorize_url(additional_params={"scope": "openid profile email urn:globus:auth:scope:transfer.api.globus.org:all urn:globus:auth:scope:auth.globus.org:view_identities urn:globus:auth:scope:nexus.api.globus.org:groups" })
        return redirect(auth_uri)
    # If we do have a "code" param, we're coming back from Globus Auth
    # and can start the process of exchanging an auth code for a token.
    else:
        auth_code = request.args.get('code')

        token_response = confidential_app_auth_client.oauth2_exchange_code_for_tokens(auth_code)
        
        # Get all Bearer tokens
        auth_token = token_response.by_resource_server['auth.globus.org']['access_token']
        nexus_token = token_response.by_resource_server['nexus.api.globus.org']['access_token']
        transfer_token = token_response.by_resource_server['transfer.api.globus.org']['access_token']
        # Also get the user info (sub, email, name, preferred_username) using the AuthClient with the auth token
        user_info = get_user_info(auth_token)
        
        info = {
            'name': user_info['name'],
            'email': user_info['email'],
            'globus_id': user_info['sub'],
            'auth_token': auth_token,
            'nexus_token': nexus_token,
            'transfer_token': transfer_token,
        }

        # Turns json dict into a str
        json_str = json.dumps(info)
        #print(json_str)
        
        # Store the resulting tokens in server session
        session.update(
            tokens=token_response.by_resource_server
        )
      
        # Finally redirect back to the client
        return redirect(app.config['GLOBUS_CLIENT_APP_URI'] + '?info=' + str(json_str))

   
@app.route('/logout')
def logout():
    """
    - Revoke the tokens with Globus Auth.
    - Destroy the session state.
    - Redirect the user to the Globus Auth logout page.
    """
    confidential_app_auth_client = ConfidentialAppAuthClient(app.config['APP_CLIENT_ID'], app.config['APP_CLIENT_SECRET'])

    # Revoke the tokens with Globus Auth
    if 'tokens' in session:    
        for token in (token_info['access_token']
            for token_info in session['tokens'].values()):
                confidential_app_auth_client.oauth2_revoke_token(token)

    # Destroy the session state
    session.clear()

    # build the logout URI with query params
    # there is no tool to help build this (yet!)
    globus_logout_url = (
        'https://auth.globus.org/v2/web/logout' +
        '?client={}'.format(app.config['APP_CLIENT_ID']) +
        '&redirect_uri={}'.format(app.config['GLOBUS_CLIENT_APP_URI']) +
        '&redirect_name={}'.format(app.config['GLOBUS_CLIENT_APP_NAME']))

    # Redirect the user to the Globus Auth logout page
    return redirect(globus_logout_url)


####################################################################################################
## Register error handlers
####################################################################################################

# Error handler for 400 Bad Request with custom error message
@app.errorhandler(400)
def http_bad_request(e):
    return jsonify(error=str(e)), 400

# Error handler for 500 Internal Server Error with custom error message
@app.errorhandler(500)
def http_internal_server_error(e):
    return jsonify(error=str(e)), 500


####################################################################################################
## Ingest API Endpoints
####################################################################################################


"""
File upload handling for Donor and Sample

Returns
-------
json
    A JSON containing the temp file id
"""
@app.route('/file-upload', methods=['POST'])
def upload_file():
    # Check if the post request has the file part
    if 'file' not in request.files:
        bad_request_error('No file part')

    file = request.files['file']

    if file.filename == '':
        bad_request_error('No selected file')

    try:
        temp_id = file_upload_helper_instance.save_temp_file(file)
        rspn_data = {
            "temp_file_id": temp_id
        }

        return jsonify(rspn_data), 201
    except Exception as e:
        # Log the full stack trace, prepend a line with our message
        msg = "Failed to upload files"
        logger.exception(msg)
        internal_server_error(msg)

"""
File commit triggered by entity-api trigger method for Donor/Sample/Dataset

Donor: image files
Sample: image files and metadata files
Dataset: only the one thumbnail file

This call also creates the symbolic from the file uuid dir under uploads
to the assets dir so the uploaded files can be exposed via gateway's file assets service

Returns
-------
json
    A JSON containing the file uuid info
"""
@app.route('/file-commit', methods=['POST'])
def commit_file():
    # Always expect a json body
    require_json(request)

    # Parse incoming json string into json data(python dict object)
    json_data_dict = request.get_json()

    temp_file_id = json_data_dict['temp_file_id']
    entity_uuid = json_data_dict['entity_uuid']
    user_token = json_data_dict['user_token']

    file_uuid_info = file_upload_helper_instance.commit_file(temp_file_id, entity_uuid, user_token)
    filename = file_uuid_info['filename']
    file_uuid = file_uuid_info['file_uuid']

    # Link the uploaded file uuid dir to assets
    # /hive/hubmap/hm_uploads/<entity_uuid>/<file_uuid>/<filename> (for PROD)
    source_file_path = os.path.join(str(app.config['FILE_UPLOAD_DIR']), entity_uuid, file_uuid, filename)
    # /hive/hubmap/assets/<file_uuid>/<filename> (for PROD)
    target_file_dir = os.path.join(str(app.config['HUBMAP_WEBSERVICE_FILEPATH']), file_uuid)
    target_file_path = os.path.join(target_file_dir, filename)

    # Create the file_uuid directory under assets dir
    # and a symbolic link to the uploaded file
    try:
        Path(target_file_dir).mkdir(parents=True, exist_ok=True)
        os.symlink(source_file_path, target_file_path)
    except Exception as e:
        logger.exception(f"Failed to create the symbolic link from {source_file_path} to {target_file_path}")

    # Send back the updated file_uuid_info
    return jsonify(file_uuid_info)

"""
File removal triggered by entity-api trigger method for Donor/Sample/Dataset
during entity update

Donor: image files
Sample: image files and metadata files
Dataset: only the one thumbnail file

Returns
-------
json
    A JSON list containing the updated files info
    It's an empty list for Dataset since there's only one thumbnail file
"""
@app.route('/file-remove', methods=['POST'])
def remove_file():
    # Always expect a json body
    require_json(request)

    # Parse incoming json string into json data(python dict object)
    json_data_dict = request.get_json()

    entity_uuid = json_data_dict['entity_uuid']
    file_uuids = json_data_dict['file_uuids']
    files_info_list = json_data_dict['files_info_list']

    # `upload_dir` is already normalized with trailing slash
    entity_upload_dir = file_upload_helper_instance.upload_dir + entity_uuid + os.sep

    # Remove the physical files from the file system
    for file_uuid in file_uuids:
        # Get back the updated files_info_list
        files_info_list = file_upload_helper_instance.remove_file(entity_upload_dir, file_uuid, files_info_list)
    
        # Also remove the dir contains the symlink to the uploaded file under assets
        # /hive/hubmap/assets/<file_uuid> (for PROD)
        assets_file_dir = os.path.join(str(app.config['HUBMAP_WEBSERVICE_FILEPATH']), file_uuid)
        # Delete an entire directory tree
        # path must point to a directory (but not a symbolic link to a directory)
        rmtree(assets_file_dir)

    # Send back the updated files_info_list
    return jsonify(files_info_list)


@app.route('/datasets/<ds_uuid>/file-system-abs-path', methods = ['GET'])
def get_file_system_absolute_path(ds_uuid):
    try:
        dset = __get_entity(ds_uuid, auth_header = request.headers.get("AUTHORIZATION"))
        ent_type = __get_dict_prop(dset, 'entity_type')
        group_uuid = __get_dict_prop(dset, 'group_uuid')
        is_phi = __get_dict_prop(dset, 'contains_human_genetic_sequences')
        if ent_type is None or not ent_type.lower().strip() == 'dataset':
            return Response(f"Entity with uuid:{ds_uuid} is not a Dataset", 400)
        if group_uuid is None:
            return Response(f"Error: Unable to find group uuid on dataset {ds_uuid}", 400)
        if is_phi is None:
            return Response(f"Error: contains_human_genetic_sequences is not set on dataset {ds_uuid}", 400)
        ingest_helper = IngestFileHelper(app.config)
        path = ingest_helper.get_dataset_directory_absolute_path(dset, group_uuid, ds_uuid)
        return jsonify ({'path': path}), 200    
    except HTTPException as hte:
        return Response(f"Error while getting file-system-abs-path for {ds_uuid}: " + hte.get_description(), hte.get_status_code())
    except Exception as e:
        logger.error(e, exc_info=True)
        return Response(f"Unexpected error while retrieving entity {ds_uuid}: " + str(e), 500)

#passthrough method to call mirror method on entity-api
#this is need by ingest-pipeline that can only call 
#methods via http (running on the same machine for security reasons)
#and ingest-api will for the foreseeable future run on the same 
#machine
@app.route('/entities/<entity_uuid>', methods = ['GET'])
#@secured(groups="HuBMAP-read")
def get_entity(entity_uuid):
    try:
        entity = __get_entity(entity_uuid, auth_header = request.headers.get("AUTHORIZATION"))
        return jsonify (entity), 200    
    except HTTPException as hte:
        return Response(hte.get_description(), hte.get_status_code())
    except Exception as e:
        logger.error(e, exc_info=True)
        return Response(f"Unexpected error while retrieving entity {entity_uuid}: " + str(e), 500)


# Create derived dataset
"""
Input JSON example with "source_dataset_uuid" being an array of uuids:
{
"source_dataset_uuid":["6e24ba7b41725e4b06630192476f8364", "hyt0tse652d3c4f22ace7f21fd64208ac"],
"derived_dataset_name":"Test derived dataset 1",
"derived_dataset_types":["QX11", "xxx"]
}

OR with "source_dataset_uuid" being a single uuid string to support past cases:

{
"source_dataset_uuid": "6e24ba7b41725e4b06630192476f8364",
"derived_dataset_name":"Test derived dataset 1",
"derived_dataset_types":["QX11", "xxx"]
}

Output JSON example:
{
    "derived_dataset_uuid": "78462470866bdda77deaaebe21ae7151",
    "full_path": "/hive/hubmap-dev/data/consortium/IEC Testing Group/78462470866bdda77deaaebe21ae7151",
    "group_display_name": "IEC Testing Group",
    "group_uuid": "5bd084c8-edc2-11e8-802f-0e368f3075e8"
}
"""
@app.route('/datasets/derived', methods=['POST'])
#@secured(groups="HuBMAP-read")
def create_derived_dataset():
    # Token is required
    nexus_token = None
    try:
        nexus_token = AuthHelper.parseAuthorizationTokens(request.headers)
    except Exception:
        internal_server_error("Unable to parse globus token from request header")

    require_json(request)
    
    json_data = request.json

    logger.info("++++++++++Calling /datasets/derived")
    logger.info("++++++++++Request:" + json.dumps(json_data))

    if 'source_dataset_uuids' not in json_data:
        bad_request_error("The 'source_dataset_uuids' property is required.")
    
    if 'derived_dataset_name' not in json_data:
        bad_request_error("The 'derived_dataset_name' property is required.")

    if 'derived_dataset_types' not in json_data:
        bad_request_error("The 'derived_dataset_types' property is required.")

    # source_dataset_uuids can either be a single uuid string OR a json array
    if not isinstance(json_data['source_dataset_uuids'], (str, list)):
        bad_request_error("The 'source_dataset_uuids' must either be a json string or an array")

    # Ensure the derived_dataset_types is json array
    if not isinstance(json_data['derived_dataset_types'], list):
        bad_request_error("The 'derived_dataset_types' must be a json array")

    # Ensure the arrays are not empty
    if isinstance(json_data['source_dataset_uuids'], list) and len(json_data['source_dataset_uuids']) == 0:
        bad_request_error("The 'source_dataset_uuids' can not be an empty array")

    if len(json_data['derived_dataset_types']) == 0:
        bad_request_error("The 'derived_dataset_types' can not be an empty array")

    try:
        dataset = Dataset(app.config)
        new_record = dataset.create_derived_datastage(nexus_token, json_data)

        return jsonify( new_record ), 201
    except HTTPException as hte:
        status_code = hte.get_status_code()
        response_text = hte.get_description()

        if status_code == 400:
            bad_request_error(response_text)
        elif status_code == 401:
            unauthorized_error(response_text)
        elif status_code == 404:
            not_found_error(response_text)
        elif status_code == 500:
            internal_server_error(response_text)
        else:
            return Response(response_text, status_code)
    except Exception as e:
        logger.error(e, exc_info=True)
        internal_server_error("Unexpected error while creating derived dataset: " + str(e))        


@app.route('/datasets', methods=['POST'])
def create_datastage():
    if not request.is_json:
        return Response("json request required", 400)    
    try:
        dataset_request = request.json
        auth_helper = AuthHelper.configured_instance(app.config['APP_CLIENT_ID'], app.config['APP_CLIENT_SECRET'])
        auth_tokens = auth_helper.getAuthorizationTokens(request.headers)
        if isinstance(auth_tokens, Response):
            return(auth_tokens)
        elif isinstance(auth_tokens, str):
            token = auth_tokens
        elif 'nexus_token' in auth_tokens:
            token = auth_tokens['nexus_token']
        else:
            return(Response("Valid nexus auth token required", 401))
        
        requested_group_uuid = None
        if 'group_uuid' in dataset_request:
            requested_group_uuid = dataset_request['group_uuid']
        
        ingest_helper = IngestFileHelper(app.config)
        requested_group_uuid = auth_helper.get_write_group_uuid(token, requested_group_uuid)
        dataset_request['group_uuid'] = requested_group_uuid            
        post_url = commons_file_helper.ensureTrailingSlashURL(app.config['ENTITY_WEBSERVICE_URL']) + 'entities/dataset'
        response = requests.post(post_url, json = dataset_request, headers = {'Authorization': 'Bearer ' + token, 'X-Hubmap-Application':'ingest-api' }, verify = False)
        if response.status_code != 200:
            return Response(response.text, response.status_code)
        new_dataset = response.json()
        
        ingest_helper.create_dataset_directory(new_dataset, requested_group_uuid, new_dataset['uuid'])

        return jsonify(new_dataset)
    except HTTPException as hte:
        return Response(hte.get_description(), hte.get_status_code())
    except Exception as e:
        logger.error(e, exc_info=True)
        return Response("Unexpected error while creating a dataset: " + str(e) + "  Check the logs", 500)        

# Needs to be triggered in the workflow or manually?!
@app.route('/datasets/<identifier>/publish', methods = ['PUT'])
@secured(groups="HuBMAP-read")
def publish_datastage(identifier):
    try:
        auth_helper = AuthHelper.configured_instance(app.config['APP_CLIENT_ID'], app.config['APP_CLIENT_SECRET'])
        user_info = auth_helper.getUserInfoUsingRequest(request, getGroups = True)
        if user_info is None:
            return Response("Unable to obtain user information for auth token", 401)
        if isinstance(user_info, Response):
            return user_info
        
        if 'hmgroupids' not in user_info:
            return Response("User has no valid group information to authorize publication.", 403)
        if data_admin_group_uuid not in user_info['hmgroupids']:
            return Response("User must be a member of the HuBMAP Data Admin group to publish data.", 403)

        if identifier is None or len(identifier) == 0:
            abort(400, jsonify( { 'error': 'identifier parameter is required to publish a dataset' } ))

        r = requests.get(app.config['UUID_WEBSERVICE_URL'] + "/" + identifier, headers={'Authorization': request.headers["AUTHORIZATION"]})
        if r.ok is False:
            raise ValueError("Cannot find specimen with identifier: " + identifier)
        dataset_uuid = json.loads(r.text)['hm_uuid']

        suspend_indexing_and_acls = string_helper.isYes(request.args.get('suspend-indexing-and-acls'))
        no_indexing_and_acls = False
        if suspend_indexing_and_acls:
            no_indexing_and_acls = True

        donors_to_reindex = []
        with neo4j_driver_instance.session() as neo_session:
            #recds = session.run("Match () Return 1 Limit 1")
            #for recd in recds:
            #    if recd[0] == 1:
            #        is_connected = True
            #    else:
            #        is_connected = False

            #look at all of the ancestors
            #gather uuids of ancestors that need to be switched to public access_level
            #grab the id of the donor ancestor to use for reindexing
            q = f"MATCH (dataset:Dataset {{uuid: '{dataset_uuid}'}})<-[:ACTIVITY_OUTPUT]-(e1)<-[:ACTIVITY_INPUT|ACTIVITY_OUTPUT*]-(all_ancestors:Entity) RETURN distinct all_ancestors.uuid as uuid, all_ancestors.entity_type as entity_type, all_ancestors.data_types as data_types, all_ancestors.data_access_level as data_access_level, all_ancestors.status as status"
            rval = neo_session.run(q).data()
            uuids_for_public = []
            donor_uuid = None
            for node in rval:
                uuid = node['uuid']
                entity_type = node['entity_type']
                data_access_level = node['data_access_level']
                status = node['status']
                if entity_type == 'Sample':
                    if data_access_level != 'public':
                        uuids_for_public.append(uuid)
                elif entity_type == 'Donor':
                    donor_uuid = uuid
                    donors_to_reindex.append(uuid)
                    if data_access_level != 'public':
                        uuids_for_public.append(uuid)
                elif entity_type == 'Dataset':
                    if status == 'Published':
                        pass # TODO: Enable the commented code once the integration work with pipeline has been completed for story #354.
                        # nexus_token = app_manager.nexus_token_from_request_headers(request.headers)
                        # dataset_helper = DatasetHelper()
                        # dataset_title = dataset_helper.generate_dataset_title(node, nexus_token)
                        #
                        # datacite_doi_helper = DataCiteDoiHelper()
                        # datacite_doi_helper.create_dataset_draft_doi(node, dataset_title)
                        # # This will make the draft DQI created above 'findable'....
                        # datacite_doi_helper.move_doi_state_from_draft_to_findable(node, nexus_token)
                    else:
                        return Response(f"{dataset_uuid} has an ancestor dataset that has not been Published. Will not Publish. Ancestor dataset is: {uuid}", 400)
            
            if donor_uuid is None:
                return Response(f"{dataset_uuid}: no donor found for dataset, will not Publish")
            
            #get info for the dataset to be published
            q = f"MATCH (e:Dataset {{uuid: '{dataset_uuid}'}}) RETURN e.uuid as uuid, e.entity_type as entitytype, e.status as status, e.data_access_level as data_access_level, e.group_uuid as group_uuid"
            rval = neo_session.run(q).data()
            dataset_status = rval[0]['status']
            dataset_entitytype = rval[0]['entitytype']
            dataset_data_access_level = rval[0]['data_access_level']
            dataset_group_uuid = rval[0]['group_uuid']
            if dataset_entitytype != 'Dataset':
                return Response(f"{dataset_uuid} is not a dataset will not Publish, entity type is {dataset_entitytype}", 400)
            if not dataset_status == 'QA':
                return Response(f"{dataset_uuid} is not in QA state will not Publish, status is {dataset_status}", 400)
            
            ingest_helper = IngestFileHelper(app.config)
            
            data_access_level = dataset_data_access_level
            #if consortium access level convert to public dataset, if protected access leave it protected
            if dataset_data_access_level == 'consortium':
                #before moving check to see if there is currently a link for the dataset in the assets directory
                asset_dir = ingest_helper.dataset_asset_directory_absolute_path(dataset_uuid)
                asset_dir_exists = os.path.exists(asset_dir)
                ingest_helper.move_dataset_files_for_publishing(dataset_uuid, dataset_group_uuid, 'consortium')
                uuids_for_public.append(dataset_uuid)
                data_access_level = 'public'
                if asset_dir_exists:
                    ingest_helper.relink_to_public(dataset_uuid)
            
            acls_cmd = ingest_helper.set_dataset_permissions(dataset_uuid, dataset_group_uuid, data_access_level, True, no_indexing_and_acls)
            
            #set dataset status to published and set the last modified user info and user who published
            update_q = "match (e:Entity {uuid:'" + dataset_uuid + "'}) set e.status = 'Published', e.last_modified_user_sub = '" + user_info['sub'] + "', e.last_modified_user_email = '" + user_info['email'] + "', e.last_modified_user_displayname = '" + user_info['name'] + "', e.last_modified_timestamp = TIMESTAMP(), e.published_timestamp = TIMESTAMP(), e.published_user_email = '" + user_info['email'] + "', e.published_user_sub = '" + user_info['sub'] + "', e.published_user_displayname = '" + user_info['name'] + "'"
            logger.info(dataset_uuid + "\t" + dataset_uuid + "\tNEO4J-update-base-dataset\t" + update_q)
            neo_session.run(update_q)
    
            #if all else worked set the list of ids to public that need to be public
            if len(uuids_for_public) > 0:
                id_list = string_helper.listToCommaSeparated(uuids_for_public, quoteChar = "'")
                update_q = "match (e:Entity) where e.uuid in [" + id_list + "] set e.data_access_level = 'public'"
                logger.info(identifier + "\t" + dataset_uuid + "\tNEO4J-update-ancestors\t" + update_q)
                neo_session.run(update_q)
                    
        if no_indexing_and_acls:
            r_val = {'acl_cmd': acls_cmd, 'donors_for_indexing': donors_to_reindex}
        else:
            r_val = {'acl_cmd': '', 'donors_for_indexing': []}

        if not no_indexing_and_acls:
            for donor_uuid in donors_to_reindex:
                try:
                    rspn = requests.put(app.config['SEARCH_WEBSERVICE_URL'] + "/reindex/" + donor_uuid, headers={'Authorization': request.headers["AUTHORIZATION"]})
                    logger.info(f"Publishing {identifier} indexed donor {donor_uuid} with status {rspn.status_code}")
                except:
                    logger.exception(f"While publishing {identifier} Error happened when calling reindex web service for donor {donor_uuid}")
                        
        return Response(json.dumps(r_val), 200, mimetype='application/json')                    

    except HTTPException as hte:
        return Response(hte.get_description(), hte.get_status_code())
    except Exception as e:
        logger.error(e, exc_info=True)
        return Response("Unexpected error while creating a dataset: " + str(e) + "  Check the logs", 500)    

    
    return Response("This method is not implemented. Use manual publication script", 501)

             
@app.route('/datasets/<uuid>/status/<new_status>', methods = ['PUT'])
#@secured(groups="HuBMAP-read")
def update_dataset_status(uuid, new_status):
    if uuid == None or len(uuid) == 0:
        abort(400, jsonify( { 'error': 'uuid parameter is required to change a dataset status' } ))
    if str(new_status) not in HubmapConst.DATASET_STATUS_OPTIONS:
        abort(400, jsonify( { 'error': 'dataset status: ' + str(new_status) + ' is not a valid status.' } ))
    conn = None
    try:
        logger.info(f"++++++++++Called /datasets/{uuid}/{new_status}")

        dataset = Dataset(app.config)
        status_obj = dataset.set_status(neo4j_driver_instance, uuid, new_status)
        conn.close()

        print('Before reindex call in update_dataset_status')
        try:
            auth_headers = {'Authorization': request.headers["AUTHORIZATION"]}
            #reindex this node in elasticsearch
            rspn = requests.put(app.config['SEARCH_WEBSERVICE_URL'] + "/reindex/" + uuid, headers=auth_headers)
        except:
            print('Error occurred when call the reindex web service')

        return jsonify( { 'result' : status_obj } ), 200
    
    except ValueError as ve:
        print('ERROR: ' + str(ve))
        abort(404, jsonify( { 'error': str(ve) } ))
        
    except:
        msg = 'An error occurred: '
        for x in sys.exc_info():
            msg += str(x)
        print (msg)
        abort(400, msg)
    # finally:
    #     if conn != None:
    #         if conn.get_driver().closed() == False:
    #             conn.close()


@app.route('/datasets/<uuid>/verifytitleinfo', methods=['GET'])
# @secured(groups="HuBMAP-read")
def verify_dataset_title_info(uuid: str) -> object:
    try:
        UUID(uuid)
    except ValueError:
        abort(400, jsonify({'error': 'parameter uuid of dataset is required'}))
    try:
        result_array = app_manager.verify_dataset_title_info(uuid, request.headers)
        return jsonify({'verification_errors': result_array}), 200

    except HTTPException as hte:
        return Response(hte.get_description(), hte.get_status_code())

    except ValueError as ve:
        logger.error(str(ve))
        return jsonify({'error': str(ve)}), 400

    except Exception as e:
        logger.error(e, exc_info=True)
        return Response("Unexpected error: " + str(e), 500)


# Called by "data ingest pipeline" to update status of dataset...
@app.route('/datasets/status', methods = ['PUT'])
# @secured(groups="HuBMAP-read")
def update_ingest_status():
    if not request.json:
        abort(400, jsonify( { 'error': 'no data found cannot process update' } ))
    
    try:
        entity_api = EntityApi(app_manager.nexus_token_from_request_headers(request.headers),
                               commons_file_helper.removeTrailingSlashURL(app.config['ENTITY_WEBSERVICE_URL']))

        return app_manager.update_ingest_status_title_thumbnail(app.config, 
                                                                request.json, 
                                                                request.headers, 
                                                                entity_api,
                                                                file_upload_helper_instance)
    except HTTPException as hte:
        return Response(hte.get_description(), hte.get_status_code())
    except ValueError as ve:
        logger.error(str(ve))
        return jsonify({'error' : str(ve)}), 400
    except Exception as e:
        logger.error(e, exc_info=True)
        return Response("Unexpected error while saving dataset: " + str(e), 500)     


@app.route('/datasets/<uuid>/submit', methods = ['PUT'])
def submit_dataset(uuid):
    if not request.is_json:
        return Response("json request required", 400)
    try:
        dataset_request = request.json
        auth_helper = AuthHelper.configured_instance(app.config['APP_CLIENT_ID'], app.config['APP_CLIENT_SECRET'])
        ingest_helper = IngestFileHelper(app.config)
        auth_tokens = auth_helper.getAuthorizationTokens(request.headers)
        if isinstance(auth_tokens, Response):
            return(auth_tokens)
        elif isinstance(auth_tokens, str):
            token = auth_tokens
        elif 'nexus_token' in auth_tokens:
            token = auth_tokens['nexus_token']
        else:
            return(Response("Valid nexus auth token required", 401))
 
        if 'group_uuid' in dataset_request:
            return Response("Cannot specify group_uuid.  The group ownership cannot be changed after an entity has been created.", 400)
      
        with neo4j_driver_instance.session() as session:
            #query Neo4j db to get the group_uuid
            stmt = "match (d:Dataset {uuid:'" + uuid.strip() + "'}) return d.group_uuid as group_uuid"
            recds = session.run(stmt)
            #this assumes there is only one result returned, but we use the for loop
            #here because standard list (len, [idx]) operators don't work with
            #the neo4j record list object
            count = 0
            group_uuid = None
            for record in recds:
                count = count + 1
                group_uuid = record.get('group_uuid', None) 
                if group_uuid == None:
                    return Response(f"Unable to process submit.  group_uuid not found on entity:{uuid}", 400)
            if count == 0: return Response(f"Dataset with uuid:{uuid} not found.", 404) 
 
        user_info = auth_helper.getUserInfo(token, getGroups=True)
        if isinstance(user_info, Response): return user_info
        if not 'hmgroupids' in user_info:
            return Response("user not authorized to submit data, unable to retrieve any group information", 403)
        if not data_admin_group_uuid in user_info['hmgroupids']:
            return Response("user not authorized to submit data, must be a member of the HuBMAP-Data-Admin group", 403)

        # TODO: Temp fix till we can get this in the "Validation Pipeline"... add the validation code here... If it returns any errors fail out of this. Return 412 Precondition Failed with the errors in the description.
        pipeline_url = commons_file_helper.ensureTrailingSlashURL(app.config['INGEST_PIPELINE_URL']) + 'request_ingest'
        r = requests.post(pipeline_url, json={"submission_id" : "{uuid}".format(uuid=uuid),
                                     "process" : app.config['INGEST_PIPELINE_DEFAULT_PROCESS'],
                                              "full_path": ingest_helper.get_dataset_directory_absolute_path(dataset_request, group_uuid, uuid),
                                     "provider": "{group_name}".format(group_name=AuthHelper.getGroupDisplayName(group_uuid))}, 
                                          headers={'Content-Type':'application/json', 'Authorization': 'Bearer {token}'.format(token=AuthHelper.instance().getProcessSecret() )}, verify=False)
        if r.ok == True:
            """expect data like this:
            {"ingest_id": "abc123", "run_id": "run_657-xyz", "overall_file_count": "99", "top_folder_contents": "["IMS", "processed_microscopy","raw_microscopy","VAN0001-RK-1-spatial_meta.txt"]"}
            """
            data = json.loads(r.content.decode())
            submission_data = data['response']
            dataset_request[HubmapConst.DATASET_INGEST_ID_ATTRIBUTE] = submission_data['ingest_id']
            dataset_request[HubmapConst.DATASET_RUN_ID] = submission_data['run_id']
        else:
            logger.error('Failed call to AirFlow HTTP Response: ' + str(r.status_code) + ' msg: ' + str(r.text)) 
            return Response("Ingest pipeline failed: " + str(r.text), r.status_code)
        
        dataset_request['status'] = 'Processing'
        put_url = commons_file_helper.ensureTrailingSlashURL(app.config['ENTITY_WEBSERVICE_URL']) + 'entities/' + uuid
        response = requests.put(put_url, json = dataset_request, headers = {'Authorization': 'Bearer ' + token, 'X-Hubmap-Application':'ingest-api' }, verify = False)
        if not response.status_code == 200:
            logger.error(f"call to {put_url} failed with code:{response.status_code} message:" + response.text)
            return Response(response.text, response.status_code)
        updated_dataset = response.json()
        return jsonify(updated_dataset)
    except HTTPException as hte:
        return Response(hte.get_description(), hte.get_status_code())
    except Exception as e:
        logger.error(e, exc_info=True)
        return Response("Unexpected error while creating a dataset: " + str(e) + "  Check the logs", 500)        
 

####################################################################################################
## Uploads API Endpoints
####################################################################################################

# This creates a new protected Uploads folder once a user creates a new Uploads datagroup
#
#
# example url:  https://my.endpoint.server/uploads
# inputs:
#      - The title of the new folder
#      - The UUID
#      - A valid nexus token in a authorization bearer header
#
# returns
#      200 json with Details about the new folder (@TODO: paste in once authed again)
#      400 if invalid json sent
#      401 if user does not have hubmap read access or the token is invalid
#
# Example json response: 
#                  {{
#                         "created_by_user_displayname": "Eris Pink",
#                         "created_by_user_email": "mycoolemail@aolonline.co",
#                         "created_by_user_sub": "12345678-abba-2468-wdwa-6484IDKSGGFF",
#                         "created_timestamp": 1587414020,
#                         "entity_type": "Upload",
#                         "group_name": "IEC Testing Group",
#                         "group_uuid": "UUID-OF-GROUP-HERE-0e006b0001e9",
#                         "hubmap_id": "HBM420.LTRS.999",
#                         "last_modified_timestamp": 1587414020,
#                         "last_modified_user_displayname": "E Pink",
#                         "last_modified_user_email": "Jmycoolemail@aolonline.co",
#                         "last_modified_user_sub": "76f777all-abba-6971-hehe-125ea519865",
#                         "status": "New",
#                         "title": "TestTitle",
#                         "uuid": "4a583209bfe9ad6cda851d913ac44833915"
#                    }

@app.route('/uploads', methods=['POST'])
def create_uploadstage():
    if not request.is_json:
        return Response("json request required", 400)    
    try:
        upload_request = request.json
        auth_helper = AuthHelper.configured_instance(app.config['APP_CLIENT_ID'], app.config['APP_CLIENT_SECRET'])
        auth_tokens = auth_helper.getAuthorizationTokens(request.headers)
        if isinstance(auth_tokens, Response):
            return(auth_tokens)
        elif isinstance(auth_tokens, str):
            token = auth_tokens
        elif 'nexus_token' in auth_tokens:
            token = auth_tokens['nexus_token']
        else:
            return(Response("Valid nexus auth token required", 401))
        
        requested_group_uuid = None
        if 'group_uuid' in upload_request:
            requested_group_uuid = upload_request['group_uuid']
        
        ingest_helper = IngestFileHelper(app.config)
        requested_group_uuid = auth_helper.get_write_group_uuid(token, requested_group_uuid)
        upload_request['group_uuid'] = requested_group_uuid            
        post_url = commons_file_helper.ensureTrailingSlashURL(app.config['ENTITY_WEBSERVICE_URL']) + 'entities/upload'
        response = requests.post(post_url, json = upload_request, headers = {'Authorization': 'Bearer ' + token, 'X-Hubmap-Application':'ingest-api' }, verify = False)
        if response.status_code != 200:
            return Response(response.text, response.status_code)
        new_upload = response.json()
        ingest_helper.create_upload_directory(new_upload, requested_group_uuid, new_upload['uuid'])
        return jsonify(new_upload)
    except HTTPException as hte:
        return Response(hte.get_description(), hte.get_status_code())
    except Exception as e:
        logger.error(e, exc_info=True)
        return Response("Unexpected error while creating a upload: " + str(e) + "  Check the logs", 500)        

#method to zte an Upload
#saves the upload then calls the validate workflow via
#AirFlow interface 
@app.route('/uploads/<upload_uuid>/validate', methods=['PUT'])
def validate_upload(upload_uuid):
    if not request.is_json:
        return Response("json request required", 400)

    upload_changes = request.json
    
    #get auth info to use in other calls
    #add the app specific header info
    auth_headers = {'Authorization': request.headers["AUTHORIZATION"], 'X-Hubmap-Application':'ingest-api'} 

    #update the Upload with any changes from the request
    #and change the status to "Processing", the validate
    #pipeline will update the status when finished
    upload_changes['status'] = 'Processing'
    update_url = commons_file_helper.ensureTrailingSlashURL(app.config['ENTITY_WEBSERVICE_URL']) + 'entities/' + upload_uuid
    resp = requests.put(update_url, headers=auth_headers)
    if resp.status_code >= 300:
        return Response(resp.text, resp.status_code)
    
    #call the AirFlow validation workflow
    validate_url = commons_file_helper.ensureTrailingSlashURL(app.config['INGEST_PIPELINE_URL']) + 'uploads/' + upload_uuid + "/validate"
    resp = requests.put(validate_url, headers=auth_headers)
    if resp.status_code >= 300:
        return Response(resp.text, resp.status_code)
    

@app.route('/metadata/usergroups', methods = ['GET'])
@secured(groups="HuBMAP-read")
def user_group_list():
    token = str(request.headers["AUTHORIZATION"])[7:]
    try:
        auth_helper = AuthHelper.configured_instance(app.config['APP_CLIENT_ID'], app.config['APP_CLIENT_SECRET'])        
        group_list = auth_helper.get_user_groups_deprecated(token)
        return jsonify( {'groups' : group_list}), 200
    except HTTPException as hte:
        return Response(hte.get_description(), hte.get_status_code())
    except Exception as e:
        logger.error(e, exc_info=True)
        return Response("Unexpected error while creating a dataset: " + str(e) + "  Check the logs", 500)        

@app.route('/metadata/userroles', methods = ['GET'])
@secured(groups="HuBMAP-read")
def user_role_list():
    token = str(request.headers["AUTHORIZATION"])[7:]
    try:
        auth_helper = AuthHelper.configured_instance(app.config['APP_CLIENT_ID'], app.config['APP_CLIENT_SECRET'])                
        role_list = auth_helper.get_user_roles_deprecated(token)
        
        #temp code!!
        #role_list = []
        
        return jsonify( {'roles' : role_list}), 200
    except HTTPException as hte:
        return Response(hte.get_description(), hte.get_status_code())
    except Exception as e:
        logger.error(e, exc_info=True)
        return Response("Unexpected error while creating a dataset: " + str(e) + "  Check the logs", 500)        


@app.route('/specimens/<identifier>/ingest-group-ids', methods=['GET'])
@secured(groups="HuBMAP-read")
def get_specimen_ingest_group_ids(identifier):
    if identifier == None:
        abort(400)
    if len(identifier) == 0:
        abort(400)

    conn = None
    try:
        token = str(request.headers["AUTHORIZATION"])[7:]
        r = requests.get(app.config['UUID_WEBSERVICE_URL'] + "/" + identifier, headers={'Authorization': 'Bearer ' + token })
        if r.ok == False:
            raise ValueError("Cannot find specimen with identifier: " + identifier)
        uuid = json.loads(r.text)['hm_uuid']

        siblingid_list = Specimen.get_ingest_group_list(neo4j_driver_instance, uuid)
        return jsonify({'ingest_group_ids': siblingid_list}), 200 

    except AuthError as e:
        print(e)
        return Response('token is invalid', 401)
    except:
        msg = 'An error occurred: '
        for x in sys.exc_info():
            msg += str(x)
        abort(400, msg)
    # finally:
    #     if conn != None:
    #         if conn.get_driver().closed() == False:
    #             conn.close()



#given a hubmap uuid and a valid Globus token returns, as json the attribute has_write_priv with
#value true if the user has write access to the entity.
#   has_write_priv- denotes if user has write permission for a given entity
#                   true if a user is a member of the group that the entity is a member of or
#                   the user is a member of the Data Admin group, except in the case where
#                   the entity is public or has been published, in which case no one can write
#                   in the case of a data Upload, this denotes the ability to save and validate the data.
#  has_submit_priv- denotes if a user has permission to submit a dataset or data Upload.
#                   true only if the Dataset is in the New state and the user is a member of the
#                   Data Admin group
# has_publish_priv- denotes if a user has permission to publish a Dataset
#                   true only if the Dataset is in the QA state and the user is a member of the
#                   Data Admin group
#
# example url:  https://my.endpoint.server/entities/a5659553c04f6ccbe54ff073b071f349/allowable-edit-states
# inputs:
#      - The uuid of a HuBMAP entity (Donor, Sample or Dataset) as a URL path parameter
#      - A valid nexus token in a authorization bearer header
#
# returns
#      200 json with attributes for has_write_priv, has_submit_priv and has_publish_priv each true
#          if the user can perform the specific function for the provided entity id
#      400 if invalid hubmap uuid provided or no group_uuid found for the entity
#      401 if user does not have hubmap read access or the token is invalid
#      404 if the uuid is not found
#
# Example json response: 
#                  {
#                      "has_write_priv": true,
#                      "has_submit_priv": false,
#                      "has_publish_priv": false,
#                      "has_admin_priv": false
#                  }

@app.route('/entities/<hmuuid>/allowable-edit-states', methods = ['GET'])
@secured(groups="HuBMAP-read")
def allowable_edit_states(hmuuid):
    logger.info("***** HI THERE ******************")
    #if no uuid provided send back a 400
    if hmuuid == None or len(hmuuid) == 0:
        abort(400, jsonify( { 'error': 'hmuuid (HuBMAP UUID) parameter is required.' } ))

    try:
        #the Globus nexus auth token will be in the AUTHORIZATION section of the header
        token = str(request.headers["AUTHORIZATION"])[7:]
        
        #get a connection to Neo4j db
        with neo4j_driver_instance.session() as session:
            #query Neo4j db to find the entity
            stmt = "match (e:Entity {uuid:'" + hmuuid.strip() + "'}) return e.group_uuid, e.entity_type, e.data_access_level, e.status"
            recds = session.run(stmt)
            #this assumes there is only one result returned, but we use the for loop
            #here because standard list (len, [idx]) operators don't work with
            #the neo4j record list object
            count = 0
<<<<<<< HEAD
            r_val = {"has_write_priv":False, "has_submit_priv":False, "has_publish_priv":False, "has_admin_priv":False }
=======
            r_val = {"has_write_priv":False, "has_submit_priv":False, "has_publish_priv":False, "has_admin_priv": False}
>>>>>>> 708d351f
            for record in recds:
                count = count + 1
                if record.get('e.group_uuid', None) != None:
                    #get user info, make sure it has group information associated
                    user_info = auth_helper_instance.getUserInfo(token, True)
                    if user_info is None:
                        return Response("Unable to obtain user information for auth token", 401)
                    if not 'hmgroupids' in user_info:
                        return Response(json.dumps(r_val), 200, mimetype='application/json')
                    group_uuid = record.get('e.group_uuid', None)
                    data_access_level = record.get('e.data_access_level', None)
                    entity_type = record.get('e.entity_type', None)
                    status = record.get('e.status', None)
                    status = status.lower().strip()

                    #compare the group_uuid in the entity to the users list of groups
                    #if the user is a member of the HuBMAP-Data-Admin group,
                    #they have write access to everything and the ability to submit datasets and uploads

                    if data_admin_group_uuid in user_info['hmgroupids']:

                        r_val['has_admin_priv'] = True
                        if not status == 'processing':
                            r_val['has_write_priv'] = True
                        if entity_type == 'dataset':
                            if status == 'new':
                                r_val['has_submit_priv'] = True
                            elif status == 'qa':
                                r_val['has_publish_priv'] = True
                        if entity_type == 'upload':
                            if status in ['new', 'invalid', 'valid', 'error']:
                                r_val['has_submit_priv'] = True
                    #if in the users list of groups return true otherwise false
                    elif group_uuid in user_info['hmgroupids']:
                        if not status == 'processing':
                            r_val['has_write_priv'] = True
                    #if the user is a data_curator they are allowed to save/validate Uploads
                    elif data_curator_group_uuid in user_info['hmgroupids'] and entity_type == 'upload' and not status == 'processing':
                        r_val['has_write_priv'] = True
                    else:
                        r_val['has_write_priv'] = False
                        
                    if isBlank(group_uuid):
                        msg = f"ERROR: unable to obtain a group_uuid from database for entity uuid:{hmuuid} during a call to allowable-edit-states"
                        logger.error(msg)
                        return Response(msg, 500)
                    
                    if isBlank(entity_type):
                        msg = f"ERROR: unable to obtain an entity_type from database for entity uuid:{hmuuid} during a call to allowable-edit-states"
                        logger.error(msg)
                        return Response(msg, 500)
                    
                    entity_type = entity_type.lower().strip()                          
                    if not entity_type == 'upload':
                        if isBlank(data_access_level): 
                            msg = f"ERROR: unable to obtain a data_access_level from database for entity uuid:{hmuuid} during a call to allowable-edit-states"
                            logger.error(msg)
                            return Response(msg, 500)                        
                        else:
                            data_access_level = data_access_level.lower().strip()
                    else:
                        data_access_level = 'protected'
        
                    #if it is published, no write allowed
                    if entity_type == 'dataset' or entity_type == 'upload':
                        if isBlank(status):
                            msg = f"ERROR: unable to obtain status field from db for {entity_type} with uuid:{hmuuid} during a call to allowable-edit-states"
                            logger.error(msg)
                            return Response(msg, 500)
                        
                        if status == 'published' or status == 'reorganized':
                            return Response(json.dumps(r_val), 200, mimetype='application/json')
                    #if the entity is public, no write allowed
                    elif entity_type in ['sample', 'donor']:
                        if data_access_level == 'public':
                            return Response(json.dumps(r_val), 200, mimetype='application/json')

                    else:
                        return Response("Invalid data type " + entity_type + ".", 400)

<<<<<<< HEAD
                    #compare the group_uuid in the entity to the users list of groups
                    #if the user is a member of the HuBMAP-Data-Admin group,
                    #they have write access to everything and the ability to submit datasets and uploads
                    if data_admin_group_uuid in user_info['hmgroupids']:
                        r_val['has_admin_priv'] = True
                        if not status == 'processing':
                            r_val['has_write_priv'] = True
                        if entity_type == 'dataset':
                            if status == 'new':
                                r_val['has_submit_priv'] = True
                            elif status == 'qa':
                                r_val['has_publish_priv'] = True
                        if entity_type == 'upload':
                            if status in ['new', 'invalid', 'valid', 'error']:
                                r_val['has_submit_priv'] = True
                    #if in the users list of groups return true otherwise false
                    elif group_uuid in user_info['hmgroupids']:
                        if not status == 'processing':
                            r_val['has_write_priv'] = True
                    #if the user is a data_curator they are allowed to save/validate Uploads
                    elif data_curator_group_uuid in user_info['hmgroupids'] and entity_type == 'upload' and not status == 'processing':
                        r_val['has_write_priv'] = True
                    else:
                        r_val['has_write_priv'] = False
=======
                    # USER CHECK WAS HERE
>>>>>>> 708d351f
                else:
                    return Response("Entity group uuid not found", 400)
                
            #if we fall through to here without entering the loop the entity was not found
            if count == 0:
                return Response("Entity not found", 404)
            else:
                return Response(json.dumps(r_val), 200, mimetype='application/json')
            
    except AuthError as e:
        print(e)
        return Response('token is invalid', 401)
    except:
        msg = 'An error occurred: '
        for x in sys.exc_info():
            msg += str(x)
        abort(400, msg)


@app.route('/donors/bulk-upload', methods = ['POST'])
def bulk_donors_upload_and_validate():
    file_does_not_exist = False
    file_does_not_exist_msg = ''
    if 'file' not in request.files:
        bad_request_error('No file part')
        file_does_not_exist = True
        file_does_not_exist_msg = 'No file part'
    file = request.files['file']
    if file.filename == '':
        bad_request_error('No selected file')
        file_does_not_exist = True
        file_does_not_exist_msg = "No selected file"
    if file_does_not_exist is True:
        response_body = {"status": "fail", "message": file_does_not_exist_msg}
        return Response(json.dumps(response_body, sort_keys=True), 400, mimetype='application/json')
    if file_does_not_exist is False:
        unsuccessful_upload = False
        unsuccessful_upload_msg = ''
        try:
            temp_id = file_upload_helper_instance.save_temp_file(file)
        except Exception as e:
            unsuccessful_upload = True
            unsuccessful_upload_msg = str(e)
        # uses csv.DictReader to add functionality to tsv file. Can do operations on rows and headers.
        records = []
        headers = []
        file_location = commons_file_helper.ensureTrailingSlash(app.config['FILE_UPLOAD_TEMP_DIR']) + temp_id + os.sep + file.filename
        with open(file_location, newline='') as tsvfile:
            reader = csv.DictReader(tsvfile, delimiter='\t')
            first = True
            for row in reader:
                data_row = {}
                for key in row.keys():
                    if first: headers.append(key)
                    data_row[key] = row[key]
                records.append(data_row)
                if first: first = False
        validfile = validate_donors(headers, records)
        if validfile == True:
            if unsuccessful_upload is False:
                valid_response = {}
                #valid_response['Response'] = "Tsv file valid. File uploaded succesffuly"
                valid_response['temp_id'] = temp_id
                return Response(json.dumps(valid_response, sort_keys=True), 201, mimetype='application/json')
                #return jsonify(valid_response)
            if unsuccessful_upload is True:
                msg = "Failed to upload files"
                logger.exception(msg)
                internal_server_error(msg)
                response_body = {"status": "error", "data": {"File valid but upload failed": unsuccessful_upload_msg}}
                return Response(json.dumps(response_body, sort_keys=True), 500, mimetype='application/json')
        if type(validfile) == list:
            return_validfile = {}
            error_num = 0
            for item in validfile:
                return_validfile[str(error_num)] = str(item)
                error_num = error_num + 1
            #return_validfile = ', '.join(validfile)
            response_body = {"status": "fail", "data": return_validfile}
            return Response(json.dumps(response_body, sort_keys=True), 400, mimetype='application/json')  # The exact format of the return to be determined


@app.route('/donors/bulk', methods=['POST'])
def create_donors_from_bulk():
    request_data = request.get_json()
    token = str(request.headers["AUTHORIZATION"])[7:]
    header = {'Authorization': 'Bearer ' + token}
    temp_id = request_data['temp_id']
    include_group = False
    group_uuid = ''
    if "group_uuid" in request_data:
        group_uuid = request_data['group_uuid']
        include_group = True
    temp_dir = app.config['FILE_UPLOAD_TEMP_DIR']
    tsv_directory = commons_file_helper.ensureTrailingSlash(temp_dir) + temp_id + os.sep
    file_not_found = False
    if not os.path.exists(tsv_directory):
        file_not_found = True
        #raise Exception("Temporary file with id " + temp_id + " does not have a temp directory.")
        return_body = {"status": "fail", "message": f"Temporary file with id {temp_id} does not have a temp directory"}
        return Response(json.dumps(return_body, sort_keys=True), 400, mimetype='application/json')
    if file_not_found is False:
        fcount = 0
        temp_file_name = None
        for tfile in os.listdir(tsv_directory):
            fcount = fcount + 1
            temp_file_name = tfile
        incorrect_file_count = False
        incorrect_file_count_message = ""
        if fcount == 0:
            #raise Exception("File not found for temporary file with id " + temp_id) #how are these getting passed to the front end?
            incorrect_file_count = True
            incorrect_file_count_message = f"File not found in temporary directory /{temp_id}"
        if fcount > 1:
            #raise Exception("Multiple files found in temporary file path for temp file id " + temp_id)
            incorrect_file_count = True
            incorrect_file_count_message = f"Multiple files found in temporary file path /{temp_id}"
        if incorrect_file_count:
            return_response = {"status": "fail", "message": incorrect_file_count_message}
            return Response(json.dumps(return_response, sort_keys=True), 400, mimetype='application/json')
        if incorrect_file_count is False:
            tsvfile_name = tsv_directory + temp_file_name
            records = []
            headers = []
            with open(tsvfile_name, newline= '') as tsvfile:
                reader = csv.DictReader(tsvfile, delimiter='\t')
                first = True
                for row in reader:
                    data_row = {}
                    for key in row.keys():
                        if first:
                            headers.append(key)
                        data_row[key] = row[key]
                    records.append(data_row)
                    if first:
                        first = False
            validfile = validate_donors(headers, records)
            if type(validfile) == list:
                return_validfile = {}
                error_num = 0
                for item in validfile:
                    return_validfile[str(error_num)] = str(item)
                    error_num = error_num + 1
                # return_validfile = ', '.join(validfile)
                response_body = {"status": "fail", "data": return_validfile}
                return Response(json.dumps(response_body, sort_keys=True), 400, mimetype='application/json')
            entity_response = {}
            row_num = 1
            if validfile == True:
                for item in records:
                    item['lab_donor_id'] = item['lab_id']
                    del item['lab_id']
                    item['label'] = item['lab_name']
                    del item['lab_name']
                    item['protocol_url'] = item['selection_protocol']
                    del item['selection_protocol']
                    if include_group:
                        item['group_uuid'] = group_uuid
                    r = requests.post(commons_file_helper.ensureTrailingSlashURL(app.config['ENTITY_WEBSERVICE_URL']) + 'entities/donor', headers=header, json=item)
                    entity_response[row_num] = r.json()
                    row_num = row_num + 1
                #return jsonify(response)
                response = {"status": "success", "data": entity_response}
                return Response(json.dumps(response, sort_keys=True),201, mimetype='application/json')

@app.route('/samples/bulk-upload', methods=['POST'])
def bulk_samples_upload_and_validate():
    token = str(request.headers["AUTHORIZATION"])[7:]
    header = {'Authorization': 'Bearer ' + token}
    file_does_not_exist = False
    file_does_not_exist_msg = ''
    if 'file' not in request.files:
        bad_request_error('No file part')
        file_does_not_exist = True
        file_does_not_exist_msg = 'No file part'
    file = request.files['file']
    if file.filename == '':
        bad_request_error('No selected file')
        file_does_not_exist = True
        file_does_not_exist_msg = "No selected file"
    if file_does_not_exist is True:
        response_body = {"status": "fail", "message": file_does_not_exist_msg}
        return Response(json.dumps(response_body, sort_keys=True), 400, mimetype='application/json')
    temp_id = ''
    if file_does_not_exist is False:
        unsuccessful_upload = False
        unsuccessful_upload_msg = ''
        try:
            temp_id = file_upload_helper_instance.save_temp_file(file)
        except Exception as e:
            unsuccessful_upload = True
            unsuccessful_upload_msg = str(e)

        # uses csv.DictReader to add functionality to tsv file. Can do operations on rows and headers.
        records = []
        headers = []
        file_location = commons_file_helper.ensureTrailingSlash(
            app.config['FILE_UPLOAD_TEMP_DIR']) + temp_id + os.sep + file.filename
        with open(file_location, newline='') as tsvfile:
            reader = csv.DictReader(tsvfile, delimiter='\t')
            first = True
            for row in reader:
                data_row = {}
                for key in row.keys():
                    if first:
                        headers.append(key)
                    data_row[key] = row[key]
                records.append(data_row)
                if first:
                    first = False
        validfile = validate_samples(headers, records, header)
        if validfile == True:
            if unsuccessful_upload is False:
                valid_response = {}
                # valid_response['Response'] = "Tsv file valid. File uploaded succesffuly"
                valid_response['temp_id'] = temp_id
                return Response(json.dumps(valid_response, sort_keys=True), 201, mimetype='application/json')
                # return jsonify(valid_response)
            if unsuccessful_upload is True:
                msg = "Failed to upload files"
                logger.exception(msg)
                internal_server_error(msg)
                response_body = {"status": "error", "data": {"File valid but upload failed": unsuccessful_upload_msg}}
                return Response(json.dumps(response_body, sort_keys=True), 500, mimetype='application/json')
        if type(validfile) == list:
            return_validfile = {}
            error_num = 0
            for item in validfile:
                return_validfile[str(error_num)] = str(item)
                error_num = error_num + 1
            # return_validfile = ', '.join(validfile)
            response_body = {"status": "fail", "data": return_validfile}
            return Response(json.dumps(response_body, sort_keys=True), 400,
                            mimetype='application/json')  # The exact format of the return to be determined

@app.route('/samples/bulk', methods=['POST'])
def create_samples_from_bulk():
    request_data = request.get_json()
    token = str(request.headers["AUTHORIZATION"])[7:]
    header = {'Authorization': 'Bearer ' + token}
    temp_id = request_data['temp_id']
    include_group = False
    group_uuid = ''
    if "group_uuid" in request_data:
        group_uuid = request_data['group_uuid']
        include_group = True
    temp_dir = app.config['FILE_UPLOAD_TEMP_DIR']
    tsv_directory = commons_file_helper.ensureTrailingSlash(temp_dir) + temp_id + os.sep
    file_not_found = False
    if not os.path.exists(tsv_directory):
        file_not_found = True
        # raise Exception("Temporary file with id " + temp_id + " does not have a temp directory.")
        return_body = {"status": "fail", "message": f"Temporary file with id {temp_id} does not have a temp directory"}
        return Response(json.dumps(return_body, sort_keys=True), 400, mimetype='application/json')
    if file_not_found is False:
        fcount = 0
        temp_file_name = None
        for tfile in os.listdir(tsv_directory):
            fcount = fcount + 1
            temp_file_name = tfile
        incorrect_file_count = False
        incorrect_file_count_message = ""
        if fcount == 0:
            # raise Exception("File not found for temporary file with id " + temp_id) #how are these getting passed to the front end?
            incorrect_file_count = True
            incorrect_file_count_message = f"File not found in temporary directory /{temp_id}"
        if fcount > 1:
            # raise Exception("Multiple files found in temporary file path for temp file id " + temp_id)
            incorrect_file_count = True
            incorrect_file_count_message = f"Multiple files found in temporary file path /{temp_id}"
        if incorrect_file_count:
            return_response = {"status": "fail", "message": incorrect_file_count_message}
            return Response(json.dumps(return_response, sort_keys=True), 400, mimetype='application/json')
        if incorrect_file_count is False:
            tsvfile_name = tsv_directory + temp_file_name
            records = []
            headers = []
            with open(tsvfile_name, newline='') as tsvfile:
                reader = csv.DictReader(tsvfile, delimiter='\t')
                first = True
                for row in reader:
                    data_row = {}
                    for key in row.keys():
                        if first:
                            headers.append(key)
                        data_row[key] = row[key]
                    records.append(data_row)
                    if first:
                        first = False
            validfile = validate_samples(headers, records, header)
            if type(validfile) == list:
                return_validfile = {}
                error_num = 0
                for item in validfile:
                    return_validfile[str(error_num)] = str(item)
                    error_num = error_num + 1
                # return_validfile = ', '.join(validfile)
                response_body = {"status": "fail", "data": return_validfile}
                return Response(json.dumps(response_body, sort_keys=True), 400, mimetype='application/json')
            entity_response = {}
            row_num = 1
            if validfile == True:
                entity_failure = False
                for item in records:
                    item['direct_ancestor_uuid'] = item['source_id']
                    del item['source_id']
                    item['lab_tissue_sample_id'] = item['lab_id']
                    del item['lab_id']
                    item['specimen_type'] = item['sample_type']
                    del item['sample_type']
                    item['organ'] = item['organ_type']
                    del item['organ_type']
                    item['protocol_url'] = item['sample_protocol']
                    del item['sample_protocol']
                    if item['organ'] == '':
                        del item['organ']
                    if item['rui_location'] == '':
                        del item['rui_location']
                    else:
                        rui_location_json = json.loads(item['rui_location'])
                        item['rui_location'] = rui_location_json
                    if include_group:
                        item['group_uuid'] = group_uuid
                    r = requests.post(commons_file_helper.ensureTrailingSlashURL(
                        app.config['ENTITY_WEBSERVICE_URL']) + 'entities/sample', headers=header, json=item)
                    entity_response[row_num] = r.json()
                    row_num = row_num + 1
                    if r.status_code > 399:
                        entity_failure = True
                # return jsonify(response)
                response_status = ""
                if entity_failure is True:
                    response_status = "failure - one or more entries failed to be created"
                else:
                    response_status = "success"
                response = {"status": response_status, "data": entity_response}
                return Response(json.dumps(response, sort_keys=True), 201, mimetype='application/json')

def validate_samples(headers, records, header):
    error_msg = []
    file_is_valid = True
    # if not 'source_id' in headers:
    #     file_is_valid = False
    #     error_msg.append("source_id field is required")
    # if not 'lab_id' in headers:
    #     file_is_valid = False
    #     error_msg.append("lab_id field is required")
    # if not 'sample_type' in headers:
    #     file_is_valid = False
    #     error_msg.append("sample_type field is required")
    # if not 'organ_type' in headers:
    #     file_is_valid = False
    # if not 'sample_protocol' in headers:
    #     file_is_valid = False
    #     error_msg.append("sample_protocol field is required")
    # if not 'description' in headers:
    #     file_is_valid = False
    #     error_msg.append("sample_protocol field is required")
    # if not 'rui_location' in headers:
    #     file_is_valid = False
    #     error_msg.append("rui_location field is required")

    required_headers = ['source_id', 'lab_id', 'sample_type', 'organ_type', 'sample_protocol', 'description', 'rui_location']
    for field in required_headers:
        if field not in headers:
            file_is_valid = False
            error_msg.append(f"{field} is a required field")

    rownum = 1
    if file_is_valid is True:
        for data_row in records:

            # validate rui_location
            rui_is_blank = True
            rui_location = data_row['rui_location']
            if len(rui_location) > 0:
                rui_is_blank = False
                if "\n" in rui_location:
                    file_is_valid = False
                    error_msg.append(f"Row Number: {rownum}. rui_location must contain no line breaks")
                try:
                    rui_location_dict = json.loads(rui_location)
                except:
                    file_is_valid = False
                    error_msg.append(f"Row Number: {rownum}. rui_location must be a valid json file")

            # validate sample_type
            sample_type = data_row['sample_type']
            if rui_is_blank is False and sample_type.lower() == 'organ':
                file_is_valid = False
                error_msg.append(f"Row Number: {rownum}. If rui_location field is not blank, sample type cannot be organ")
            with urllib.request.urlopen(
                    'https://raw.githubusercontent.com/hubmapconsortium/search-api/master/src/search-schema/data/definitions/enums/tissue_sample_types.yaml') as urlfile:
                sample_resource_file = yaml.load(urlfile, Loader=yaml.FullLoader)
                if sample_type.lower() not in sample_resource_file:
                    file_is_valid = False
                    error_msg.append(f"Row Number: {rownum}. sample_type value must be a sample code listed in tissue sample type files (https://raw.githubusercontent.com/hubmapconsortium/search-api/master/src/search-schema/data/definitions/enums/tissue_sample_types.yaml)")

            # validate organ_type
            organ_type = data_row['organ_type']
            if sample_type.lower() != "organ":
                if len(organ_type) > 0:
                    file_is_valid = False
                    error_msg.append(f"Row Number: {rownum}. organ_type field must be blank if sample_type is not 'organ'")
            if sample_type.lower() == "organ":
                if len(organ_type) < 1:
                    file_is_valid = False
                    error_msg.append(f"Row Number: {rownum}. organ_type field is required if sample_type is 'organ'")
            with urllib.request.urlopen(
                    'https://raw.githubusercontent.com/hubmapconsortium/search-api/master/src/search-schema/data/definitions/enums/organ_types.yaml') as urlfile:
                organ_resource_file = yaml.load(urlfile, Loader=yaml.FullLoader)
                if len(organ_type) > 0:
                    if organ_type.upper() not in organ_resource_file:
                        file_is_valid = False
                        error_msg.append(
                            f"Row Number: {rownum}. organ_type value must be a sample code listed in tissue sample type files (https://raw.githubusercontent.com/hubmapconsortium/search-api/master/src/search-schema/data/definitions/enums/organ_types.yaml)")

            # validate description
            description = data_row['description']
            if len(description) > 10000:
                file_is_valid = False
                error_msg.append(f"Row Number: {rownum}. Description must be fewer than 10,000 characters")

            # validate sample_protocol
            protocol = data_row['sample_protocol']
            selection_protocol_pattern1 = re.match('^https://dx\.doi\.org/[\d]+\.[\d]+/protocols\.io\.[\w]*', protocol)
            selection_protocol_pattern2 = re.match('^[\d]+\.[\d]+/protocols\.io\.[\w]*', protocol)
            if selection_protocol_pattern2 is None and selection_protocol_pattern1 is None:
                file_is_valid = False
                error_msg.append(
                    f"Row Number: {rownum}. sample_protocol must either be of the format https://dx.doi.org/##.####/protocols.io.* or ##.####/protocols.io.*")
            if len(protocol) < 1:
                file_is_valid = False
                error_msg.append(f"row Number: {rownum}. sample_protocol is a required filed and cannot be blank.")

            # validate lab_id
            lab_id = data_row['lab_id']
            # lab_id_pattern = re.match('^\w*$', lab_id)
            if len(lab_id) > 1024:
                file_is_valid = False
                error_msg.append(f"Row Number: {rownum}. lab_id must be fewer than 1024 characters")
            # if lab_id_pattern is None:
            #     file_is_valid = False
            #     error_msg.append(f"Row Number: {rownum}. if lab_id is given, it must be an alphanumeric string")
            if len(lab_id) < 1:
                file_is_valid = False
                error_msg.append(f"Row Number: {rownum}. lab_id value cannot be blank")

            # validate source_id
            source_id = data_row['source_id']
            # hubmap_id_pattern = re.match('[A-Z]{3}[\d]{3}\.[A-Z]{4}\.[\d]{3}', source_id)
            # hubmap_uuid_pattern = re.match('([a-f]|[0-9]){32}', source_id)
            # hubmap_doi_pattern = re.match('[\d]{2}\.[\d]{4}/[A-Z]{3}[\d]{3}\.[A-Z]{4}\.[\d]{3}', source_id)
            if len(source_id) < 1:
                file_is_valid = False
                error_msg.append(f"Row Number: {rownum}. source_id cannot be blank")
            if len(source_id) > 0:
                url = commons_file_helper.ensureTrailingSlashURL(app.config['UUID_WEBSERVICE_URL']) + source_id
                #url = "https://uuid-api.dev.hubmapconsortium.org/hmuuid/" + source_id
                resp = requests.get(url, headers=header)
                if resp.status_code == 404:
                    file_is_valid = False
                    error_msg.append(f"Row Number: {rownum}. Unable to verify source_id exists")
                if resp.status_code == 401:
                    file_is_valid = False
                    error_msg.append(f"Row Number: {rownum}. Unauthorized. Cannot access UUID-api")
                if resp.status_code == 400:
                    file_is_valid = False
                    error_msg.append(f"Row Number: {rownum}. {source_id} is not a valid id format")
                if resp.status_code < 300:
                    resp_dict = resp.json()
                    data_row['source_id'] = resp_dict['hm_uuid']
                    if sample_type.lower() == 'organ' and resp.json()['type'].lower() != 'donor':
                        file_is_valid = False
                        error_msg.append(f"Row Number: {rownum}. If sample type is organ, source_id must point to a donor")
                    if sample_type.lower() != 'organ' and resp.json()['type'].lower() != 'sample':
                        file_is_valid = False
                        error_msg.append(f"Row Number: {rownum}. If sample type is not organ, source_id must point to a sample")
                    if rui_is_blank == False and resp.json()['type'].lower() == 'donor':
                        file_is_valid = False
                        error_msg.append(f"Row Number: {rownum}. If rui_location is blank, source_id cannot be a donor")

            rownum = rownum + 1

    if file_is_valid:
        return file_is_valid
    if file_is_valid == False:
        return error_msg


#Validates a bulk tsv file containing multiple donors. A valid tsv of donors must have certain fields, and all fields have certain accepted values. Returns "true" if valid. If invalid, returns a list of strings of various error messages
def validate_donors(headers, records):
    error_msg = []
    file_is_valid = True
    # if not 'lab_name' in headers:
    #     file_is_valid = False
    #     error_msg.append("lab_name field is required")
    # if not 'selection_protocol' in headers:
    #     file_is_valid = False
    #     error_msg.append("selection_protocol field is required")
    # if not 'description' in headers:
    #     file_is_valid = False
    #     error_msg.append("description field is required")
    # if not 'lab_id' in headers:
    #     file_is_valid = False
    #     error_msg.append("lab_id field is required") #if any of this fails, just stop

    required_headers = ['lab_name', 'selection_protocol', 'description', 'lab_id']
    for field in required_headers:
        if field not in headers:
            file_is_valid = False
            error_msg.append(f"{field} is a required field")
    rownum = 1
    if file_is_valid is True:
        for data_row in records:

            #validate lab_name
            if len(data_row['lab_name']) > 1024:
                file_is_valid = False
                error_msg.append(f"Row Number: {rownum}. lab_name must be fewer than 1024 characters")
            if len(data_row['lab_name']) < 1:
                file_is_valid = False
                error_msg.append(f"Row Number: {rownum}. lab_name must have 1 or more characters")
            # lab_name_pattern = re.match('^\w*$')
            # if lab_name_pattern == None:
            #     file_is_valid = False
            #     error_msg.append(f"Row Number: {rownum}. lab_name must be an alphanumeric string")

            #validate selection_protocol
            protocol = data_row['selection_protocol']
            selection_protocol_pattern1 = re.match('^https://dx\.doi\.org/[\d]+\.[\d]+/protocols\.io\.[\w]*', protocol)
            selection_protocol_pattern2 = re.match('^[\d]+\.[\d]+/protocols\.io\.[\w]*', protocol)
            if selection_protocol_pattern2 is None and selection_protocol_pattern1 is None:
                file_is_valid = False
                error_msg.append(f"Row Number: {rownum}. selection_protocol must either be of the format https://dx.doi.org/##.####/protocols.io.* or ##.####/protocols.io.*")

            #validate description
            description = data_row['description']
            if len(description) > 10000:
                file_is_valid = False
                error_msg.append(f"Row Number: {rownum}. Description must be fewer than 10,000 characters")

            #validate lab_id
            lab_id = data_row['lab_id']
            #lab_id_pattern = re.match('^\w*$', lab_id)
            if len(lab_id) > 1024:
                file_is_valid = False
                error_msg.append(f"Row Number: {rownum}. lab_id must be fewer than 1024 characters")
            #if lab_id_pattern is None:
            #    file_is_valid = False
            #    error_msg.append(f"Row Number: {rownum}. if lab_id is given, it must be an alphanumeric string")
            rownum = rownum + 1

    if file_is_valid:
        return file_is_valid
    if file_is_valid == False:
        return error_msg

####################################################################################################
## Internal Functions
####################################################################################################

"""
Always expect a json body from user request

request : Flask request object
    The Flask request passed from the API endpoint
"""
def require_json(request):
    if not request.is_json:
        bad_request_error("A json body and appropriate Content-Type header are required")

"""
Throws error for 400 Bad Reqeust with message
Parameters
----------
err_msg : str
    The custom error message to return to end users
"""
def bad_request_error(err_msg):
    abort(400, description = err_msg)

"""
Throws error for 401 Unauthorized with message
Parameters
----------
err_msg : str
    The custom error message to return to end users
"""
def unauthorized_error(err_msg):
    abort(401, description = err_msg)

"""
Throws error for 404 Not Found with message
Parameters
----------
err_msg : str
    The custom error message to return to end users
"""
def not_found_error(err_msg):
    abort(404, description = err_msg)

"""
Throws error for 500 Internal Server Error with message
Parameters
----------
err_msg : str
    The custom error message to return to end users
"""
def internal_server_error(err_msg):
    abort(500, description = err_msg)
    

def get_user_info(token):
    auth_client = AuthClient(authorizer=AccessTokenAuthorizer(token))
    return auth_client.oauth2_userinfo()

def __get_dict_prop(dic, prop_name):
    if not prop_name in dic: return None
    val = dic[prop_name]
    if isinstance(val, str) and val.strip() == '': return None
    return val

def __get_entity(entity_uuid, auth_header = None):
    if auth_header is None:
        headers = None
    else:
        headers = {'Authorization': auth_header, 'Accept': 'application/json', 'Content-Type': 'application/json'}
    get_url = commons_file_helper.ensureTrailingSlashURL(app.config['ENTITY_WEBSERVICE_URL']) + 'entities/' + entity_uuid

    response = requests.get(get_url, headers = headers, verify = False)
    if response.status_code != 200:
        err_msg = f"Error while calling {get_url} status code:{response.status_code}  message:{response.text}"
        logger.error(err_msg)
        raise HTTPException(err_msg, response.status_code)

    return response.json()



# For local development/testing
if __name__ == '__main__':
    try:
        parser = argparse.ArgumentParser()
        parser.add_argument("-p", "--port")
        args = parser.parse_args()
        port = 5000
        if args.port:
            port = int(args.port)
        app.run(port=port, host='0.0.0.0')
    finally:
        pass<|MERGE_RESOLUTION|>--- conflicted
+++ resolved
@@ -1176,11 +1176,7 @@
             #here because standard list (len, [idx]) operators don't work with
             #the neo4j record list object
             count = 0
-<<<<<<< HEAD
             r_val = {"has_write_priv":False, "has_submit_priv":False, "has_publish_priv":False, "has_admin_priv":False }
-=======
-            r_val = {"has_write_priv":False, "has_submit_priv":False, "has_publish_priv":False, "has_admin_priv": False}
->>>>>>> 708d351f
             for record in recds:
                 count = count + 1
                 if record.get('e.group_uuid', None) != None:
@@ -1194,35 +1190,7 @@
                     data_access_level = record.get('e.data_access_level', None)
                     entity_type = record.get('e.entity_type', None)
                     status = record.get('e.status', None)
-                    status = status.lower().strip()
-
-                    #compare the group_uuid in the entity to the users list of groups
-                    #if the user is a member of the HuBMAP-Data-Admin group,
-                    #they have write access to everything and the ability to submit datasets and uploads
-
-                    if data_admin_group_uuid in user_info['hmgroupids']:
-
-                        r_val['has_admin_priv'] = True
-                        if not status == 'processing':
-                            r_val['has_write_priv'] = True
-                        if entity_type == 'dataset':
-                            if status == 'new':
-                                r_val['has_submit_priv'] = True
-                            elif status == 'qa':
-                                r_val['has_publish_priv'] = True
-                        if entity_type == 'upload':
-                            if status in ['new', 'invalid', 'valid', 'error']:
-                                r_val['has_submit_priv'] = True
-                    #if in the users list of groups return true otherwise false
-                    elif group_uuid in user_info['hmgroupids']:
-                        if not status == 'processing':
-                            r_val['has_write_priv'] = True
-                    #if the user is a data_curator they are allowed to save/validate Uploads
-                    elif data_curator_group_uuid in user_info['hmgroupids'] and entity_type == 'upload' and not status == 'processing':
-                        r_val['has_write_priv'] = True
-                    else:
-                        r_val['has_write_priv'] = False
-                        
+                                        
                     if isBlank(group_uuid):
                         msg = f"ERROR: unable to obtain a group_uuid from database for entity uuid:{hmuuid} during a call to allowable-edit-states"
                         logger.error(msg)
@@ -1261,7 +1229,6 @@
                     else:
                         return Response("Invalid data type " + entity_type + ".", 400)
 
-<<<<<<< HEAD
                     #compare the group_uuid in the entity to the users list of groups
                     #if the user is a member of the HuBMAP-Data-Admin group,
                     #they have write access to everything and the ability to submit datasets and uploads
@@ -1286,9 +1253,6 @@
                         r_val['has_write_priv'] = True
                     else:
                         r_val['has_write_priv'] = False
-=======
-                    # USER CHECK WAS HERE
->>>>>>> 708d351f
                 else:
                     return Response("Entity group uuid not found", 400)
                 
