--- conflicted
+++ resolved
@@ -1519,13 +1519,7 @@
             del item['source_id']
             item['lab_tissue_sample_id'] = item['lab_id']
             del item['lab_id']
-<<<<<<< HEAD
-
-=======
-            if 'specimen_type' in item:
-                item['specimen_type'] = item['sample_type']
-                del item['sample_type']
->>>>>>> 4ff4ab6c
+            
             item['organ'] = item['organ_type']
             del item['organ_type']
             item['protocol_url'] = item['sample_protocol']
