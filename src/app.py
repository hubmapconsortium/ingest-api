--- conflicted
+++ resolved
@@ -2309,11 +2309,7 @@
 
 def dataset_has_entity_lab_processed_data_type(dataset_uuid):
     with neo4j_driver_instance.session() as neo_session:
-<<<<<<< HEAD
-        q = (f"MATCH (ds:Dataset {{uuid: '{dataset_uuid}'}}<-[:ACTIVITY_OUTPUT]-(a:Activity) WHERE a.creation_action = 'Lab Process'")
-=======
         q = (f"MATCH (ds:Dataset {{uuid: '{dataset_uuid}'}})<-[:ACTIVITY_OUTPUT]-(a:Activity) WHERE a.creation_action = 'Lab Process' RETURN ds.uuid")
->>>>>>> 9eb03ade
         result = neo_session.run(q).data()
         if len(result) == 0:
             return False
