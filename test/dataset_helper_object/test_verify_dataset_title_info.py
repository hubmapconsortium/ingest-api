--- conflicted
+++ resolved
@@ -24,19 +24,11 @@
         self.user_token = "fake token"
 
     @patch('dataset_helper_object.urllib.request.urlopen')
-<<<<<<< HEAD
-    @patch('dataset_helper_object.EntityApi.get_entities')
-    @patch('dataset_helper_object.EntityApi.get_ancestors')
-    @patch('dataset_helper_object.SearchApi.get_assaytype')
-    def test_verify_dataset_title_info_happy_path(self, mock_get_assaytype, mock_get_ancestors, mock_get_entities, mock_url_open):
-        # https://github.com/hubmapconsortium/search-api/blob/main/src/search-schema/data/definitions/enums/assay_types.yaml
-=======
     @patch('dataset_helper_object.EntitySdk.get_entity_by_id')
     @patch('dataset_helper_object.EntitySdk.get_ancestors')
     @patch('dataset_helper_object.SearchSdk.assayname')
     def test_verify_dataset_title_info_happy_path(self, mock_assayname, mock_get_ancestors, mock_get_entity_by_id, mock_url_open):
-        # https://github.com/hubmapconsortium/search-api/blob/test-release/src/search-schema/data/definitions/enums/assay_types.yaml
->>>>>>> 6025c6d1
+        # https://github.com/hubmapconsortium/search-api/blob/main/src/search-schema/data/definitions/enums/assay_types.yaml
         def resp1():
             response_dict = {'description': 'Imaging Mass Cytometry', 'alt-names': [], 'primary': 'true', 'vitessce-hints': []}
             return response_dict
@@ -101,7 +93,7 @@
     @patch('dataset_helper_object.EntitySdk.get_ancestors')
     @patch('dataset_helper_object.SearchSdk.assayname')
     def test_verify_dataset_title_info_organ_code_description_not_found(self, mock_assayname, mock_get_ancestors, mock_get_entity_by_id, mock_url_open):
-        # https://github.com/hubmapconsortium/search-api/blob/test-release/src/search-schema/data/definitions/enums/assay_types.yaml
+        # https://github.com/hubmapconsortium/search-api/blob/main/src/search-schema/data/definitions/enums/assay_types.yaml
         def resp1():
             response_dict = {'description': 'Imaging Mass Cytometry', 'alt-names': [], 'primary': 'true',
                              'vitessce-hints': []}
@@ -158,7 +150,7 @@
     @patch('dataset_helper_object.EntitySdk.get_ancestors')
     @patch('dataset_helper_object.SearchSdk.assayname')
     def test_verify_dataset_title_info_organ_code_not_found_in_types_file(self, mock_assayname, mock_get_ancestors, mock_get_entity_by_id, mock_url_open):
-        # https://github.com/hubmapconsortium/search-api/blob/test-release/src/search-schema/data/definitions/enums/assay_types.yaml
+        # https://github.com/hubmapconsortium/search-api/blob/main/src/search-schema/data/definitions/enums/assay_types.yaml
         def resp1():
             response_dict = {'description': 'Imaging Mass Cytometry', 'alt-names': [], 'primary': 'true', 'vitessce-hints': []}
             return response_dict
@@ -213,7 +205,7 @@
     @patch('dataset_helper_object.EntitySdk.get_ancestors')
     @patch('dataset_helper_object.SearchSdk.assayname')
     def test_verify_dataset_title_info_organ_key_not_found(self, mock_assayname, mock_get_ancestors, mock_get_entity_by_id, mock_url_open):
-        # https://github.com/hubmapconsortium/search-api/blob/test-release/src/search-schema/data/definitions/enums/assay_types.yaml
+        # https://github.com/hubmapconsortium/search-api/blob/main/src/search-schema/data/definitions/enums/assay_types.yaml
         def resp1():
             response_dict = {'description': 'Imaging Mass Cytometry', 'alt-names': [], 'primary': 'true', 'vitessce-hints': []}
             return response_dict
@@ -267,7 +259,7 @@
     @patch('dataset_helper_object.EntitySdk.get_ancestors')
     @patch('dataset_helper_object.SearchSdk.assayname')
     def test_verify_dataset_title_info_no_race_no_sex(self, mock_assayname, mock_get_ancestors, mock_get_entity_by_id, mock_url_open):
-        # https://github.com/hubmapconsortium/search-api/blob/test-release/src/search-schema/data/definitions/enums/assay_types.yaml
+        # https://github.com/hubmapconsortium/search-api/blob/main/src/search-schema/data/definitions/enums/assay_types.yaml
         def resp1():
             response_dict = {'description': 'Imaging Mass Cytometry', 'alt-names': [], 'primary': 'true',
                              'vitessce-hints': []}
@@ -323,7 +315,7 @@
     @patch('dataset_helper_object.EntitySdk.get_ancestors')
     @patch('dataset_helper_object.SearchSdk.assayname')
     def test_verify_dataset_title_info_assaytype_not_found(self, mock_assayname, mock_get_ancestors, mock_get_entity_by_id, mock_url_open):
-        # https://github.com/hubmapconsortium/search-api/blob/test-release/src/search-schema/data/definitions/enums/assay_types.yaml
+        # https://github.com/hubmapconsortium/search-api/blob/main/src/search-schema/data/definitions/enums/assay_types.yaml
 
         mock_assayname.side_effect = [Exception(), Exception()]
 
@@ -375,7 +367,7 @@
     @patch('dataset_helper_object.EntitySdk.get_ancestors')
     @patch('dataset_helper_object.SearchSdk.assayname')
     def test_verify_dataset_title_info_dataset_data_types_missing(self, mock_assayname, mock_get_ancestors, mock_get_entity_by_id, mock_url_open):
-        # https://github.com/hubmapconsortium/search-api/blob/test-release/src/search-schema/data/definitions/enums/assay_types.yaml
+        # https://github.com/hubmapconsortium/search-api/blob/main/src/search-schema/data/definitions/enums/assay_types.yaml
         def resp1():
             response_dict = {'description': 'Imaging Mass Cytometry', 'alt-names': [], 'primary': 'true', 'vitessce-hints': []}
             return response_dict
