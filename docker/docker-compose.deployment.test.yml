version: "3.7"

# Will use the hostname when talking between services on the same network
services:
  
  ingest-api:
    # Use the published image and tag from DockerHub
    image: hubmap/ingest-api:${INGEST_API_VERSION:?err}

    # Map host machine port 80, 443 to container ports 8080 and 4430
    # Only root can listen on ports below 1024, we use higher-numbered ports
    # since nginx is running under non-root user hubmap
    ports:
      # flower instance on TEST only
      - "5556:5556"
    volumes:
      # Mount conf.d-test to the nginx conf.d on container
      - "./ingest-api/nginx/conf.d-test:/etc/nginx/conf.d"
<<<<<<< HEAD
=======
      # Flower static files, for TEST only
      - "/hive/users/hive/hubmap/hivevm192-test/venv/lib/python3.6/site-packages/flower:/flower-static"
>>>>>>> 011547e2
      # Mount Globus data
      - "/hive/hubmap-test:/hive/hubmap-test"

  ingest-api-rq-dashboard:
    image: jaredv/rq-docker:0.0.2
    hostname: ingest-api-rq-dashboard
    container_name: ingest-api-rq-dashboard
    command: rq-dashboard -H ingest-api-rq-server
    ports:
      - 9181:9181
    depends_on:
      - ingest-api-rq-worker
    networks:
      - hubmap

  ingest-api-rq-worker:
    image: jaredv/rq-docker:0.0.2
    hostname: ingest-api-rq-worker
    container_name: ingest-api-rq-worker
    # Use port 6379 exposed on the container not host
    command: rq worker -u redis://ingest-api-rq-server:6379 high normal low
    deploy:
      replicas: 1
    depends_on:
      - ingest-api-rq-server
    networks:
      - hubmap

  ingest-api-rq-server:
    image: redis:alpine
    hostname: ingest-api-rq-server
    container_name: ingest-api-rq-server
    networks:
      - hubmap<|MERGE_RESOLUTION|>--- conflicted
+++ resolved
@@ -16,11 +16,8 @@
     volumes:
       # Mount conf.d-test to the nginx conf.d on container
       - "./ingest-api/nginx/conf.d-test:/etc/nginx/conf.d"
-<<<<<<< HEAD
-=======
       # Flower static files, for TEST only
       - "/hive/users/hive/hubmap/hivevm192-test/venv/lib/python3.6/site-packages/flower:/flower-static"
->>>>>>> 011547e2
       # Mount Globus data
       - "/hive/hubmap-test:/hive/hubmap-test"
 
