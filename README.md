--- conflicted
+++ resolved
@@ -85,11 +85,7 @@
 
 ```
 cd docker
-<<<<<<< HEAD
-export HUBMAP_AUTH_API_VERSION=a.b.c (replace with the actual released version number)
-=======
 export INGEST_API_VERSION=a.b.c (replace with the actual released version number)
->>>>>>> d215977d
 ./docker-deployment.sh [test|stage|prod] [start|stop|down]
 ```
 
